--- conflicted
+++ resolved
@@ -41,7 +41,7 @@
 
 Name:          daos
 Version:       1.1.1
-Release:       2%{?relval}%{?dist}
+Release:       3%{?relval}%{?dist}
 Summary:       DAOS Storage Engine
 
 License:       Apache
@@ -535,15 +535,12 @@
 %{_libdir}/*.a
 
 %changelog
-<<<<<<< HEAD
-* Tue Oct 13 2020 Phillip Henderson <phillip.henderson@intel.com> 1.1.1-2
+* Tue Oct 13 2020 Phillip Henderson <phillip.henderson@intel.com> 1.1.1-3
 - Separated the daos-tests package into multiple packages based upon external
   package requirements.
-=======
 
 * Tue Oct 13 2020 Michael MacDonald <mjmac.macdonald@intel.com> 1.1.1-2
 - Create unprivileged user for daos_agent
->>>>>>> c6b870dd
 
 * Mon Oct 12 2020 Johann Lombardi <johann.lombardi@intel.com> 1.1.1-1
 - Version bump up to 1.1.1
