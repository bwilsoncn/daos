--- conflicted
+++ resolved
@@ -8,11 +8,7 @@
 
 Name:          daos
 Version:       1.3.0
-<<<<<<< HEAD
-Release:       11%{?relval}%{?dist}
-=======
-Release:       13%{?relval}%{?dist}
->>>>>>> a837d9f4
+Release:       14%{?relval}%{?dist}
 Summary:       DAOS Storage Engine
 
 License:       BSD-2-Clause-Patent
@@ -443,10 +439,9 @@
 %attr(4750,root,daos_server) %{_bindir}/daos_firmware
 
 %changelog
-<<<<<<< HEAD
-* Wed Apr 14 2021 Saurabh Tandan <saurabh.tandan@intel.com> 1.3.0-11
+* Fri Apr 23 2021 Saurabh Tandan <saurabh.tandan@intel.com> 1.3.0-14
 - Add daos-tests-java package
-=======
+
 * Wed Apr 21 2021 Tom Nabarro <tom.nabarro@intel.com> - 1.3.0-13
 - Relax ipmctl version requirement on leap15 as we have runtime checks
 
@@ -456,7 +451,6 @@
 * Wed Apr 14 2021 Jeff Olivier <jeffrey.v.olivier@intel.com> - 1.3.0-11
 - Remove storage_estimator and io_conf from client packages to remove
   any client side dependence on bio and vos (and and PMDK/SPDK)
->>>>>>> a837d9f4
 
 * Mon Apr 12 2021 Dalton A. Bohning <daltonx.bohning@intel.com> - 1.3.0-10
 - Add attr to the test dependencies
