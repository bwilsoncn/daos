--- conflicted
+++ resolved
@@ -235,8 +235,6 @@
                   "--suppressions=../etc/memcheck-cart.supp " + \
                   "--show-reachable=yes "
 
-<<<<<<< HEAD
-
         self.init_mpi("openmpi")
 
         openmpi_path = os.environ["PATH"]
@@ -247,19 +245,6 @@
         if orterun_bin is None:
             orterun_bin = "orterun_not_installed"
 
-        _tst_bin = cartobj.params.get("{}_bin".format(host),
-                                      "/run/tests/*/")
-        _tst_arg = cartobj.params.get("{}_arg".format(host),
-                                      "/run/tests/*/")
-        _tst_env = cartobj.params.get("{}_env".format(host),
-                                      "/run/tests/*/")
-        _tst_slt = cartobj.params.get("{}_slt".format(host),
-                                      "/run/tests/*/")
-        _tst_ppn = cartobj.params.get("{}_ppn".format(host),
-                                      "/run/tests/*")
-        _tst_ctx = cartobj.params.get("{}_CRT_CTX_NUM".format(host),
-                                      "/run/defaultENV/")
-=======
         _tst_bin = self.params.get("{}_bin".format(host), "/run/tests/*/")
         _tst_arg = self.params.get("{}_arg".format(host), "/run/tests/*/")
         _tst_env = self.params.get("{}_env".format(host), "/run/tests/*/")
@@ -267,7 +252,6 @@
         _tst_ctx = "16"
         if "{}_CRT_CTX_NUM".format(host) in os.environ:
             _tst_ctx = os.environ["{}_CRT_CTX_NUM".format(host)]
->>>>>>> 4d6e73df
 
         # If the yaml parameter is a list, return the n-th element
         tst_bin = self.get_yaml_list_elem(_tst_bin, index)
@@ -277,15 +261,9 @@
         tst_ctx = self.get_yaml_list_elem(_tst_ctx, index)
         tst_ppn = self.get_yaml_list_elem(_tst_ppn, index)
 
-<<<<<<< HEAD
-        tst_host = cartobj.params.get("{}".format(host), "/run/hosts/*/")
-        #tst_ppn = cartobj.params.get("{}_ppn".format(host), "/run/tests/*/")
-        logparse = cartobj.params.get("logparse", "/run/tests/*/")
-=======
         tst_host = self.params.get("{}".format(host), "/run/hosts/*/")
         tst_ppn = self.params.get("{}_ppn".format(host), "/run/tests/*/")
         logparse = self.params.get("logparse", "/run/tests/*/")
->>>>>>> 4d6e73df
 
         # Write group attach info file(s) to HOME or DAOS_TEST_SHARED_DIR.
         # (It can't be '.' or cwd(), it must be some place writable.)
