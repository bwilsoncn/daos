--- conflicted
+++ resolved
@@ -6,12 +6,12 @@
 import os
 import yaml
 
-from apricot import TestWithoutServers
+from apricot import TestWithServers
 from command_utils_base import CommonConfig
 from server_utils import DaosServerTransportCredentials, DaosServerYamlParameters
 
 
-class StorageTiers(TestWithoutServers):
+class StorageTiers(TestWithServers):
     """Daos server storage configuration tests.
 
     Test Class Description:
@@ -35,14 +35,6 @@
         for engine in range(2):
             storage = []
             for tier in range(5):
-<<<<<<< HEAD
-                namespace = "/run/configurations/*/server_config/engines/{}/storage/{}/*".format(
-                    engine, tier)
-                storage_class = self.params.get("class", namespace, None)
-                if not storage_class:
-                    break
-                if storage_class in ["dcpm", "ram"]:
-=======
                 namespace = os.path.join(
                     self.server_config_namespace[:-1], "engines", str(engine), "storage", str(tier),
                     "*")
@@ -56,7 +48,6 @@
                         "scm_list": self.params.get("scm_list", namespace)
                     }
                 elif storage_class in ["ram"]:
->>>>>>> 0c1387c4
                     data = {
                         "class": storage_class,
                         "scm_mount": self.params.get("scm_mount", namespace),
@@ -67,23 +58,16 @@
                         "class": storage_class,
                         "bdev_list": self.params.get("bdev_list", namespace),
                     }
-<<<<<<< HEAD
                     storage_roles = self.params.get("roles", namespace, None)
                     if storage_roles:
                         data["roles"] = storage_roles
-=======
->>>>>>> 0c1387c4
                 storage.append(data)
             expected.append(storage)
         self.log.info("expected:\n%s", yaml.dump(expected, default_flow_style=False))
 
         common_config = CommonConfig("daos_server", DaosServerTransportCredentials())
         config = DaosServerYamlParameters(None, common_config)
-<<<<<<< HEAD
-        config.namespace = "/run/configurations/*/server_config/*"
-=======
         config.namespace = self.server_config_namespace
->>>>>>> 0c1387c4
         config.get_params(self)
         data = config.get_yaml_data()
         self.log.info("server config:\n%s", yaml.dump(data, default_flow_style=False))
