--- conflicted
+++ resolved
@@ -39,7 +39,9 @@
 
 const char		*default_sysname = DAOS_DEFAULT_SYS_NAME;
 
-<<<<<<< HEAD
+#define RC_PRINT_HELP	2
+#define RC_NO_HELP	-2
+
 static inline int
 daos_parse_cmode(const char *string, uint32_t *mode)
 {
@@ -51,10 +53,6 @@
 		return -1;
 	return 0;
 }
-=======
-#define RC_PRINT_HELP	2
-#define RC_NO_HELP	-2
->>>>>>> bbe7edbd
 
 static enum fs_op
 filesystem_op_parse(const char *str)
@@ -638,13 +636,9 @@
 	ap->p_op  = -1;
 	ap->c_op  = -1;
 	ap->o_op  = -1;
+	ap->fs_op = -1;
+	ap->sh_op = -1;
 	ap->mode  = 0;
-	ap->fs_op = -1;
-<<<<<<< HEAD
-
-=======
-	ap->sh_op = -1;
->>>>>>> bbe7edbd
 	D_STRNDUP(ap->sysname, default_sysname, strlen(default_sysname));
 	if (ap->sysname == NULL)
 		return RC_NO_HELP;
