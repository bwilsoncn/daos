/**
 * (C) Copyright 2016-2022 Intel Corporation.
 *
 * SPDX-License-Identifier: BSD-2-Clause-Patent
 */

/* daos_hdlr.c - resource and operation-specific handler functions
 * invoked by daos(8) utility
 */

#define D_LOGFAC	DD_FAC(client)
#define ENUM_KEY_BUF		128 /* size of each dkey/akey */
#define ENUM_LARGE_KEY_BUF	(512 * 1024) /* 512k large key */
#define ENUM_DESC_NR		5 /* number of keys/records returned by enum */
#define ENUM_DESC_BUF		512 /* all keys/records returned by enum */
#define LIBSERIALIZE		"libdaos_serialize.so"
#define NUM_SERIALIZE_PROPS	17

#include <stdio.h>
#include <dirent.h>
#include <libgen.h>
#include <sys/xattr.h>
#include <sys/types.h>
#include <sys/stat.h>
#include <fcntl.h>
#include <dlfcn.h>
#include <daos.h>
#include <daos/common.h>
#include <daos/checksum.h>
#include <daos/rpc.h>
#include <daos/debug.h>
#include <daos/object.h>

#include "daos_types.h"
#include "daos_api.h"
#include "daos_fs.h"
#include "daos_uns.h"
#include "daos_prop.h"
#include "daos_fs_sys.h"

#include "daos_hdlr.h"

#define OID_ARR_SIZE 8

struct file_dfs {
	enum {POSIX, DAOS} type;
	int fd;
	daos_off_t offset;
	dfs_obj_t *obj;
	dfs_sys_t *dfs_sys;
};

struct dm_args {
	char		*src;
	char		*dst;
	char		src_pool[DAOS_PROP_LABEL_MAX_LEN + 1];
	char		src_cont[DAOS_PROP_LABEL_MAX_LEN + 1];
	char		dst_pool[DAOS_PROP_LABEL_MAX_LEN + 1];
	char		dst_cont[DAOS_PROP_LABEL_MAX_LEN + 1];
	daos_handle_t	src_poh;
	daos_handle_t	src_coh;
	daos_handle_t	dst_poh;
	daos_handle_t	dst_coh;
	uint32_t	cont_prop_oid;
	uint32_t	cont_prop_layout;
	uint64_t	cont_layout;
	uint64_t	cont_oid;

};

struct fs_copy_stats {
	uint64_t		num_dirs;
	uint64_t		num_files;
	uint64_t		num_links;
};

/* Report an error with a system error number using a standard output format */
#define DH_PERROR_SYS(AP, RC, STR, ...)					\
	fprintf((AP)->errstream, STR ": %s (%d)\n", ## __VA_ARGS__, strerror(RC), (RC))

/* Report an error with a daos error number using a standard output format */
#define DH_PERROR_DER(AP, RC, STR, ...)					\
	fprintf((AP)->errstream, STR ": %s (%d)\n", ## __VA_ARGS__, d_errdesc(RC), (RC))

static int
parse_acl_file(struct cmd_args_s *ap, const char *path, struct daos_acl **acl);

/* TODO: implement these pool op functions
 * int pool_stat_hdlr(struct cmd_args_s *ap);
 */

<<<<<<< HEAD
static int
pool_decode_props(struct cmd_args_s *ap, daos_prop_t *props)
{
	struct daos_prop_entry		*entry;
	int				rc = 0;

	/* unset properties should get default value */

	entry = daos_prop_entry_get(props, DAOS_PROP_PO_LABEL);
	if (entry == NULL || entry->dpe_str == NULL) {
		fprintf(ap->errstream, "label property not found\n");
		rc = -DER_INVAL;
	} else {
		D_PRINT("label:\t\t\t%s\n", entry->dpe_str);
	}

	entry = daos_prop_entry_get(props, DAOS_PROP_PO_POLICY);
	if (entry == NULL || entry->dpe_str == NULL) {
		fprintf(ap->errstream, "policy property not found\n");
		rc = -DER_INVAL;
	} else {
		D_PRINT("policy:\t\t\t%s\n", entry->dpe_str);
	}

	entry = daos_prop_entry_get(props, DAOS_PROP_PO_SPACE_RB);
	if (entry == NULL) {
		fprintf(ap->errstream,
			"rebuild space ratio property not found\n");
		rc = -DER_INVAL;
	} else {
		D_PRINT("rebuild space ratio:\t"DF_U64"%%\n", entry->dpe_val);
	}

	entry = daos_prop_entry_get(props, DAOS_PROP_PO_SELF_HEAL);
	if (entry == NULL) {
		fprintf(ap->errstream, "self-healing property not found\n");
		rc = -DER_INVAL;
	} else {
		D_PRINT("self-healing:\t\t");
		D_PRINT("%s-exclude,", entry->dpe_val &
				       DAOS_SELF_HEAL_AUTO_EXCLUDE ?
				       "auto" : "manual");
		D_PRINT("%s-rebuild\n", entry->dpe_val &
					DAOS_SELF_HEAL_AUTO_REBUILD ?
					"auto" : "manual");
		if (entry->dpe_val & ~(DAOS_SELF_HEAL_AUTO_EXCLUDE |
				       DAOS_SELF_HEAL_AUTO_REBUILD))
			D_PRINT("unknown bits set in self-healing property ("
				DF_X64")\n", entry->dpe_val);
	}

	entry = daos_prop_entry_get(props, DAOS_PROP_PO_RECLAIM);
	if (entry == NULL) {
		fprintf(ap->errstream, "reclaim property not found\n");
		rc = -DER_INVAL;
	} else {
		D_PRINT("reclaim strategy:\t");
		switch (entry->dpe_val) {
		case DAOS_RECLAIM_DISABLED:
			D_PRINT("disabled\n");
			break;
		case DAOS_RECLAIM_LAZY:
			D_PRINT("lazy\n");
			break;
		case DAOS_RECLAIM_SNAPSHOT:
			D_PRINT("snapshot\n");
			break;
		case DAOS_RECLAIM_BATCH:
			D_PRINT("batch\n");
			break;
		case DAOS_RECLAIM_TIME:
			D_PRINT("time\n");
			break;
		default:
			D_PRINT("<unknown value> ("DF_X64")\n", entry->dpe_val);
			break;
		}
	}

	entry = daos_prop_entry_get(props, DAOS_PROP_PO_EC_CELL_SZ);
	if (entry == NULL) {
		fprintf(ap->errstream, "EC cell size not found\n");
		rc = -DER_INVAL;
	} else {
		if (!daos_ec_cs_valid(entry->dpe_val)) {
			D_PRINT("Invalid EC cell size: %u\n",
				(uint32_t)entry->dpe_val);
		} else {
			D_PRINT("EC cell size = %u\n",
				(uint32_t)entry->dpe_val);
		}
	}

	entry = daos_prop_entry_get(props, DAOS_PROP_PO_OWNER);
	if (entry == NULL || entry->dpe_str == NULL) {
		fprintf(ap->errstream, "owner property not found\n");
		rc = -DER_INVAL;
	} else {
		D_PRINT("owner:\t\t\t%s\n", entry->dpe_str);
	}

	entry = daos_prop_entry_get(props, DAOS_PROP_PO_OWNER_GROUP);
	if (entry == NULL || entry->dpe_str == NULL) {
		fprintf(ap->errstream, "owner-group property not found\n");
		rc = -DER_INVAL;
	} else {
		D_PRINT("owner-group:\t\t%s\n", entry->dpe_str);
	}

	entry = daos_prop_entry_get(props, DAOS_PROP_PO_ACL);
	if (entry == NULL || entry->dpe_val_ptr == NULL) {
		fprintf(ap->errstream, "acl property not found\n");
		rc = -DER_INVAL;
	} else {
		daos_acl_dump(entry->dpe_val_ptr);
	}

	D_PRINT("Checksum Scrubber\n");
	entry = daos_prop_entry_get(props, DAOS_PROP_PO_SCRUB_SCHED);
	bool scrubbing_enabled =
		entry->dpe_val > DAOS_SCRUB_SCHED_OFF &&
		entry->dpe_val < DAOS_SCRUB_SCHED_INVALID;
	if (entry == NULL) {
		fprintf(stderr, "scrubbing schedule property not found\n");
		rc = -DER_INVAL;
	} else {
		D_PRINT("\tSchedule:\t");
		switch (entry->dpe_val) {
		case DAOS_SCRUB_SCHED_OFF:
			D_PRINT("Off\n");
			break;
		case DAOS_SCRUB_SCHED_RUN_WAIT:
			D_PRINT("Run-Wait\n");
			break;
		case DAOS_SCRUB_SCHED_CONTINUOUS:
			D_PRINT("Continuous\n");
			break;
		default:
			D_PRINT("UNKNOWN\n");
		}
	}
	if (scrubbing_enabled) {
		entry = daos_prop_entry_get(props, DAOS_PROP_PO_SCRUB_FREQ);
		if (entry == NULL) {
			fprintf(stderr, "scrubbing frequency "
					"property not found\n");
			rc = -DER_INVAL;
		} else {
			D_PRINT("\tFrequency: \t%lu\n", entry->dpe_val);
		}

		entry = daos_prop_entry_get(props, DAOS_PROP_PO_SCRUB_CREDITS);
		if (entry == NULL) {
			fprintf(stderr, "scrubbing credits "
					"property not found\n");
			rc = -DER_INVAL;
		} else {
			D_PRINT("\tCredits: \t%lu\n", entry->dpe_val);
		}
	}

	return rc;
}

int
pool_get_prop_hdlr(struct cmd_args_s *ap)
{
	daos_prop_t	*prop_query;
	int		rc = 0;
	int		rc2;

	assert(ap != NULL);
	assert(ap->p_op == POOL_GET_PROP);

	rc = daos_pool_connect(ap->pool_str, ap->sysname, DAOS_PC_RO, &ap->pool, NULL, NULL);
	if (rc != 0) {
		fprintf(ap->errstream, "failed to connect to pool "DF_UUIDF": %s (%d)\n",
			DP_UUID(ap->p_uuid), d_errdesc(rc), rc);
		D_GOTO(out, rc);
	}

	prop_query = daos_prop_alloc(0);
	if (prop_query == NULL)
		D_GOTO(out_disconnect, rc = -DER_NOMEM);

	rc = daos_pool_query(ap->pool, NULL, NULL, prop_query, NULL);
	if (rc != 0) {
		fprintf(ap->errstream, "failed to query properties for pool "DF_UUIDF": %s (%d)\n",
			DP_UUID(ap->p_uuid), d_errdesc(rc), rc);
		D_GOTO(out_disconnect, rc);
	}

	D_PRINT("Pool properties for "DF_UUIDF" :\n", DP_UUID(ap->p_uuid));

	rc = pool_decode_props(ap, prop_query);

out_disconnect:
	daos_prop_free(prop_query);

	/* Pool disconnect  in normal and error flows: preserve rc */
	rc2 = daos_pool_disconnect(ap->pool, NULL);
	if (rc2 != 0)
		fprintf(ap->errstream, "failed to disconnect from pool "DF_UUIDF
			": %s (%d)\n", DP_UUID(ap->p_uuid), d_errdesc(rc2),
			rc2);

	if (rc == 0)
		rc = rc2;
out:
	return rc;
}

int
pool_set_attr_hdlr(struct cmd_args_s *ap)
{
	size_t	value_size;
	int	rc = 0;
	int	rc2;

	assert(ap != NULL);
	assert(ap->p_op == POOL_SET_ATTR);

	if (ap->attrname_str == NULL || ap->value_str == NULL) {
		fprintf(ap->errstream,
			"both attribute name and value must be provided\n");
		D_GOTO(out, rc = -DER_INVAL);
	}

	rc = daos_pool_connect(ap->pool_str, ap->sysname,
			       DAOS_PC_RW, &ap->pool,
			       NULL /* info */, NULL /* ev */);
	if (rc != 0) {
		fprintf(ap->errstream, "failed to connect to pool "DF_UUIDF
			": %s (%d)\n", DP_UUID(ap->p_uuid), d_errdesc(rc), rc);
		D_GOTO(out, rc);
	}

	value_size = strlen(ap->value_str);
	rc = daos_pool_set_attr(ap->pool, 1,
				(const char * const*)&ap->attrname_str,
				(const void * const*)&ap->value_str,
				(const size_t *)&value_size, NULL);
	if (rc != 0) {
		fprintf(ap->errstream,
			"failed to set attribute '%s' for pool "DF_UUIDF
			": %s (%d)\n", ap->attrname_str, DP_UUID(ap->p_uuid),
			d_errdesc(rc), rc);
		D_GOTO(out_disconnect, rc);
	}

out_disconnect:
	/* Pool disconnect  in normal and error flows: preserve rc */
	rc2 = daos_pool_disconnect(ap->pool, NULL);
	if (rc2 != 0)
		fprintf(ap->errstream, "failed to disconnect from pool "DF_UUIDF
			": %s (%d)\n", DP_UUID(ap->p_uuid), d_errdesc(rc2),
			rc2);

	if (rc == 0)
		rc = rc2;
out:
	return rc;
}

int
pool_del_attr_hdlr(struct cmd_args_s *ap)
{
	int rc = 0;
	int rc2;

	assert(ap != NULL);
	assert(ap->p_op == POOL_DEL_ATTR);

	if (ap->attrname_str == NULL) {
		fprintf(ap->errstream, "attribute name must be provided\n");
		D_GOTO(out, rc = -DER_INVAL);
	}

	rc = daos_pool_connect(ap->pool_str, ap->sysname,
			       DAOS_PC_RW, &ap->pool,
			       NULL /* info */, NULL /* ev */);
	if (rc != 0) {
		fprintf(ap->errstream, "failed to connect to pool "DF_UUIDF
			": %s (%d)\n", DP_UUID(ap->p_uuid), d_errdesc(rc), rc);
		D_GOTO(out, rc);
	}

	rc = daos_pool_del_attr(ap->pool, 1,
				(const char * const*)&ap->attrname_str, NULL);
	if (rc != 0) {
		fprintf(ap->errstream,
			"failed to delete attribute '%s' for pool "
			DF_UUIDF": %s (%d)\n", ap->attrname_str,
			DP_UUID(ap->p_uuid), d_errdesc(rc), rc);
		D_GOTO(out_disconnect, rc);
	}

out_disconnect:
	/* Pool disconnect  in normal and error flows: preserve rc */
	rc2 = daos_pool_disconnect(ap->pool, NULL);
	if (rc2 != 0)
		fprintf(ap->errstream, "failed to disconnect from pool "DF_UUIDF
			": %s (%d)\n", DP_UUID(ap->p_uuid), d_errdesc(rc2),
			rc2);

	if (rc == 0)
		rc = rc2;
out:
	return rc;
}

int
pool_get_attr_hdlr(struct cmd_args_s *ap)
{
	size_t	attr_size, expected_size;
	char	*buf = NULL;
	int	rc = 0;
	int	rc2;

	assert(ap != NULL);
	assert(ap->p_op == POOL_GET_ATTR);

	if (ap->attrname_str == NULL) {
		fprintf(ap->errstream, "attribute name must be provided\n");
		D_GOTO(out, rc = -DER_INVAL);
	}

	rc = daos_pool_connect(ap->pool_str, ap->sysname,
			       DAOS_PC_RO, &ap->pool,
			       NULL /* info */, NULL /* ev */);
	if (rc != 0) {
		fprintf(ap->errstream, "failed to connect to pool "DF_UUIDF
			": %s (%d)\n", DP_UUID(ap->p_uuid), d_errdesc(rc), rc);
		D_GOTO(out, rc);
	}

	/* evaluate required size to get attr */
	attr_size = 0;
	rc = daos_pool_get_attr(ap->pool, 1,
				(const char * const*)&ap->attrname_str, NULL,
				&attr_size, NULL);
	if (rc != 0) {
		fprintf(ap->errstream,
			"failed to retrieve size of attribute '%s' for "
			"pool "DF_UUIDF": %s (%d)\n", ap->attrname_str,
			DP_UUID(ap->p_uuid), d_errdesc(rc), rc);
		D_GOTO(out_disconnect, rc);
	}

	D_PRINT("Pool's '%s' attribute value: ", ap->attrname_str);
	if (attr_size <= 0) {
		D_PRINT("empty attribute\n");
		D_GOTO(out_disconnect, rc);
	}

	D_ALLOC(buf, attr_size);
	if (buf == NULL)
		D_GOTO(out_disconnect, rc = -DER_NOMEM);

	expected_size = attr_size;
	rc = daos_pool_get_attr(ap->pool, 1,
				(const char * const*)&ap->attrname_str,
				(void * const*)&buf, &attr_size, NULL);
	if (rc != 0) {
		fprintf(ap->errstream,
			"failed to get attribute '%s' for pool "DF_UUIDF
			": %s (%d)\n", ap->attrname_str, DP_UUID(ap->p_uuid),
			d_errdesc(rc), rc);
		D_GOTO(out_disconnect, rc);
	}

	if (expected_size < attr_size)
		fprintf(ap->errstream,
			"size required to get attributes has raised, "
			"value has been truncated\n");
	D_PRINT("%s\n", buf);

out_disconnect:
	D_FREE(buf);

	/* Pool disconnect  in normal and error flows: preserve rc */
	rc2 = daos_pool_disconnect(ap->pool, NULL);
	if (rc2 != 0)
		fprintf(ap->errstream, "failed to disconnect from pool "DF_UUIDF
			": %s (%d\n)", DP_UUID(ap->p_uuid), d_errdesc(rc2),
			rc2);

	if (rc == 0)
		rc = rc2;
out:
	return rc;
}

int
pool_list_attrs_hdlr(struct cmd_args_s *ap)
{
	size_t	total_size, expected_size, cur = 0, len;
	char	*buf = NULL;
	int	rc = 0;
	int	rc2;

	assert(ap != NULL);
	assert(ap->p_op == POOL_LIST_ATTRS);

	rc = daos_pool_connect(ap->pool_str, ap->sysname,
			       DAOS_PC_RO, &ap->pool,
			       NULL /* info */, NULL /* ev */);
	if (rc != 0) {
		fprintf(ap->errstream, "failed to connect to pool "DF_UUIDF
			": %s (%d)\n", DP_UUID(ap->p_uuid), d_errdesc(rc), rc);
		D_GOTO(out, rc);
	}

	/* evaluate required size to get all attrs */
	total_size = 0;
	rc = daos_pool_list_attr(ap->pool, NULL, &total_size, NULL);
	if (rc != 0) {
		fprintf(ap->errstream,
			"failed to list attribute for pool "DF_UUIDF
			": %s (%d)\n", DP_UUID(ap->p_uuid), d_errdesc(rc), rc);
		D_GOTO(out_disconnect, rc);
	}

	D_PRINT("Pool attributes:\n");
	if (total_size == 0) {
		D_PRINT("No attributes\n");
		D_GOTO(out_disconnect, rc);
	}

	D_ALLOC(buf, total_size);
	if (buf == NULL)
		D_GOTO(out_disconnect, rc = -DER_NOMEM);

	expected_size = total_size;
	rc = daos_pool_list_attr(ap->pool, buf, &total_size, NULL);
	if (rc != 0) {
		fprintf(ap->errstream,
			"failed to list attribute for pool "DF_UUIDF
			": %s (%d)\n", DP_UUID(ap->p_uuid), d_errdesc(rc), rc);
		D_GOTO(out_disconnect, rc);
	}

	if (expected_size < total_size)
		fprintf(ap->errstream,
			"size required to gather all attributes has raised,"
			" list has been truncated\n");
	while (cur < total_size) {
		len = strnlen(buf + cur, total_size - cur);
		if (len == total_size - cur) {
			fprintf(ap->errstream,
				"end of buf reached but no end of string"
				" encountered, ignoring\n");
			break;
		}
		D_PRINT("%s\n", buf + cur);
		cur += len + 1;
	}

out_disconnect:
	D_FREE(buf);

	/* Pool disconnect  in normal and error flows: preserve rc */
	rc2 = daos_pool_disconnect(ap->pool, NULL);
	if (rc2 != 0)
		fprintf(ap->errstream, "failed to disconnect from pool "DF_UUIDF
			": %s (%d)\n", DP_UUID(ap->p_uuid), d_errdesc(rc2),
			rc2);

	if (rc == 0)
		rc = rc2;
out:
	return rc;
}

int
pool_list_containers_hdlr(struct cmd_args_s *ap)
{
	daos_size_t			 ncont = 0;
	const daos_size_t		 extra_cont_margin = 16;
	struct daos_pool_cont_info	*conts = NULL;
	int				 i;
	int				 rc = 0;
	int				 rc2;

	assert(ap != NULL);
	assert(ap->p_op == POOL_LIST_CONTAINERS);

	rc = daos_pool_connect(ap->pool_str, ap->sysname,
			       DAOS_PC_RO, &ap->pool,
			       NULL /* info */, NULL /* ev */);
	if (rc != 0) {
		fprintf(ap->errstream, "failed to connect to pool "DF_UUIDF
			": %s (%d)\n", DP_UUID(ap->p_uuid), d_errdesc(rc), rc);
		D_GOTO(out, rc);
	}

	/* Issue first API call to get current number of containers */
	rc = daos_pool_list_cont(ap->pool, &ncont, NULL /* cbuf */,
				 NULL /* ev */);
	if (rc != 0) {
		fprintf(ap->errstream,
			"failed to retrieve number of containers for "
			"pool "DF_UUIDF": %s (%d)\n", DP_UUID(ap->p_uuid),
			d_errdesc(rc), rc);
		D_GOTO(out_disconnect, rc);
	}

	/* If no containers, no need for a second call */
	if (ncont == 0)
		D_GOTO(out_disconnect, rc);

	/* Allocate conts[] with some margin to avoid -DER_TRUNC if more
	 * containers were created after the first call
	 */
	ncont += extra_cont_margin;
	D_ALLOC_ARRAY(conts, ncont);
	if (conts == NULL) {
		rc = -DER_NOMEM;
		fprintf(ap->errstream, "failed to allocate memory for "
			"pool "DF_UUIDF": %s (%d)\n", DP_UUID(ap->p_uuid),
			d_errdesc(rc), rc);
		D_GOTO(out_disconnect, 0);
	}

	rc = daos_pool_list_cont(ap->pool, &ncont, conts, NULL /* ev */);
	if (rc != 0) {
		fprintf(ap->errstream,
			"failed to list containers for pool "DF_UUIDF
			": %s (%d)\n", DP_UUID(ap->p_uuid), d_errdesc(rc), rc);
		D_GOTO(out_free, rc);
	}

	for (i = 0; i < ncont; i++) {
		D_PRINT(DF_UUIDF" %s\n", DP_UUID(conts[i].pci_uuid),
			conts[i].pci_label);
	}

out_free:
	D_FREE(conts);

out_disconnect:
	/* Pool disconnect  in normal and error flows: preserve rc */
	rc2 = daos_pool_disconnect(ap->pool, NULL);
	/* Automatically retry in case of DER_NOMEM.  This is to allow the
	 * NLT testing to correctly stress-test all code paths and not
	 * register any memory leaks.
	 * TODO: Move this retry login into daos_pool_disconnect()
	 * or work out another way to effectively shut down and release
	 * resources in this case.
	 */
	if (rc2 == -DER_NOMEM)
		rc2 = daos_pool_disconnect(ap->pool, NULL);
	if (rc2 != 0)
		fprintf(ap->errstream, "failed to disconnect from pool "DF_UUIDF
			": %s (%d)\n", DP_UUID(ap->p_uuid), d_errdesc(rc2),
			rc2);

	if (rc == 0)
		rc = rc2;
out:
	return rc;
}

int
pool_query_hdlr(struct cmd_args_s *ap)
{
	daos_pool_info_t		 pinfo = {0};
	struct daos_pool_space		*ps = &pinfo.pi_space;
	struct daos_rebuild_status	*rstat = &pinfo.pi_rebuild_st;
	int				 i;
	int				rc = 0;
	int				rc2;

	assert(ap != NULL);
	assert(ap->p_op == POOL_QUERY);

	rc = daos_pool_connect(ap->pool_str, ap->sysname,
			       DAOS_PC_RO, &ap->pool,
			       NULL /* info */, NULL /* ev */);
	if (rc != 0) {
		fprintf(ap->errstream, "failed to connect to pool "DF_UUIDF
			": %s (%d)\n", DP_UUID(ap->p_uuid), d_errdesc(rc), rc);
		D_GOTO(out, rc);
	}

	pinfo.pi_bits = DPI_ALL;
	rc = daos_pool_query(ap->pool, NULL, &pinfo, NULL, NULL);
	if (rc != 0) {
		fprintf(ap->errstream,
			"failed to query pool "DF_UUIDF": %s (%d)\n",
			DP_UUID(ap->p_uuid), d_errdesc(rc), rc);
		D_GOTO(out_disconnect, rc);
	}
	D_PRINT("Pool "DF_UUIDF", ntarget=%u, disabled=%u, version=%u\n",
		DP_UUID(pinfo.pi_uuid), pinfo.pi_ntargets,
		pinfo.pi_ndisabled, pinfo.pi_map_ver);

	D_PRINT("Pool space info:\n");
	D_PRINT("- Target(VOS) count:%d\n", ps->ps_ntargets);
	for (i = DAOS_MEDIA_SCM; i < DAOS_MEDIA_MAX; i++) {
		D_PRINT("- %s:\n",
			i == DAOS_MEDIA_SCM ? "SCM" : "NVMe");
		D_PRINT("  Total size: "DF_U64"\n",
			ps->ps_space.s_total[i]);
		D_PRINT("  Free: "DF_U64", min:"DF_U64", max:"DF_U64", "
			"mean:"DF_U64"\n", ps->ps_space.s_free[i],
			ps->ps_free_min[i], ps->ps_free_max[i],
			ps->ps_free_mean[i]);
	}

	if (rstat->rs_errno == 0) {
		char	*sstr;

		if (rstat->rs_version == 0)
			sstr = "idle";
		else if (rstat->rs_done)
			sstr = "done";
		else
			sstr = "busy";

		D_PRINT("Rebuild %s, "DF_U64" objs, "DF_U64" recs\n",
			sstr, rstat->rs_obj_nr, rstat->rs_rec_nr);
	} else {
		D_PRINT("Rebuild failed, rc=%d, status=%d\n",
			rc, rstat->rs_errno);
	}

out_disconnect:
	/* Pool disconnect  in normal and error flows: preserve rc */
	rc2 = daos_pool_disconnect(ap->pool, NULL);
	if (rc2 != 0)
		fprintf(ap->errstream, "failed to disconnect from pool "DF_UUIDF
			": %s (%d)\n", DP_UUID(ap->p_uuid), d_errdesc(rc2),
			rc2);

	if (rc == 0)
		rc = rc2;
out:
	return rc;
}

=======
>>>>>>> 1c2c6725
int
cont_check_hdlr(struct cmd_args_s *ap)
{
	daos_obj_id_t		oids[OID_ARR_SIZE];
	daos_handle_t		oit;
	daos_anchor_t		anchor = { 0 };
	time_t			begin;
	time_t			end;
	unsigned long		duration;
	unsigned long		checked = 0;
	unsigned long		skipped = 0;
	unsigned long		inconsistent = 0;
	uint32_t		oids_nr;
	int			rc, i;

	/* Create a snapshot with OIT */
	rc = daos_cont_create_snap_opt(ap->cont, &ap->epc, NULL,
				       DAOS_SNAP_OPT_CR | DAOS_SNAP_OPT_OIT,
				       NULL);
	if (rc != 0)
		goto out;

	/* Open OIT */
	rc = daos_oit_open(ap->cont, ap->epc, &oit, NULL);
	if (rc != 0) {
		DH_PERROR_DER(ap, rc, "open of container's OIT failed");
		goto out_snap;
	}

	begin = time(NULL);

	fprintf(ap->outstream, "check container %s started at: %s\n", ap->cont_str, ctime(&begin));

	while (!daos_anchor_is_eof(&anchor)) {
		oids_nr = OID_ARR_SIZE;
		rc = daos_oit_list(oit, oids, &oids_nr, &anchor, NULL);
		if (rc != 0) {
			DH_PERROR_DER(ap, rc, "object IDs enumeration failed");
			D_GOTO(out_close, rc);
		}

		for (i = 0; i < oids_nr; i++) {
			rc = daos_obj_verify(ap->cont, oids[i], ap->epc);
			if (rc == -DER_NOSYS) {
				/* XXX: NOT support to verif EC object yet. */
				skipped++;
				continue;
			}

			checked++;
			if (rc == -DER_MISMATCH) {
				fprintf(ap->errstream,
					"found data inconsistency for object: "
					DF_OID"\n", DP_OID(oids[i]));
				inconsistent++;
				continue;
			}

			if (rc < 0) {
				DH_PERROR_DER(ap, rc,
					"check object "DF_OID" failed", DP_OID(oids[i]));
				D_GOTO(out_close, rc);
			}
		}
	}

	end = time(NULL);
	duration = end - begin;
	if (duration == 0)
		duration = 1;

	if (rc == 0 || rc == -DER_NOSYS || rc == -DER_MISMATCH) {
		fprintf(ap->outstream,
			"check container %s completed at: %s\n"
			"checked: %lu\n"
			"skipped: %lu\n"
			"inconsistent: %lu\n"
			"run_time: %lu seconds\n"
			"scan_speed: %lu objs/sec\n",
			ap->cont_str, ctime(&end), checked, skipped,
			inconsistent, duration, (checked + skipped) / duration);
		rc = 0;
	}

out_close:
	daos_oit_close(oit, NULL);
out_snap:
	cont_destroy_snap_hdlr(ap);
out:
	return rc;
}

/* TODO implement the following container op functions
 * all with signatures similar to this:
 * int cont_FN_hdlr(struct cmd_args_s *ap)
 *
 * int cont_stat_hdlr()
 */

/* this routine can be used to list all snapshots or to map a snapshot name
 * to its epoch number.
 */
int
cont_list_snaps_hdlr(struct cmd_args_s *ap)
{
	daos_epoch_t	*epochs = NULL;
	char		**names = NULL;
	daos_anchor_t	anchor;
	int		rc;
	int		i;
	int		snaps_count;
	int		expected_count;

	/* evaluate size for listing */
	snaps_count = 0;
	memset(&anchor, 0, sizeof(anchor));
	rc = daos_cont_list_snap(ap->cont, &snaps_count, NULL, NULL, &anchor, NULL);
	if (rc != 0) {
		fprintf(ap->errstream,
			"failed to retrieve number of snapshots for container %s: %s (%d)\n",
			ap->cont_str, d_errdesc(rc), rc);
		D_GOTO(out, rc);
	}

	if (ap->snapname_str == NULL)
		D_PRINT("Container's snapshots :\n");

	if (!daos_anchor_is_eof(&anchor)) {
		fprintf(ap->errstream, "too many snapshots returned\n");
		D_GOTO(out, rc = -DER_INVAL);
	}
	if (snaps_count == 0) {
		D_PRINT("no snapshots\n");
		D_GOTO(out, rc);
	}

	D_ALLOC_ARRAY(epochs, snaps_count);
	if (epochs == NULL)
		D_GOTO(out, rc = -DER_NOMEM);
	D_ALLOC_ARRAY(names, snaps_count);
	if (names == NULL)
		D_GOTO(out, rc = -DER_NOMEM);
	for (i = 0; i < snaps_count; i++) {
		D_ALLOC_ARRAY(names[i], DAOS_SNAPSHOT_MAX_LEN);
		if (names[i] == NULL)
			D_GOTO(out, rc = -DER_NOMEM);
	}

	expected_count = snaps_count;
	memset(&anchor, 0, sizeof(anchor));
	rc = daos_cont_list_snap(ap->cont, &snaps_count, epochs, names, &anchor,
				 NULL);
	if (rc != 0) {
		fprintf(ap->errstream, "failed to list snapshots for container %s: %s (%d)\n",
			ap->cont_str, d_errdesc(rc), rc);
		D_GOTO(out, rc);
	}
	if (expected_count < snaps_count)
		fprintf(ap->errstream,
			"snapshot list has been truncated (size changed)\n");

	if (ap->snapname_str == NULL && ap->epc == 0) {
		for (i = 0; i < min(expected_count, snaps_count); i++)
			D_PRINT("0x"DF_X64" %s\n", epochs[i], names[i]);
	} else {
		for (i = 0; i < min(expected_count, snaps_count); i++)
			if (ap->snapname_str != NULL &&
			    strcmp(ap->snapname_str, names[i]) == 0) {
				ap->epc = epochs[i];
				break;
			} else if (ap->epc == epochs[i]) {
				break;
			}
		if (i == min(expected_count, snaps_count)) {
			if (ap->snapname_str != NULL)
				fprintf(ap->errstream,
					"%s not found in snapshots list\n",
				ap->snapname_str);
			else
				fprintf(ap->errstream, "0x"DF_X64" not found in snapshots list\n",
					ap->epc);
			rc = -DER_NONEXIST;
		}
	}

out:
	D_FREE(epochs);
	if (names != NULL) {
		for (i = 0; i < snaps_count; i++)
			D_FREE(names[i]);
		D_FREE(names);
	}

	return rc;
}

int
cont_create_snap_hdlr(struct cmd_args_s *ap)
{
	int rc;

	rc = daos_cont_create_snap(ap->cont, &ap->epc, ap->snapname_str, NULL);
	if (rc != 0) {
		fprintf(ap->errstream,
			"failed to create snapshot for container %s: %s (%d)\n",
			ap->cont_str, d_errdesc(rc), rc);
		D_GOTO(out, rc);
	}

	fprintf(ap->outstream, "snapshot/epoch 0x"DF_X64" has been created\n", ap->epc);
out:
	return rc;
}

int
cont_destroy_snap_hdlr(struct cmd_args_s *ap)
{
	daos_epoch_range_t epr;
	int rc;

	if (ap->epc == 0 &&
	    (ap->epcrange_begin == 0 || ap->epcrange_end == 0)) {
		fprintf(ap->errstream,
			"a single epoch or a range must be provided\n");
		D_GOTO(out, rc = -DER_INVAL);
	}
	if (ap->epc != 0 &&
	    (ap->epcrange_begin != 0 || ap->epcrange_end != 0)) {
		fprintf(ap->errstream,
			"both a single epoch and a range not allowed\n");
		D_GOTO(out, rc = -DER_INVAL);
	}

	if (ap->epc != 0) {
		epr.epr_lo = ap->epc;
		epr.epr_hi = ap->epc;
	} else {
		epr.epr_lo = ap->epcrange_begin;
		epr.epr_hi = ap->epcrange_end;
	}

	rc = daos_cont_destroy_snap(ap->cont, epr, NULL);
	if (rc != 0) {
		fprintf(ap->errstream,
			"failed to destroy snapshots for container %s: %s (%d)\n",
			ap->cont_str, d_errdesc(rc), rc);
		D_GOTO(out, rc);
	}

out:
	return rc;
}

int
cont_set_prop_hdlr(struct cmd_args_s *ap)
{
	int			 rc;
	struct daos_prop_entry	*entry;
	uint32_t		 i;

	if (ap->props == NULL || ap->props->dpp_nr == 0) {
		fprintf(ap->errstream,
			"at least one property must be requested\n");
		D_GOTO(err_out, rc = -DER_INVAL);
	}

	/* Validate the properties are supported for set */
	for (i = 0; i < ap->props->dpp_nr; i++) {
		entry = &ap->props->dpp_entries[i];
		if (entry->dpe_type != DAOS_PROP_CO_LABEL &&
		    entry->dpe_type != DAOS_PROP_CO_STATUS) {
			fprintf(ap->errstream,
				"property not supported for set\n");
			D_GOTO(err_out, rc = -DER_INVAL);
		}
	}

	rc = daos_cont_set_prop(ap->cont, ap->props, NULL);
	if (rc) {
		fprintf(ap->errstream, "failed to set properties for container %s: %s (%d)\n",
			ap->cont_str, d_errdesc(rc), rc);
		D_GOTO(err_out, rc);
	}

	D_PRINT("Properties were successfully set\n");

err_out:
	return rc;
}

static size_t
get_num_prop_entries_to_add(struct cmd_args_s *ap)
{
	size_t nr = 0;

	if (ap->aclfile)
		nr++;
	if (ap->user)
		nr++;
	if (ap->group)
		nr++;
	if (ap->type != DAOS_PROP_CO_LAYOUT_POSIX &&
	    ap->type != DAOS_PROP_CO_LAYOUT_UNKNOWN)
		nr++;

	return nr;
}

/*
 * Returns the first empty prop entry in ap->props.
 * If ap->props wasn't set previously, a new prop is created.
 */
static int
get_first_empty_prop_entry(struct cmd_args_s *ap,
			   struct daos_prop_entry **entry)
{
	size_t nr = 0;

	nr = get_num_prop_entries_to_add(ap);
	if (nr == 0) {
		*entry = NULL;
		return 0; /* nothing to do */
	}

	if (ap->props == NULL) {
		/*
		 * Note that we don't control the memory this way, the prop is
		 * freed by the external caller
		 */
		ap->props = daos_prop_alloc(nr);
		if (ap->props == NULL) {
			fprintf(ap->errstream,
				"failed to allocate memory while processing "
				"access control parameters\n");
			return -DER_NOMEM;
		}
		*entry = &ap->props->dpp_entries[0];
	} else {
		*entry = &ap->props->dpp_entries[ap->props->dpp_nr];
		ap->props->dpp_nr += nr;
	}

	if (ap->props->dpp_nr > DAOS_PROP_ENTRIES_MAX_NR) {
		fprintf(ap->errstream,
			"too many properties supplied. Try again with "
			"fewer props set.\n");
		return -DER_INVAL;
	}

	return 0;
}

static int
update_props_for_create(struct cmd_args_s *ap)
{
	int			rc = 0;
	struct daos_acl		*acl = NULL;
	struct daos_prop_entry	*entry = NULL;

	rc = get_first_empty_prop_entry(ap, &entry);
	if (rc != 0 || entry == NULL)
		return rc;

	D_ASSERT(entry->dpe_type == 0);
	D_ASSERT(entry->dpe_val_ptr == NULL);

	/*
	 * When we allocate new memory here, we always do it in the prop entry,
	 * which is a pointer into ap->props.
	 * This will be freed by the external caller on exit, so we don't have
	 * to worry about it here.
	 */

	if (ap->aclfile) {
		rc = parse_acl_file(ap, ap->aclfile, &acl);
		if (rc != 0)
			return rc;

		entry->dpe_type = DAOS_PROP_CO_ACL;
		entry->dpe_val_ptr = acl;
		acl = NULL; /* acl will be freed with the prop now */

		entry++;
	}

	if (ap->user) {
		if (!daos_acl_principal_is_valid(ap->user)) {
			fprintf(ap->errstream,
				"invalid user name.\n");
			return -DER_INVAL;
		}

		entry->dpe_type = DAOS_PROP_CO_OWNER;
		D_STRNDUP(entry->dpe_str, ap->user, DAOS_ACL_MAX_PRINCIPAL_LEN);
		if (entry->dpe_str == NULL) {
			fprintf(ap->errstream,
				"failed to allocate memory for user name.\n");
			return -DER_NOMEM;
		}

		entry++;
	}

	if (ap->group) {
		if (!daos_acl_principal_is_valid(ap->group)) {
			fprintf(ap->errstream,
				"invalid group name.\n");
			return -DER_INVAL;
		}

		entry->dpe_type = DAOS_PROP_CO_OWNER_GROUP;
		D_STRNDUP(entry->dpe_str, ap->group,
			  DAOS_ACL_MAX_PRINCIPAL_LEN);
		if (entry->dpe_str == NULL) {
			fprintf(ap->errstream,
				"failed to allocate memory for group name.\n");
			return -DER_NOMEM;
		}

		entry++;
	}

	if (ap->type != DAOS_PROP_CO_LAYOUT_POSIX &&
	    ap->type != DAOS_PROP_CO_LAYOUT_UNKNOWN) {
		entry->dpe_type = DAOS_PROP_CO_LAYOUT_TYPE;
		entry->dpe_val = ap->type;

		entry++;
	}

	return 0;
}

static void
cmd_args_print(struct cmd_args_s *ap)
{
	char	oclass[10] = {}, type[10] = {};

	if (ap == NULL)
		return;

	daos_oclass_id2name(ap->oclass, oclass);
	daos_unparse_ctype(ap->type, type);

	D_INFO("\tDAOS system name: %s\n", ap->sysname);
	D_INFO("\tpool UUID: "DF_UUIDF"\n", DP_UUID(ap->p_uuid));
	D_INFO("\tcont UUID: "DF_UUIDF"\n", DP_UUID(ap->c_uuid));

	D_INFO("\tattr: name=%s, value=%s\n",
		ap->attrname_str ? ap->attrname_str : "NULL",
		ap->value_str ? ap->value_str : "NULL");

	D_INFO("\tpath=%s, type=%s, oclass=%s, chunk_size="DF_U64"\n",
		ap->path ? ap->path : "NULL",
		type, oclass, ap->chunk_size);
	D_INFO("\tsnapshot: name=%s, epoch=0x"DF_X64", epoch range=%s "
		"(0x"DF_X64"-0x"DF_X64")\n",
		ap->snapname_str ? ap->snapname_str : "NULL",
		ap->epc,
		ap->epcrange_str ? ap->epcrange_str : "NULL",
		ap->epcrange_begin, ap->epcrange_end);
	D_INFO("\toid: "DF_OID"\n", DP_OID(ap->oid));
}

/* cont_create_hdlr() - create container by UUID */
int
cont_create_hdlr(struct cmd_args_s *ap)
{
	int rc;

	rc = update_props_for_create(ap);
	if (rc != 0)
		return rc;

	cmd_args_print(ap);

	if (ap->type == DAOS_PROP_CO_LAYOUT_POSIX) {
		dfs_attr_t attr;

		attr.da_id = 0;
		attr.da_oclass_id = ap->oclass;
		attr.da_chunk_size = ap->chunk_size;
		attr.da_props = ap->props;
		attr.da_mode = ap->mode;

		if (uuid_is_null(ap->c_uuid))
			rc = dfs_cont_create(ap->pool, &ap->c_uuid, &attr, NULL, NULL);
		else
			rc = dfs_cont_create(ap->pool, ap->c_uuid, &attr, NULL, NULL);
		if (rc)
			rc = daos_errno2der(rc);
	} else {
		if (uuid_is_null(ap->c_uuid))
			rc = daos_cont_create(ap->pool, &ap->c_uuid, ap->props, NULL);
		else
			rc = daos_cont_create(ap->pool, ap->c_uuid, ap->props, NULL);
	}

	if (rc != 0) {
		DH_PERROR_DER(ap, rc, "failed to create container");
		return rc;
	}

	fprintf(ap->outstream, "Successfully created container "DF_UUIDF"\n", DP_UUID(ap->c_uuid));

	return rc;
}

/* cont_create_uns_hdlr() - create container and link to
 * POSIX filesystem directory or HDF5 file.
 */
int
cont_create_uns_hdlr(struct cmd_args_s *ap)
{
	struct duns_attr_t	dattr = {0};
	char			type[10];
	int			rc;

	/* Required: pool handle, container type, obj class, chunk_size.
	 * Optional: uuid of pool handle, user-specified container UUID.
	 */
	ARGS_VERIFY_PATH_CREATE(ap, err_rc, rc = -DER_INVAL);

	rc = update_props_for_create(ap);
	if (rc != 0)
		return rc;

	uuid_copy(dattr.da_puuid, ap->p_uuid);
	uuid_copy(dattr.da_cuuid, ap->c_uuid);
	dattr.da_type = ap->type;
	dattr.da_oclass_id = ap->oclass;
	dattr.da_chunk_size = ap->chunk_size;
	dattr.da_props = ap->props;

	rc = duns_create_path(ap->pool, ap->path, &dattr);
	if (rc) {
		DH_PERROR_SYS(ap, rc, "duns_create_path() failed");
		D_GOTO(err_rc, rc = daos_errno2der(rc));
	}

	snprintf(ap->cont_str, DAOS_PROP_LABEL_MAX_LEN + 1, "%s", dattr.da_cont);
	if (uuid_is_null(ap->c_uuid))
		uuid_parse(ap->cont_str, ap->c_uuid);
	daos_unparse_ctype(ap->type, type);
	fprintf(ap->outstream, "Successfully created container %s type %s\n", ap->cont_str, type);

	return 0;

err_rc:
	return rc;
}

int
parse_filename_dfs(const char *path, char **_obj_name, char **_cont_name)
{
	char	*f1 = NULL;
	char	*f2 = NULL;
	char	*fname = NULL;
	char	*cont_name = NULL;
	int	path_len;
	int	rc = 0;

	if (path == NULL || _obj_name == NULL || _cont_name == NULL)
		return -DER_INVAL;
	path_len = strlen(path) + 1;

	if (strcmp(path, "/") == 0) {
		D_STRNDUP_S(*_cont_name, "/");
		if (*_cont_name == NULL)
			return -DER_NOMEM;
		*_obj_name = NULL;
		return 0;
	}
	D_STRNDUP(f1, path, path_len);
	if (f1 == NULL)
		D_GOTO(out, rc = -DER_NOMEM);

	D_STRNDUP(f2, path, path_len);
	if (f2 == NULL)
		D_GOTO(out, rc = -DER_NOMEM);
	fname = basename(f1);
	cont_name = dirname(f2);

	if (cont_name[0] != '/') {
		char cwd[1024];

		if (getcwd(cwd, 1024) == NULL)
			D_GOTO(out, rc = -DER_NOMEM);

		if (strcmp(cont_name, ".") == 0) {
			D_STRNDUP(cont_name, cwd, 1024);
			if (cont_name == NULL)
				D_GOTO(out, rc = -DER_NOMEM);
		} else {
			char *new_dir = calloc(strlen(cwd) + strlen(cont_name)
						+ 1, sizeof(char));

			if (new_dir == NULL)
				D_GOTO(out, rc = -DER_NOMEM);

			strcpy(new_dir, cwd);
			if (cont_name[0] == '.') {
				strcat(new_dir, &cont_name[1]);
			} else {
				strcat(new_dir, "/");
				strcat(new_dir, cont_name);
			}
			cont_name = new_dir;
		}
		*_cont_name = cont_name;
	} else {
		D_STRNDUP(*_cont_name, cont_name,
			  strlen(cont_name) + 1);
		if (*_cont_name == NULL)
			D_GOTO(out, rc = -DER_NOMEM);
	}
	D_STRNDUP(*_obj_name, fname, strlen(fname) + 1);
	if (*_obj_name == NULL) {
		D_FREE(*_cont_name);
		D_GOTO(out, rc = -DER_NOMEM);
	}
out:
	D_FREE(f1);
	D_FREE(f2);
	return rc;
}

static int
file_write(struct cmd_args_s *ap, struct file_dfs *file_dfs,
	   const char *file, void *buf, ssize_t *size)
{
	int rc = 0;
	/* posix write returns -1 on error so wrapper uses ssize_t, but
	 * dfs_sys_read takes daos_size_t for size argument
	 */
	daos_size_t tmp_size = *size;

	if (file_dfs->type == POSIX) {
		*size = write(file_dfs->fd, buf, *size);
		if (*size < 0)
			rc = errno;
	} else if (file_dfs->type == DAOS) {
		rc = dfs_sys_write(file_dfs->dfs_sys, file_dfs->obj, buf, file_dfs->offset,
				   &tmp_size, NULL);
		*size = tmp_size;
		if (rc == 0)
			/* update file pointer with number of bytes written */
			file_dfs->offset += *size;
	} else {
		rc = EINVAL;
		DH_PERROR_SYS(ap, rc, "File type not known '%s' type=%d", file, file_dfs->type);
	}
	return rc;
}

int
file_open(struct cmd_args_s *ap, struct file_dfs *file_dfs,
	  const char *file, int flags, ...)
{
	/* extract the mode */
	int	rc = 0;
	int	mode_set = 0;
	mode_t	mode = 0;

	if (flags & O_CREAT) {
		va_list vap;

		va_start(vap, flags);
		mode = va_arg(vap, mode_t);
		va_end(vap);
		mode_set = 1;
	}

	if (file_dfs->type == POSIX) {
		if (mode_set) {
			file_dfs->fd = open(file, flags, mode);
		} else {
			file_dfs->fd = open(file, flags);
		}
		if (file_dfs->fd < 0) {
			rc = errno;
			DH_PERROR_SYS(ap, rc, "file_open failed on '%s'", file);
		}
	} else if (file_dfs->type == DAOS) {
		rc = dfs_sys_open(file_dfs->dfs_sys, file, mode, flags, 0, 0, NULL,
				  &file_dfs->obj);
		if (rc != 0) {
			DH_PERROR_SYS(ap, rc, "file_open failed on '%s'", file);
		}
	} else {
		rc = EINVAL;
		DH_PERROR_SYS(ap, rc, "File type not known '%s' type=%d", file, file_dfs->type);
	}
	return rc;
}

static int
file_mkdir(struct cmd_args_s *ap, struct file_dfs *file_dfs,
	   const char *dir, mode_t *mode)
{
	int rc = 0;

	/* continue if directory already exists */
	if (file_dfs->type == POSIX) {
		rc = mkdir(dir, *mode);
		if (rc != 0) {
			/* return error code for POSIX mkdir */
			rc = errno;
		}
	} else if (file_dfs->type == DAOS) {
		rc = dfs_sys_mkdir(file_dfs->dfs_sys, dir, *mode, 0);
		if (rc != 0) {
			D_GOTO(out, rc);
		}
	} else {
		rc = EINVAL;
		DH_PERROR_SYS(ap, rc, "File type not known '%s' type=%d", dir, file_dfs->type);
	}
out:
	return rc;
}

static int
file_opendir(struct cmd_args_s *ap, struct file_dfs *file_dfs, const char *dir, DIR **_dirp)
{
	DIR *dirp = NULL;
	int rc	  = 0;

	if (file_dfs->type == POSIX) {
		dirp = opendir(dir);
		if (dirp == NULL)
			rc = errno;
	} else if (file_dfs->type == DAOS) {
		rc = dfs_sys_opendir(file_dfs->dfs_sys, dir, 0, &dirp);
	} else {
		rc = EINVAL;
		DH_PERROR_SYS(ap, rc, "File type not known '%s' type=%d", dir, file_dfs->type);
	}
	*_dirp = dirp;
	return rc;
}

static int
file_readdir(struct cmd_args_s *ap, struct file_dfs *file_dfs, DIR *dirp, struct dirent **_entry)
{
	struct dirent *entry = NULL;
	int rc		     = 0;

	if (file_dfs->type == POSIX) {
		do {
			/* errno set to zero before calling readdir to distinguish error from
			 * end of stream per readdir documentation
			 */
			errno = 0;
			entry = readdir(dirp);
			if (entry == NULL)
				rc = errno;
		} while (errno == EAGAIN);
	} else if (file_dfs->type == DAOS) {
		rc = dfs_sys_readdir(file_dfs->dfs_sys, dirp, &entry);
	} else {
		rc = EINVAL;
		DH_PERROR_SYS(ap, rc, "File type not known type=%d", file_dfs->type);
	}
	*_entry = entry;
	return rc;
}

static int
file_lstat(struct cmd_args_s *ap, struct file_dfs *file_dfs,
	   const char *path, struct stat *buf)
{
	int rc = 0;

	if (file_dfs->type == POSIX) {
		rc = lstat(path, buf);
		/* POSIX returns -1 on error and sets errno
		 * to the error code
		 */
		if (rc != 0)
			rc = errno;
	} else if (file_dfs->type == DAOS) {
		rc = dfs_sys_stat(file_dfs->dfs_sys, path, O_NOFOLLOW, buf);
	} else {
		rc = EINVAL;
		DH_PERROR_SYS(ap, rc, "File type not known '%s' type=%d", path, file_dfs->type);
	}
	return rc;
}

static int
file_read(struct cmd_args_s *ap, struct file_dfs *file_dfs,
	  const char *file, void *buf, ssize_t *size)
{
	int rc = 0;
	/* posix read returns -1 on error so wrapper uses ssize_t, but
	 * dfs_sys_read takes daos_size_t for size argument
	 */
	daos_size_t tmp_size = *size;

	if (file_dfs->type == POSIX) {
		*size = read(file_dfs->fd, buf, *size);
		if (*size < 0)
			rc = errno;
	} else if (file_dfs->type == DAOS) {
		rc = dfs_sys_read(file_dfs->dfs_sys, file_dfs->obj, buf, file_dfs->offset,
				  &tmp_size, NULL);
		*size = tmp_size;
		if (rc == 0)
			/* update file pointer with number of bytes read */
			file_dfs->offset += (daos_off_t)*size;
	} else {
		rc = EINVAL;
		DH_PERROR_SYS(ap, rc, "File type not known '%s' type=%d", file, file_dfs->type);
	}
	return rc;
}

static int
file_closedir(struct cmd_args_s *ap, struct file_dfs *file_dfs, DIR *dirp)
{
	int rc = 0;

	if (file_dfs->type == POSIX) {
		rc = closedir(dirp);
		/* POSIX returns -1 on error and sets errno
		 * to the error code
		 */
		if (rc != 0) {
			rc = errno;
		}
	} else if (file_dfs->type == DAOS) {
		/* dfs returns positive error code already */
		rc = dfs_sys_closedir(dirp);
	} else {
		rc = EINVAL;
		DH_PERROR_SYS(ap, rc, "File type not known type=%d", file_dfs->type);
	}
	return rc;
}

static int
file_close(struct cmd_args_s *ap, struct file_dfs *file_dfs, const char *file)
{
	int rc = 0;

	if (file_dfs->type == POSIX) {
		rc = close(file_dfs->fd);
		if (rc == 0) {
			file_dfs->fd = -1;
		} else {
			/* POSIX returns -1 on error and sets errno
			 * to the error code
			 */
			rc = errno;
		}
	} else if (file_dfs->type == DAOS) {
		rc = dfs_sys_close(file_dfs->obj);
		if (rc == 0)
			file_dfs->obj = NULL;
	} else {
		rc = EINVAL;
		DH_PERROR_SYS(ap, rc, "File type not known '%s' type=%d", file, file_dfs->type);
	}
	return rc;
}

static int
file_chmod(struct cmd_args_s *ap, struct file_dfs *file_dfs, const char *path,
	   mode_t mode)
{
	int rc = 0;

	if (file_dfs->type == POSIX) {
		rc = chmod(path, mode);
		/* POSIX returns -1 on error and sets errno
		 * to the error code, return positive errno
		 * set similar to dfs
		 */
		if (rc != 0) {
			rc = errno;
		}
	} else if (file_dfs->type == DAOS) {
		rc = dfs_sys_chmod(file_dfs->dfs_sys, path, mode);
	} else {
		rc = EINVAL;
		DH_PERROR_SYS(ap, rc, "File type not known '%s' type=%d", path, file_dfs->type);
	}
	return rc;
}

static int
fs_copy_file(struct cmd_args_s *ap,
	     struct file_dfs *src_file_dfs,
	     struct file_dfs *dst_file_dfs,
	     struct stat *src_stat,
	     const char *src_path,
	     const char *dst_path)
{
	int src_flags		= O_RDONLY;
	int dst_flags		= O_CREAT | O_WRONLY;
	mode_t tmp_mode_file	= S_IRUSR | S_IWUSR;
	int rc;
	uint64_t file_length	= src_stat->st_size;
	uint64_t total_bytes	= 0;
	uint64_t buf_size	= 64 * 1024 * 1024;
	void *buf		= NULL;

	/* Open source file */
	rc = file_open(ap, src_file_dfs, src_path, src_flags);
	if (rc != 0)
		D_GOTO(out, rc = daos_errno2der(rc));

	/* Open destination file */
	rc = file_open(ap, dst_file_dfs, dst_path, dst_flags, tmp_mode_file);
	if (rc != 0)
		D_GOTO(out_src_file, rc = daos_errno2der(rc));

	/* Allocate read/write buffer */
	D_ALLOC(buf, buf_size);
	if (buf == NULL)
		D_GOTO(out_dst_file, rc = -DER_NOMEM);

	/* read from source file, then write to dest file */
	while (total_bytes < file_length) {
		ssize_t left_to_read = buf_size;
		uint64_t bytes_left = file_length - total_bytes;

		if (bytes_left < buf_size)
			left_to_read = (size_t)bytes_left;
		rc = file_read(ap, src_file_dfs, src_path, buf, &left_to_read);
		if (rc != 0) {
			rc = daos_errno2der(rc);
			DH_PERROR_DER(ap, rc, "File read failed");
			D_GOTO(out_buf, rc);
		}
		ssize_t bytes_to_write = left_to_read;

		rc = file_write(ap, dst_file_dfs, dst_path, buf, &bytes_to_write);
		if (rc != 0) {
			rc = daos_errno2der(rc);
			DH_PERROR_DER(ap, rc, "File write failed");
			D_GOTO(out_buf, rc);
		}
		total_bytes += left_to_read;
	}

	/* set perms on destination to original source perms */
	rc = file_chmod(ap, dst_file_dfs, dst_path, src_stat->st_mode);
	if (rc != 0) {
		rc = daos_errno2der(rc);
		DH_PERROR_DER(ap, rc, "updating dst file permissions failed");
		D_GOTO(out_buf, rc);
	}

out_buf:
	D_FREE(buf);
out_dst_file:
	file_close(ap, dst_file_dfs, dst_path);
out_src_file:
	file_close(ap, src_file_dfs, src_path);
out:
	/* reset offsets if there is another file to copy */
	src_file_dfs->offset = 0;
	dst_file_dfs->offset = 0;
	return rc;
}

static int
fs_copy_symlink(struct cmd_args_s *ap,
		struct file_dfs *src_file_dfs,
		struct file_dfs *dst_file_dfs,
		struct stat *src_stat,
		const char *src_path,
		const char *dst_path)
{
	int		rc = 0;
	daos_size_t	len = DFS_MAX_PATH; /* unsigned for dfs_sys_readlink() */
	ssize_t		len2 = DFS_MAX_PATH; /* signed for readlink() */
	char		*symlink_value = NULL;

	D_ALLOC(symlink_value, len + 1);
	if (symlink_value == NULL)
		D_GOTO(out_copy_symlink, rc = -DER_NOMEM);

	if (src_file_dfs->type == POSIX) {
		len2 = readlink(src_path, symlink_value, len2);
		if (len2 < 0) {
			rc = daos_errno2der(errno);
			DH_PERROR_DER(ap, rc, "fs_copy_symlink failed on readlink('%s')",
				      src_path);
			D_GOTO(out_copy_symlink, rc);
		}
		len = (daos_size_t)len2;
	} else if (src_file_dfs->type == DAOS) {
		rc = dfs_sys_readlink(src_file_dfs->dfs_sys, src_path, symlink_value, &len);
		if (rc != 0) {
			rc = daos_errno2der(rc);
			DH_PERROR_DER(ap, rc, "fs_copy_symlink failed on dfs_sys_readlink('%s')",
				      src_path);
			D_GOTO(out_copy_symlink, rc);
		}
		/*length of symlink_value includes the NULL terminator already.*/
		len--;
	} else {
		rc = -DER_INVAL;
		DH_PERROR_DER(ap, rc, "unknown type for %s", src_path);
		D_GOTO(out_copy_symlink, rc);
	}
	symlink_value[len] = 0;

	if (dst_file_dfs->type == POSIX) {
		rc = symlink(symlink_value, dst_path);
		if ((rc != 0) && (errno == EEXIST)) {
			rc = -DER_EXIST;
			D_DEBUG(DB_TRACE, "Link %s exists.\n", dst_path);
			D_GOTO(out_copy_symlink, rc);
		} else if (rc != 0) {
			rc = daos_errno2der(errno);
			DH_PERROR_DER(ap, rc, "fs_copy_symlink failed on symlink('%s')",
				      dst_path);
			D_GOTO(out_copy_symlink, rc);
		}
	} else if (dst_file_dfs->type == DAOS) {
		rc = dfs_sys_symlink(dst_file_dfs->dfs_sys, symlink_value, dst_path);
		if (rc == EEXIST) {
			rc = -DER_EXIST;
			D_DEBUG(DB_TRACE, "Link %s exists.\n", dst_path);
			D_GOTO(out_copy_symlink, rc);
		} else if (rc != 0) {
			rc = daos_errno2der(rc);
			DH_PERROR_DER(ap, rc,
				      "fs_copy_symlink failed on dfs_sys_readlink('%s')",
				      dst_path);
			D_GOTO(out_copy_symlink, rc);
		}
	} else {
		rc = -DER_INVAL;
		DH_PERROR_DER(ap, rc, "unknown type for %s", dst_path);
		D_GOTO(out_copy_symlink, rc);
	}
out_copy_symlink:
	D_FREE(symlink_value);
	src_file_dfs->offset = 0;
	dst_file_dfs->offset = 0;
	return rc;
}

static int
fs_copy_dir(struct cmd_args_s *ap,
	    struct file_dfs *src_file_dfs,
	    struct file_dfs *dst_file_dfs,
	    struct stat *src_stat,
	    const char *src_path,
	    const char *dst_path,
	    struct fs_copy_stats *num)
{
	DIR			*src_dir = NULL;
	struct dirent		*entry = NULL;
	char			*next_src_path = NULL;
	char			*next_dst_path = NULL;
	struct stat		next_src_stat;
	mode_t			tmp_mode_dir = S_IRWXU;
	int			rc = 0;

	/* begin by opening source directory */
	rc = file_opendir(ap, src_file_dfs, src_path, &src_dir);
	if (rc != 0) {
		rc = daos_errno2der(rc);
		DH_PERROR_DER(ap, rc, "Cannot open directory '%s'", src_path);
		D_GOTO(out, rc);
	}

	/* create the destination directory if it does not exist */
	rc = file_mkdir(ap, dst_file_dfs, dst_path, &tmp_mode_dir);
	if (rc == EEXIST) {
		DH_PERROR_SYS(ap, rc, "Directory '%s' exists", dst_path);
	} else if (rc != 0) {
		D_GOTO(out, rc = daos_errno2der(rc));
	}
	/* copy all directory entries */
	while (1) {
		const char *d_name;

		/* walk source directory */
		rc = file_readdir(ap, src_file_dfs, src_dir, &entry);
		if (rc != 0) {
			rc = daos_errno2der(rc);
			DH_PERROR_DER(ap, rc, "Cannot read directory");
			D_GOTO(out, rc);
		}

		/* end of stream when entry is NULL and rc == 0 */
		if (!entry) {
			/* There are no more entries in this directory,
			 * so break out of the while loop.
			 */
			break;
		}

		/* Check that the entry is not "src_path"
		 * or src_path's parent.
		 */
		d_name = entry->d_name;
		if ((strcmp(d_name, "..") == 0) ||
		    (strcmp(d_name, ".")) == 0)
			continue;

		/* build the next source path */
		D_ASPRINTF(next_src_path, "%s/%s", src_path, d_name);
		if (next_src_path == NULL)
			D_GOTO(out, rc = -DER_NOMEM);

		/* stat the next source path */
		rc = file_lstat(ap, src_file_dfs, next_src_path, &next_src_stat);
		if (rc != 0) {
			rc = daos_errno2der(rc);
			DH_PERROR_DER(ap, rc, "Cannot stat path '%s'", next_src_path);
			D_GOTO(out, rc);
		}

		/* build the next destination path */
		D_ASPRINTF(next_dst_path, "%s/%s", dst_path, d_name);
		if (next_dst_path == NULL)
			D_GOTO(out, rc = -DER_NOMEM);

		switch (next_src_stat.st_mode & S_IFMT) {
		case S_IFREG:
			rc = fs_copy_file(ap, src_file_dfs, dst_file_dfs,
					  &next_src_stat, next_src_path,
					  next_dst_path);
			if ((rc != 0) && (rc != -DER_EXIST))
				D_GOTO(out, rc);
			num->num_files++;
			break;
		case S_IFLNK:
			rc = fs_copy_symlink(ap, src_file_dfs, dst_file_dfs,
					     &next_src_stat, next_src_path,
					     next_dst_path);
			if ((rc != 0) && (rc != -DER_EXIST))
				D_GOTO(out, rc);
			num->num_links++;
			break;
		case S_IFDIR:
			rc = fs_copy_dir(ap, src_file_dfs, dst_file_dfs, &next_src_stat,
					 next_src_path, next_dst_path, num);
			if ((rc != 0) && (rc != -DER_EXIST))
				D_GOTO(out, rc);
			num->num_dirs++;
			break;
		default:
			rc = -DER_INVAL;
			DH_PERROR_DER(ap, rc,
				      "Only files, directories, and symlinks are supported");
		}
		D_FREE(next_src_path);
		D_FREE(next_dst_path);
	}

	/* set original source perms on directories after copying */
	rc = file_chmod(ap, dst_file_dfs, dst_path, src_stat->st_mode);
	if (rc != 0) {
		rc = daos_errno2der(rc);
		DH_PERROR_DER(ap, rc, "updating destination permissions failed on '%s'", dst_path);
		D_GOTO(out, rc);
	}
out:
	if (rc != 0) {
		D_FREE(next_src_path);
		D_FREE(next_dst_path);
	}

	if (src_dir != NULL) {
		int close_rc;

		close_rc = file_closedir(ap, src_file_dfs, src_dir);
		if (close_rc != 0) {
			close_rc = daos_errno2der(close_rc);
			DH_PERROR_DER(ap, close_rc, "Could not close '%s'", src_path);
			if (rc == 0)
				rc = close_rc;
		}
	}
	return rc;
}

static int
fs_copy(struct cmd_args_s *ap,
	struct file_dfs *src_file_dfs,
	struct file_dfs *dst_file_dfs,
	const char *src_path,
	const char *dst_path,
	struct fs_copy_stats *num)
{
	int		rc = 0;
	struct stat	src_stat;
	struct stat	dst_stat;
	bool		copy_into_dst = false;
	char		*tmp_path = NULL;
	char		*tmp_dir = NULL;
	char		*tmp_name = NULL;

	/* Make sure the source exists. */
	rc = file_lstat(ap, src_file_dfs, src_path, &src_stat);
	if (rc != 0) {
		rc = daos_errno2der(rc);
		DH_PERROR_DER(ap, rc, "Failed to stat '%s'", src_path);
		D_GOTO(out, rc);
	}

	/* If the destination exists and is a directory,
	 * copy INTO the directory instead of TO it.
	 */
	rc = file_lstat(ap, dst_file_dfs, dst_path, &dst_stat);
	if (rc != 0 && rc != ENOENT) {
		rc = daos_errno2der(rc);
		DH_PERROR_DER(ap, rc, "Failed to stat %s", dst_path);
		D_GOTO(out, rc);
	} else if (rc == 0) {
		if (S_ISDIR(dst_stat.st_mode)) {
			copy_into_dst = true;
		} else if S_ISDIR(src_stat.st_mode) {
			rc = -DER_INVAL;
			DH_PERROR_DER(ap, rc, "Destination exists and is not a directory");
			D_GOTO(out, rc);
		}
	}

	if (copy_into_dst) {
		/* Get the dirname and basename */
		rc = parse_filename_dfs(src_path, &tmp_name, &tmp_dir);
		if (rc != 0) {
			DH_PERROR_DER(ap, rc, "Failed to parse path '%s'", src_path);
			D_GOTO(out, rc);
		}

		/* Build the destination path */
		if (tmp_name != NULL) {
			D_ASPRINTF(tmp_path, "%s/%s", dst_path, tmp_name);
			if (tmp_path == NULL)
				D_GOTO(out, rc = -DER_NOMEM);
			dst_path = tmp_path;
		}
	}

	switch (src_stat.st_mode & S_IFMT) {
	case S_IFREG:
		rc = fs_copy_file(ap, src_file_dfs, dst_file_dfs, &src_stat, src_path,
				  dst_path);
		if (rc == 0)
			num->num_files++;
		break;
	case S_IFDIR:
		rc = fs_copy_dir(ap, src_file_dfs, dst_file_dfs, &src_stat, src_path,
				 dst_path, num);
		if (rc == 0)
			num->num_dirs++;
		break;
	default:
		rc = -DER_INVAL;
		DH_PERROR_DER(ap, rc, "Only files and directories are supported");
		D_GOTO(out, rc);
	}

out:
	if (copy_into_dst) {
		D_FREE(tmp_path);
		D_FREE(tmp_dir);
		D_FREE(tmp_name);
	}
	return rc;
}

static inline void
set_dm_args_default(struct dm_args *dm)
{
	dm->src = NULL;
	dm->dst = NULL;
	dm->src_poh = DAOS_HDL_INVAL;
	dm->src_coh = DAOS_HDL_INVAL;
	dm->dst_poh = DAOS_HDL_INVAL;
	dm->dst_coh = DAOS_HDL_INVAL;
	dm->cont_prop_oid = DAOS_PROP_CO_ALLOCED_OID;
	dm->cont_prop_layout = DAOS_PROP_CO_LAYOUT_TYPE;
	dm->cont_layout = DAOS_PROP_CO_LAYOUT_UNKNOWN;
	dm->cont_oid = 0;
}

/*
 * Free the user attribute buffers created by dm_cont_get_usr_attrs.
 */
void
dm_cont_free_usr_attrs(int n, char ***_names, void ***_buffers, size_t **_sizes)
{
	char	**names = *_names;
	void	**buffers = *_buffers;
	size_t	i;

	if (names != NULL) {
		for (i = 0; i < n; i++)
			D_FREE(names[i]);
		D_FREE(*_names);
	}
	if (buffers != NULL) {
		for (i = 0; i < n; i++)
			D_FREE(buffers[i]);
		D_FREE(*_buffers);
	}
	D_FREE(*_sizes);
}

/*
 * Get the user attributes for a container in a format similar
 * to what daos_cont_set_attr expects.
 * cont_free_usr_attrs should be called to free the allocations.
 */
int
dm_cont_get_usr_attrs(struct cmd_args_s *ap, daos_handle_t coh, int *_n, char ***_names,
		      void ***_buffers, size_t **_sizes)
{
	int		rc = 0;
	uint64_t	total_size = 0;
	uint64_t	cur_size = 0;
	uint64_t	num_attrs = 0;
	uint64_t	name_len = 0;
	char		*name_buf = NULL;
	char		**names = NULL;
	void		**buffers = NULL;
	size_t		*sizes = NULL;
	uint64_t	i;

	/* Get the total size needed to store all names */
	rc = daos_cont_list_attr(coh, NULL, &total_size, NULL);
	if (rc != 0) {
		DH_PERROR_DER(ap, rc, "Failed list user attributes");
		D_GOTO(out, rc);
	}

	/* no attributes found */
	if (total_size == 0) {
		*_n = 0;
		D_GOTO(out, rc);
	}

	/* Allocate a buffer to hold all attribute names */
	D_ALLOC(name_buf, total_size);
	if (name_buf == NULL)
		D_GOTO(out, rc = -DER_NOMEM);

	/* Get the attribute names */
	rc = daos_cont_list_attr(coh, name_buf, &total_size, NULL);
	if (rc != 0) {
		DH_PERROR_DER(ap, rc, "Failed to list user attributes");
		D_GOTO(out, rc);
	}

	/* Figure out the number of attributes */
	while (cur_size < total_size) {
		name_len = strnlen(name_buf + cur_size, total_size - cur_size);
		if (name_len == total_size - cur_size) {
			/* end of buf reached but no end of string, ignoring */
			break;
		}
		num_attrs++;
		cur_size += name_len + 1;
	}

	/* Sanity check */
	if (num_attrs == 0) {
		rc = -DER_INVAL;
		DH_PERROR_DER(ap, rc, "Failed to parse user attributes");
		D_GOTO(out, rc);
	}

	/* Allocate arrays for attribute names, buffers, and sizes */
	D_ALLOC_ARRAY(names, num_attrs);
	if (names == NULL)
		D_GOTO(out, rc = -DER_NOMEM);
	D_ALLOC_ARRAY(sizes, num_attrs);
	if (sizes == NULL)
		D_GOTO(out, rc = -DER_NOMEM);
	D_ALLOC_ARRAY(buffers, num_attrs);
	if (buffers == NULL)
		D_GOTO(out, rc = -DER_NOMEM);

	/* Create the array of names */
	cur_size = 0;
	for (i = 0; i < num_attrs; i++) {
		name_len = strnlen(name_buf + cur_size, total_size - cur_size);
		if (name_len == total_size - cur_size) {
			/* end of buf reached but no end of string, ignoring */
			break;
		}
		D_STRNDUP(names[i], name_buf + cur_size, name_len + 1);
		if (names[i] == NULL)
			D_GOTO(out, rc = -DER_NOMEM);
		cur_size += name_len + 1;
	}

	/* Get the buffer sizes */
	rc = daos_cont_get_attr(coh, num_attrs, (const char * const*)names, NULL, sizes, NULL);
	if (rc != 0) {
		DH_PERROR_DER(ap, rc, "Failed to get user attribute sizes");
		D_GOTO(out, rc);
	}

	/* Allocate space for each value */
	for (i = 0; i < num_attrs; i++) {
		D_ALLOC(buffers[i], sizes[i] * sizeof(size_t));
		if (buffers[i] == NULL)
			D_GOTO(out, rc = -DER_NOMEM);
	}

	/* Get the attribute values */
	rc = daos_cont_get_attr(coh, num_attrs, (const char * const*)names,
				(void * const*)buffers, sizes, NULL);
	if (rc != 0) {
		DH_PERROR_DER(ap, rc, "Failed to get user attribute values");
		D_GOTO(out, rc);
	}

	/* Return values to the caller */
	*_n = num_attrs;
	*_names = names;
	*_buffers = buffers;
	*_sizes = sizes;
out:
	if (rc != 0)
		dm_cont_free_usr_attrs(num_attrs, &names, &buffers, &sizes);
	D_FREE(name_buf);
	return rc;
}

/* Copy all user attributes from one container to another. */
int
dm_copy_usr_attrs(struct cmd_args_s *ap, daos_handle_t src_coh, daos_handle_t dst_coh)
{
	int	num_attrs = 0;
	char	**names = NULL;
	void	**buffers = NULL;
	size_t	*sizes = NULL;
	int	rc;

	/* Get all user attributes */
	rc = dm_cont_get_usr_attrs(ap, src_coh, &num_attrs, &names, &buffers, &sizes);
	if (rc != 0) {
		DH_PERROR_DER(ap, rc, "Failed to get user attributes");
		D_GOTO(out, rc);
	}

	/* no attributes to copy */
	if (num_attrs == 0)
		D_GOTO(out, rc = 0);

	rc = daos_cont_set_attr(dst_coh, num_attrs, (char const * const*)names,
				(void const * const*)buffers, sizes, NULL);
	if (rc != 0) {
		DH_PERROR_DER(ap, rc, "Failed to set user attributes");
		D_GOTO(out, rc);
	}
out:
	dm_cont_free_usr_attrs(num_attrs, &names, &buffers, &sizes);
	return rc;
}

/*
 * Get the container properties for a container in a format similar
 * to what daos_cont_set_prop expects.
 * The last entry is the ACL and is conditionally set only if
 * the user has permissions.
 */
int
dm_cont_get_all_props(struct cmd_args_s *ap, daos_handle_t coh, daos_prop_t **_props,
		      bool get_oid, bool get_label, bool get_roots)
{
	int		rc;
	daos_prop_t	*props = NULL;
	daos_prop_t	*prop_acl = NULL;
	daos_prop_t	*props_merged = NULL;
	uint32_t        total_props = NUM_SERIALIZE_PROPS;
	/* minimum number of properties that are always allocated/used to start count */
	int             prop_index = NUM_SERIALIZE_PROPS;

	if (get_oid)
		total_props++;

	/* container label is required to be unique, so do not retrieve it for copies.
	 * The label is retrieved for serialization, but only deserialized if the label
	 * no longer exists in the pool
	 */
	if (get_label)
		total_props++;

	if (get_roots)
		total_props++;

	/* Allocate space for all props except ACL. */
	props = daos_prop_alloc(total_props);
	if (props == NULL)
		D_GOTO(out, rc = -DER_NOMEM);

	/* The order of properties MUST match the order expected by serialization  */
	props->dpp_entries[0].dpe_type = DAOS_PROP_CO_EC_CELL_SZ;
	props->dpp_entries[1].dpe_type = DAOS_PROP_CO_LAYOUT_TYPE;
	props->dpp_entries[2].dpe_type = DAOS_PROP_CO_LAYOUT_VER;
	props->dpp_entries[3].dpe_type = DAOS_PROP_CO_CSUM;
	props->dpp_entries[4].dpe_type = DAOS_PROP_CO_CSUM_CHUNK_SIZE;
	props->dpp_entries[5].dpe_type = DAOS_PROP_CO_CSUM_SERVER_VERIFY;
	props->dpp_entries[6].dpe_type = DAOS_PROP_CO_REDUN_FAC;
	props->dpp_entries[7].dpe_type = DAOS_PROP_CO_REDUN_LVL;
	props->dpp_entries[8].dpe_type = DAOS_PROP_CO_SNAPSHOT_MAX;
	props->dpp_entries[9].dpe_type = DAOS_PROP_CO_COMPRESS;
	props->dpp_entries[10].dpe_type = DAOS_PROP_CO_ENCRYPT;
	props->dpp_entries[11].dpe_type = DAOS_PROP_CO_OWNER;
	props->dpp_entries[12].dpe_type = DAOS_PROP_CO_OWNER_GROUP;
	props->dpp_entries[13].dpe_type = DAOS_PROP_CO_DEDUP;
	props->dpp_entries[14].dpe_type = DAOS_PROP_CO_DEDUP_THRESHOLD;
	props->dpp_entries[15].dpe_type = DAOS_PROP_CO_EC_PDA;
	props->dpp_entries[16].dpe_type = DAOS_PROP_CO_RP_PDA;

	/* Conditionally get the OID. Should always be true for serialization. */
	if (get_oid) {
		props->dpp_entries[prop_index].dpe_type = DAOS_PROP_CO_ALLOCED_OID;
		prop_index++;
	}

	if (get_label) {
		props->dpp_entries[prop_index].dpe_type = DAOS_PROP_CO_LABEL;
		prop_index++;
	}

	if (get_roots) {
		props->dpp_entries[prop_index].dpe_type = DAOS_PROP_CO_ROOTS;
	}

	/* Get all props except ACL first. */
	rc = daos_cont_query(coh, NULL, props, NULL);
	if (rc != 0) {
		DH_PERROR_DER(ap, rc, "Failed to query container");
		D_GOTO(out, rc);
	}

	/* Fetch the ACL separately in case user doesn't have access */
	rc = daos_cont_get_acl(coh, &prop_acl, NULL);
	if (rc == 0) {
		/* ACL will be appended to the end */
		props_merged = daos_prop_merge(props, prop_acl);
		if (props_merged == NULL) {
			rc = -DER_INVAL;
			DH_PERROR_DER(ap, rc, "Failed set container ACL");
			D_GOTO(out, rc);
		}
		daos_prop_free(props);
		props = props_merged;
	} else if (rc != -DER_NO_PERM) {
		DH_PERROR_DER(ap, rc, "Failed to query container ACL");
		D_GOTO(out, rc);
	}
	rc = 0;
	*_props = props;
out:
	daos_prop_free(prop_acl);
	if (rc != 0)
		daos_prop_free(props);
	return rc;
}

/* check if cont status is unhealthy */
static int
dm_check_cont_status(struct cmd_args_s *ap, daos_handle_t coh, bool *status_healthy)
{
	daos_prop_t		*prop;
	struct daos_prop_entry	*entry;
	struct daos_co_status	stat = {0};
	int			rc = 0;

	prop = daos_prop_alloc(1);
	if (prop == NULL)
		return -DER_NOMEM;

	prop->dpp_entries[0].dpe_type = DAOS_PROP_CO_STATUS;

	rc = daos_cont_query(coh, NULL, prop, NULL);
	if (rc) {
		DH_PERROR_DER(ap, rc, "daos container query failed");
		D_GOTO(out, rc);
	}

	entry = &prop->dpp_entries[0];
	daos_prop_val_2_co_status(entry->dpe_val, &stat);
	if (stat.dcs_status == DAOS_PROP_CO_HEALTHY) {
		*status_healthy = true;
	} else {
		*status_healthy = false;
	}
out:
	daos_prop_free(prop);
	return rc;
}

static int
dm_serialize_cont_md(struct cmd_args_s *ap, struct dm_args *ca, daos_prop_t *props,
		     char *preserve_props)
{
	int	rc = 0;
	int	num_attrs = 0;
	char	**names = NULL;
	void	**buffers = NULL;
	size_t	*sizes = NULL;
	void	*handle;
	int (*daos_cont_serialize_md)(char *, daos_prop_t *props, int, char **, char **, size_t *);

	/* Get all user attributes if any exist */
	rc = dm_cont_get_usr_attrs(ap, ca->src_coh, &num_attrs, &names, &buffers, &sizes);
	if (rc != 0) {
		DH_PERROR_DER(ap, rc, "Failed to get user attributes");
		D_GOTO(out, rc);
	}
	handle = dlopen(LIBSERIALIZE, RTLD_NOW);
	if (handle == NULL) {
		rc = -DER_INVAL;
		DH_PERROR_DER(ap, rc, "libdaos_serialize.so not found");
		D_GOTO(out, rc);
	}
	daos_cont_serialize_md = dlsym(handle, "daos_cont_serialize_md");
	if (daos_cont_serialize_md == NULL)  {
		rc = -DER_INVAL;
		DH_PERROR_DER(ap, rc, "Failed to lookup daos_cont_serialize_md");
		D_GOTO(out, rc);
	}
	(*daos_cont_serialize_md)(preserve_props, props, num_attrs, names, (char **)buffers, sizes);
out:
	if (num_attrs > 0) {
		dm_cont_free_usr_attrs(num_attrs, &names, &buffers, &sizes);
	}
	return rc;
}

static int
dm_deserialize_cont_md(struct cmd_args_s *ap, struct dm_args *ca, char *preserve_props,
		       daos_prop_t **props)
{
	int		rc = 0;
	void		*handle;
	int (*daos_cont_deserialize_props)(daos_handle_t, char *, daos_prop_t **props, uint64_t *);

	handle = dlopen(LIBSERIALIZE, RTLD_NOW);
	if (handle == NULL) {
		rc = -DER_INVAL;
		DH_PERROR_DER(ap, rc, "libdaos_serialize.so not found");
		D_GOTO(out, rc);
	}
	daos_cont_deserialize_props = dlsym(handle, "daos_cont_deserialize_props");
	if (daos_cont_deserialize_props == NULL)  {
		rc = -DER_INVAL;
		DH_PERROR_DER(ap, rc, "Failed to lookup daos_cont_deserialize_props");
		D_GOTO(out, rc);
	}
	(*daos_cont_deserialize_props)(ca->dst_poh, preserve_props, props, &ca->cont_layout);
out:
	return rc;
}

static int
dm_deserialize_cont_attrs(struct cmd_args_s *ap, struct dm_args *ca, char *preserve_props)
{
	int		rc = 0;
	uint64_t	num_attrs = 0;
	char		**names = NULL;
	void		**buffers = NULL;
	size_t		*sizes = NULL;
	void		*handle;
	int (*daos_cont_deserialize_attrs)(char *, uint64_t *, char ***, void ***, size_t **);

	handle = dlopen(LIBSERIALIZE, RTLD_NOW);
	if (handle == NULL) {
		rc = -DER_INVAL;
		DH_PERROR_DER(ap, rc, "libdaos_serialize.so not found");
		D_GOTO(out, rc);
	}
	daos_cont_deserialize_attrs = dlsym(handle, "daos_cont_deserialize_attrs");
	if (daos_cont_deserialize_attrs == NULL)  {
		rc = -DER_INVAL;
		DH_PERROR_DER(ap, rc, "Failed to lookup daos_cont_deserialize_attrs");
		D_GOTO(out, rc);
	}
	(*daos_cont_deserialize_attrs)(preserve_props, &num_attrs, &names, &buffers, &sizes);
	if (num_attrs > 0) {
		rc = daos_cont_set_attr(ca->dst_coh, num_attrs, (const char * const*)names,
					(const void * const*)buffers, sizes, NULL);
		if (rc != 0) {
			DH_PERROR_DER(ap, rc, "Failed to set user attributes");
			D_GOTO(out, rc);
		}
		dm_cont_free_usr_attrs(num_attrs, &names, &buffers, &sizes);
	}
out:
	return rc;
}

static int
dm_connect(struct cmd_args_s *ap,
	   bool is_posix_copy,
	   struct file_dfs *src_file_dfs,
	   struct file_dfs *dst_file_dfs,
	   struct dm_args *ca,
	   char *sysname,
	   char *path,
	   daos_cont_info_t *src_cont_info,
	   daos_cont_info_t *dst_cont_info)
{
	/* check source pool/conts */
	int				rc = 0;
	struct duns_attr_t		dattr = {0};
	dfs_attr_t			attr = {0};
	daos_prop_t			*props = NULL;
	int				rc2;
	bool				status_healthy;

	/* open src pool, src cont, and mount dfs */
	if (src_file_dfs->type == DAOS) {
		rc = daos_pool_connect(ca->src_pool, sysname, DAOS_PC_RW, &ca->src_poh, NULL, NULL);
		if (rc != 0) {
			DH_PERROR_DER(ap, rc, "failed to connect to source pool");
			D_GOTO(out, rc);
		}
		rc = daos_cont_open(ca->src_poh, ca->src_cont, DAOS_COO_RW, &ca->src_coh,
				    src_cont_info, NULL);
		if (rc != 0) {
			DH_PERROR_DER(ap, rc, "failed to open source container\n");
			D_GOTO(err, rc);
		}
		if (is_posix_copy) {
			rc = dfs_sys_mount(ca->src_poh, ca->src_coh, O_RDWR,
					   DFS_SYS_NO_LOCK, &src_file_dfs->dfs_sys);
			if (rc != 0) {
				rc = daos_errno2der(rc);
				DH_PERROR_DER(ap, rc, "Failed to mount DFS filesystem on source");
				dfs_sys_umount(src_file_dfs->dfs_sys);
				D_GOTO(err, rc);
			}
		}

		/* do not copy a container that has unhealthy container status */
		rc = dm_check_cont_status(ap, ca->src_coh, &status_healthy);
		if (rc != 0) {
			DH_PERROR_DER(ap, rc, "Failed to check container status");
			D_GOTO(err, rc);
		} else if (!status_healthy) {
			rc = -DER_INVAL;
			DH_PERROR_DER(ap, rc, "Container status is unhealthy, stopping");
			D_GOTO(err, rc);
		}
	}

	/* set cont_layout to POSIX type if the source is not in DAOS, if the
	 * destination is DAOS, and no destination container exists yet,
	 * then it knows to create a POSIX container
	 */
	if (src_file_dfs->type == POSIX)
		ca->cont_layout = DAOS_PROP_CO_LAYOUT_POSIX;

	/* Retrieve source container properties */
	if (src_file_dfs->type != POSIX) {
		/* if moving data from POSIX to DAOS and preserve_props option is on,
		 * then write container properties to the provided hdf5 filename
		 */
		if (ap->preserve_props != NULL && dst_file_dfs->type == POSIX) {
			/* preserve_props option is for filesystem copy (which uses DFS API),
			 * so do not retrieve roots or max oid property.
			 */
			rc = dm_cont_get_all_props(ap, ca->src_coh, &props, false,  true, false);
			if (rc != 0) {
				DH_PERROR_DER(ap, rc, "Failed to get container properties");
				D_GOTO(out, rc);
			}
			rc = dm_serialize_cont_md(ap, ca, props, ap->preserve_props);
			if (rc != 0) {
				DH_PERROR_DER(ap, rc, "Failed to serialize metadata");
				D_GOTO(out, rc);
			}
		}
		/* if DAOS -> DAOS copy container properties from src to dst */
		if (dst_file_dfs->type == DAOS) {
			/* src to dst copies never copy label, and filesystem copies use DFS
			 * so do not copy roots or max oid prop
			 */
			if (is_posix_copy)
				rc = dm_cont_get_all_props(ap, ca->src_coh, &props,
							   false, false, false);
			else
				rc = dm_cont_get_all_props(ap, ca->src_coh, &props,
							   true, false, true);
			if (rc != 0) {
				DH_PERROR_DER(ap, rc, "Failed to get container properties");
				D_GOTO(out, rc);
			}
			ca->cont_layout = props->dpp_entries[1].dpe_val;
		}
	}

	/* open dst pool, dst cont, and mount dfs */
	if (dst_file_dfs->type == DAOS) {
		bool dst_cont_passed = strlen(ca->dst_cont) ? true : false;

		/* only connect if destination pool wasn't already opened */
		if (strlen(ca->dst_pool) != 0) {
			if (!daos_handle_is_valid(ca->dst_poh)) {
				rc = daos_pool_connect(ca->dst_pool, sysname, DAOS_PC_RW,
						       &ca->dst_poh, NULL, NULL);
				if (rc != 0) {
					DH_PERROR_DER(ap, rc,
						      "failed to connect to destination pool");
					D_GOTO(err, rc);
				}
			}
		/* if the dst pool uuid is null that means that this is a UNS destination path, so
		 * we copy the source pool uuid into the destination and try to connect again
		 */
		} else {
			strcpy(ca->dst_pool, ca->src_pool);
			rc = daos_pool_connect(ca->dst_pool, sysname, DAOS_PC_RW, &ca->dst_poh,
					       NULL, NULL);
			if (rc != 0) {
				DH_PERROR_DER(ap, rc, "failed to connect to destination pool");
				D_GOTO(err, rc);
			}
			if (src_file_dfs->type == POSIX)
				dattr.da_type = DAOS_PROP_CO_LAYOUT_POSIX;
			else
				dattr.da_type = ca->cont_layout;
			if (props != NULL)
				dattr.da_props = props;
			rc = duns_create_path(ca->dst_poh, path, &dattr);
			if (rc != 0) {
				rc = daos_errno2der(rc);
				DH_PERROR_DER(ap, rc, "provide a destination pool or UNS path "
					      "of the form:\n\t --dst </$pool> | </path/to/uns>");
				D_GOTO(err, rc);
			}
			snprintf(ca->dst_cont, DAOS_PROP_LABEL_MAX_LEN + 1, "%s", dattr.da_cont);
		}

		/* check preserve_props, if source is from POSIX and destination is DAOS we need
		 * to read container properties from the file that is specified before the DAOS
		 * destination container is created
		 */
		if (ap->preserve_props != NULL && src_file_dfs->type == POSIX) {
			rc = dm_deserialize_cont_md(ap, ca, ap->preserve_props, &props);
			if (rc != 0) {
				DH_PERROR_DER(ap, rc, "Failed to deserialize metadata");
				D_GOTO(out, rc);
			}
		}

		/* try to open container if this is a filesystem copy, and if it fails try to create
		 * a destination, then attempt to open again
		 */
		if (dst_cont_passed) {
			rc = daos_cont_open(ca->dst_poh, ca->dst_cont, DAOS_COO_RW, &ca->dst_coh,
					    dst_cont_info, NULL);
			if (rc != 0 && rc != -DER_NONEXIST)
				D_GOTO(err, rc);
		} else {
			rc = -DER_NONEXIST;
		}
		if (rc == -DER_NONEXIST) {
			uuid_t cuuid;

			if (ca->cont_layout == DAOS_PROP_CO_LAYOUT_POSIX) {
				attr.da_props = props;
				if (dst_cont_passed) {
					rc = uuid_parse(ca->dst_cont, cuuid);
					if (rc)
						D_GOTO(err, rc);
					rc = dfs_cont_create(ca->dst_poh, cuuid, &attr, NULL, NULL);
				} else {
					rc = dfs_cont_create(ca->dst_poh, &cuuid, &attr,
							     NULL, NULL);
					uuid_unparse(cuuid, ca->dst_cont);
				}
				if (rc != 0) {
					rc = daos_errno2der(rc);
					DH_PERROR_DER(ap, rc,
						      "failed to create destination container");
					D_GOTO(err, rc);
				}
			} else {
				if (dst_cont_passed) {
					rc = uuid_parse(ca->dst_cont, cuuid);
					if (rc == 0)
						rc = daos_cont_create(ca->dst_poh, cuuid, props,
								      NULL);
					else
						rc = daos_cont_create_with_label(ca->dst_poh,
										 ca->dst_cont,
										 props, NULL, NULL);
				} else {
					rc = daos_cont_create(ca->dst_poh, &cuuid, props, NULL);
					uuid_unparse(cuuid, ca->dst_cont);
				}
				if (rc != 0) {
					DH_PERROR_DER(ap, rc,
						      "failed to create destination container");
					D_GOTO(err, rc);
				}
			}
			rc = daos_cont_open(ca->dst_poh, ca->dst_cont, DAOS_COO_RW, &ca->dst_coh,
					    dst_cont_info, NULL);
			if (rc != 0) {
				DH_PERROR_DER(ap, rc, "failed to open container");
				D_GOTO(err, rc);
			}
			fprintf(ap->outstream, "Successfully created container %s\n", ca->dst_cont);
		}
		if (is_posix_copy) {
			rc = dfs_sys_mount(ca->dst_poh, ca->dst_coh, O_RDWR, DFS_SYS_NO_LOCK,
					   &dst_file_dfs->dfs_sys);
			if (rc != 0) {
				rc = daos_errno2der(rc);
				DH_PERROR_DER(ap, rc, "dfs_mount on destination failed");
				dfs_sys_umount(dst_file_dfs->dfs_sys);
				D_GOTO(err, rc);
			}
		}

		/* check preserve_props, if source is from POSIX and destination is DAOS we
		 * need to read user attributes from the file that is specified, and set them
		 * in the destination container
		 */
		if (ap->preserve_props != NULL && src_file_dfs->type == POSIX) {
			rc = dm_deserialize_cont_attrs(ap, ca, ap->preserve_props);
			if (rc != 0) {
				DH_PERROR_DER(ap, rc, "Failed to deserialize user attributes");
				D_GOTO(err, rc);
			}
		}
	}
	/* get source container user attributes and copy them to the DAOS destination container */
	if (src_file_dfs->type == DAOS && dst_file_dfs->type == DAOS) {
		rc = dm_copy_usr_attrs(ap, ca->src_coh, ca->dst_coh);
		if (rc != 0) {
			DH_PERROR_DER(ap, rc, "Copying user attributes failed");
			D_GOTO(err, rc);
		}
	}
	D_GOTO(out, rc);
err:
	if (daos_handle_is_valid(ca->dst_coh)) {
		rc2 = daos_cont_close(ca->dst_coh, NULL);
		if (rc2 != 0)
			DH_PERROR_DER(ap, rc2, "failed to close destination container");
	}
	if (daos_handle_is_valid(ca->src_coh)) {
		rc2 = daos_cont_close(ca->src_coh, NULL);
		if (rc2 != 0)
			DH_PERROR_DER(ap, rc2, "failed to close source container");
	}
	if (daos_handle_is_valid(ca->dst_poh)) {
		rc2 = daos_pool_disconnect(ca->dst_poh, NULL);
		if (rc2 != 0)
			DH_PERROR_DER(ap, rc2, "failed to disconnect from destination pool %s",
				      ca->dst_pool);
	}
	if (daos_handle_is_valid(ca->src_poh)) {
		rc2 = daos_pool_disconnect(ca->src_poh, NULL);
		if (rc2 != 0)
			DH_PERROR_DER(ap, rc2, "Failed to disconnect from source pool %s",
				      ca->src_pool);
	}
out:
	if (props != NULL)
		daos_prop_free(props);
	return rc;
}

static inline void
file_set_defaults_dfs(struct file_dfs *file_dfs)
{
	/* set defaults for file_dfs struct */
	file_dfs->type = DAOS;
	file_dfs->fd = -1;
	file_dfs->offset = 0;
	file_dfs->obj = NULL;
	file_dfs->dfs_sys = NULL;
}

static int
dm_disconnect(struct cmd_args_s *ap,
	      bool is_posix_copy,
	      struct dm_args *ca,
	      struct file_dfs *src_file_dfs,
	      struct file_dfs *dst_file_dfs)
{
	 /* The fault injection tests expect no memory leaks but inject faults that
	 * block umount/close/disconnect calls, etc. So, if I use GOTO and return the error
	 * code immediately after a failure to umount/close/disconnect then fault injection
	 * will always report a memory leak. Is it better to immediately return if one of
	 * these fails? This will cause memory leaks in fault injection tests for fs copy,
	 * so not sure what is the best thing to do here.
	 */
	int rc = 0;

	if (src_file_dfs->type == DAOS) {
		if (is_posix_copy) {
			rc = dfs_sys_umount(src_file_dfs->dfs_sys);
			if (rc != 0) {
				rc = daos_errno2der(rc);
				DH_PERROR_DER(ap, rc, "failed to unmount source");
				dfs_sys_umount(src_file_dfs->dfs_sys);
			}
			src_file_dfs->dfs_sys = NULL;
		}
		rc = daos_cont_close(ca->src_coh, NULL);
		if (rc != 0) {
			DH_PERROR_DER(ap, rc, "failed to close source container");
			daos_cont_close(ca->src_coh, NULL);
		}
		rc = daos_pool_disconnect(ca->src_poh, NULL);
		if (rc != 0) {
			DH_PERROR_DER(ap, rc, "failed to disconnect source pool");
			daos_pool_disconnect(ca->src_poh, NULL);
		}
	}
	if (dst_file_dfs->type == DAOS) {
		if (is_posix_copy) {
			rc = dfs_sys_umount(dst_file_dfs->dfs_sys);
			if (rc != 0) {
				rc = daos_errno2der(rc);
				DH_PERROR_DER(ap, rc, "failed to unmount source");
				dfs_sys_umount(dst_file_dfs->dfs_sys);
			}
			dst_file_dfs->dfs_sys = NULL;
		}
		rc = daos_cont_close(ca->dst_coh, NULL);
		if (rc != 0) {
			DH_PERROR_DER(ap, rc, "failed to close destination container");
			daos_cont_close(ca->dst_coh, NULL);
		}
		rc = daos_pool_disconnect(ca->dst_poh, NULL);
		if (rc != 0) {
			DH_PERROR_DER(ap, rc, "failed to disconnect destination pool");
			daos_pool_disconnect(ca->dst_poh, NULL);
		}
	}
	return rc;
}

/*
* Parse a path of the format:
* daos://<pool>/<cont>/<path> | <UNS path> | <POSIX path>
* Modifies "path" to be the relative container path, defaulting to "/".
* Returns 0 if a daos path was successfully parsed, a error number if not.
*/
static int
dm_parse_path(struct file_dfs *file, char *path, size_t path_len, char (*pool_str)[],
	      char (*cont_str)[])
{
	struct duns_attr_t	dattr = {0};
	int			rc = 0;
	char			*tmp_path1 = NULL;
	char			*path_dirname = NULL;
	char			*tmp_path2 = NULL;
	char			*path_basename = NULL;

	rc = duns_resolve_path(path, &dattr);
	if (rc == 0) {
		snprintf(*pool_str, DAOS_PROP_LABEL_MAX_LEN + 1, "%s", dattr.da_pool);
		snprintf(*cont_str, DAOS_PROP_LABEL_MAX_LEN + 1, "%s", dattr.da_cont);
		if (dattr.da_rel_path == NULL)
			strncpy(path, "/", path_len);
		else
			strncpy(path, dattr.da_rel_path, path_len);
	} else {
		/* If basename does not exist yet then duns_resolve_path will fail even if
		 * dirname is a UNS path
		 */

		/* get dirname */
		D_STRNDUP(tmp_path1, path, path_len);
		if (tmp_path1 == NULL)
			D_GOTO(out, rc = ENOMEM);
		path_dirname = dirname(tmp_path1);
		/* reset before calling duns_resolve_path with new string */
		memset(&dattr, 0, sizeof(struct duns_attr_t));

		/* Check if this path represents a daos pool and/or container. */
		rc = duns_resolve_path(path_dirname, &dattr);
		if (rc == 0) {
			/* if duns_resolve_path succeeds then concat basename to da_rel_path */
			D_STRNDUP(tmp_path2, path, path_len);
			if (tmp_path2 == NULL)
				D_GOTO(out, rc = ENOMEM);
			path_basename = basename(tmp_path2);

			/* dirname might be root uns path, if that is the case,
			 * then da_rel_path might be NULL
			 */
			if (dattr.da_rel_path == NULL)
				snprintf(path, path_len, "/%s", path_basename);
			else
				snprintf(path, path_len, "%s/%s", dattr.da_rel_path, path_basename);
			snprintf(*pool_str, DAOS_PROP_LABEL_MAX_LEN + 1, "%s", dattr.da_pool);
			snprintf(*cont_str, DAOS_PROP_LABEL_MAX_LEN + 1, "%s", dattr.da_cont);
		} else if (rc == ENOMEM) {
			/* TODO: Take this path of rc != ENOENT? */
			D_GOTO(out, rc);
		} else if (strncmp(path, "daos://", 7) == 0) {
			/* Error, since we expect a DAOS path */
			D_GOTO(out, rc);
		} else {
			/* not a DAOS path, set type to POSIX,
			 * POSIX dir will be checked with stat
			 * at the beginning of fs_copy
			 */
			rc = 0;
			file->type = POSIX;
		}
	}
out:
	D_FREE(tmp_path1);
	D_FREE(tmp_path2);
	duns_destroy_attr(&dattr);
	return daos_errno2der(rc);
}

int
fs_copy_hdlr(struct cmd_args_s *ap)
{
	int			rc = 0;
	int			rc2 = 0;
	char			*src_str = NULL;
	char			*dst_str = NULL;
	size_t			src_str_len = 0;
	size_t			dst_str_len = 0;
	daos_cont_info_t	src_cont_info = {0};
	daos_cont_info_t	dst_cont_info = {0};
	struct file_dfs		src_file_dfs = {0};
	struct file_dfs		dst_file_dfs = {0};
	struct dm_args		ca = {0};
	bool			is_posix_copy = true;
	struct fs_copy_stats	num = {0};

	set_dm_args_default(&ca);
	file_set_defaults_dfs(&src_file_dfs);
	file_set_defaults_dfs(&dst_file_dfs);

	src_str_len = strlen(ap->src);
	if (src_str_len == 0) {
		rc = -DER_INVAL;
		DH_PERROR_DER(ap, rc, "Source path required");
		D_GOTO(out, rc);
	}
	D_STRNDUP(src_str, ap->src, src_str_len);
	if (src_str == NULL) {
		rc = -DER_NOMEM;
		DH_PERROR_DER(ap, rc, "Unable to allocate memory for source path");
		D_GOTO(out, rc);
	}
	rc = dm_parse_path(&src_file_dfs, src_str, src_str_len, &ca.src_pool, &ca.src_cont);
	if (rc != 0) {
		DH_PERROR_DER(ap, rc, "failed to parse source path");
		D_GOTO(out, rc);
	}

	dst_str_len = strlen(ap->dst);
	if (dst_str_len == 0) {
		rc = -DER_INVAL;
		DH_PERROR_DER(ap, rc, "Destination path required");
		D_GOTO(out, rc);
	}
	D_STRNDUP(dst_str, ap->dst, dst_str_len);
	if (dst_str == NULL) {
		rc = -DER_NOMEM;
		DH_PERROR_DER(ap, rc, "Unable to allocate memory for destination path");
		D_GOTO(out, rc);
	}
	rc = dm_parse_path(&dst_file_dfs, dst_str, dst_str_len, &ca.dst_pool, &ca.dst_cont);
	if (rc != 0) {
		DH_PERROR_DER(ap, rc, "failed to parse destination path");
		D_GOTO(out, rc);
	}

	rc = dm_connect(ap, is_posix_copy, &src_file_dfs, &dst_file_dfs, &ca,
			ap->sysname, ap->dst, &src_cont_info, &dst_cont_info);
	if (rc != 0) {
		DH_PERROR_DER(ap, rc, "fs copy failed to connect");
		D_GOTO(out, rc);
	}

	rc = fs_copy(ap, &src_file_dfs, &dst_file_dfs, src_str, dst_str, &num);
	if (rc != 0)
		D_GOTO(out_disconnect, rc);

	if (dst_file_dfs.type == DAOS) {
		fprintf(ap->outstream, "Successfully copied to DAOS: %s\n", dst_str);
	} else if (dst_file_dfs.type == POSIX) {
		fprintf(ap->outstream, "Successfully copied to POSIX: %s\n", dst_str);
	}
	fprintf(ap->outstream, "    Directories: %lu\n", num.num_dirs);
	fprintf(ap->outstream, "    Files:       %lu\n", num.num_files);
	fprintf(ap->outstream, "    Links:       %lu\n", num.num_links);
out_disconnect:
	/* umount dfs, close conts, and disconnect pools */
	rc2 = dm_disconnect(ap, is_posix_copy, &ca, &src_file_dfs, &dst_file_dfs);
	if (rc2 != 0)
		DH_PERROR_DER(ap, rc2, "failed to disconnect");
out:
	D_FREE(src_str);
	D_FREE(dst_str);
	return rc;
}

static int
cont_clone_recx_single(struct cmd_args_s *ap,
		       daos_key_t *dkey,
		       daos_handle_t *src_oh,
		       daos_handle_t *dst_oh,
		       daos_iod_t *iod)
{
	/* if iod_type is single value just fetch iod size from source
	 * and update in destination object
	 */
	daos_size_t	buf_len = (*iod).iod_size;
	char		buf[buf_len];
	d_sg_list_t	sgl;
	d_iov_t		iov;
	int		rc;

	/* set sgl values */
	sgl.sg_nr     = 1;
	sgl.sg_nr_out = 0;
	sgl.sg_iovs   = &iov;
	d_iov_set(&iov, buf, buf_len);

	rc = daos_obj_fetch(*src_oh, DAOS_TX_NONE, 0, dkey, 1, iod, &sgl,
			    NULL, NULL);
	if (rc != 0) {
		DH_PERROR_DER(ap, rc, "Failed to fetch source value");
		D_GOTO(out, rc);
	}
	rc = daos_obj_update(*dst_oh, DAOS_TX_NONE, 0, dkey, 1, iod,
			     &sgl, NULL);
	if (rc != 0) {
		DH_PERROR_DER(ap, rc, "Failed to update destination value");
		D_GOTO(out, rc);
	}
out:
	return rc;
}

static int
cont_clone_recx_array(struct cmd_args_s *ap,
		      daos_key_t *dkey,
		      daos_key_t *akey,
		      daos_handle_t *src_oh,
		      daos_handle_t *dst_oh,
		      daos_iod_t *iod)
{
	int			rc = 0;
	int			i = 0;
	daos_size_t		buf_len = 0;
	daos_size_t		buf_len_alloc = 0;
	uint32_t		number = 5;
	daos_anchor_t		recx_anchor = {0};
	d_sg_list_t		sgl;
	d_iov_t			iov;
	daos_epoch_range_t	eprs[5];
	daos_recx_t		recxs[5];
	daos_size_t		size;
	char			*buf = NULL;
	char			*prev_buf = NULL;

	while (!daos_anchor_is_eof(&recx_anchor)) {
		/* list all recx for this dkey/akey */
		number = 5;
		rc = daos_obj_list_recx(*src_oh, DAOS_TX_NONE, dkey, akey, &size, &number, recxs,
					eprs, &recx_anchor, true, NULL);
		if (rc != 0) {
			DH_PERROR_DER(ap, rc, "Failed to list recx");
			D_GOTO(out, rc);
		}

		/* if no recx is returned for this dkey/akey move on */
		if (number == 0)
			continue;

		/* set iod values */
		(*iod).iod_type  = DAOS_IOD_ARRAY;
		(*iod).iod_nr    = number;
		(*iod).iod_recxs = recxs;
		(*iod).iod_size  = size;

		/* set sgl values */
		sgl.sg_nr_out = 0;
		sgl.sg_iovs   = &iov;
		sgl.sg_nr     = 1;

		/* allocate/reallocate a single buffer */
		buf_len = 0;
		prev_buf = buf;
		for (i = 0; i < number; i++) {
			buf_len += recxs[i].rx_nr;
		}
		buf_len *= size;
		if (buf_len > buf_len_alloc) {
			D_REALLOC_NZ(buf, prev_buf, buf_len);
			if (buf == NULL)
				D_GOTO(out, rc = -DER_NOMEM);
			buf_len_alloc = buf_len;
		}
		d_iov_set(&iov, buf, buf_len);

		/* fetch recx values from source */
		rc = daos_obj_fetch(*src_oh, DAOS_TX_NONE, 0, dkey, 1, iod, &sgl, NULL, NULL);
		if (rc != 0) {
			DH_PERROR_DER(ap, rc, "Failed to fetch source recx");
			D_GOTO(out, rc);
		}

		/* Sanity check that fetch returns as expected */
		if (sgl.sg_nr_out != 1) {
			DH_PERROR_DER(ap, rc, "Failed to fetch source recx");
			D_GOTO(out, rc = -DER_INVAL);
		}

		/* update fetched recx values and place in
		 * destination object
		 */
		rc = daos_obj_update(*dst_oh, DAOS_TX_NONE, 0, dkey, 1, iod, &sgl, NULL);
		if (rc != 0) {
			DH_PERROR_DER(ap, rc, "Failed to update destination recx");
			D_GOTO(out, rc);
		}
	}
out:
	D_FREE(buf);
	return rc;
}

static int
cont_clone_list_akeys(struct cmd_args_s *ap,
		      daos_handle_t *src_oh,
		      daos_handle_t *dst_oh,
		     daos_key_t diov)
{
	int		rc = 0;
	int		j = 0;
	char		*ptr;
	daos_anchor_t	akey_anchor = {0};
	daos_key_desc_t	akey_kds[ENUM_DESC_NR] = {0};
	uint32_t	akey_number = ENUM_DESC_NR;
	char		*akey = NULL;
	d_sg_list_t	sgl;
	d_iov_t		iov;
	daos_key_t	aiov;
	daos_iod_t	iod;
	char		*small_key = NULL;
	char		*large_key = NULL;
	char		*key_buf = NULL;
	daos_size_t	key_buf_len = 0;

	D_ALLOC(small_key, ENUM_DESC_BUF);
	if (small_key == NULL)
		D_GOTO(out, rc = -DER_NOMEM);
	D_ALLOC(large_key, ENUM_LARGE_KEY_BUF);
	if (large_key == NULL)
		D_GOTO(out, rc = -DER_NOMEM);

	/* loop to enumerate akeys */
	while (!daos_anchor_is_eof(&akey_anchor)) {
		memset(akey_kds, 0, sizeof(akey_kds));
		memset(small_key, 0, ENUM_DESC_BUF);
		memset(large_key, 0, ENUM_LARGE_KEY_BUF);
		akey_number = ENUM_DESC_NR;

		sgl.sg_nr     = 1;
		sgl.sg_nr_out = 0;
		sgl.sg_iovs   = &iov;

		key_buf = small_key;
		key_buf_len = ENUM_DESC_BUF;
		d_iov_set(&iov, key_buf, key_buf_len);

		/* get akeys */
		rc = daos_obj_list_akey(*src_oh, DAOS_TX_NONE, &diov, &akey_number, akey_kds,
					&sgl, &akey_anchor, NULL);
		if (rc == -DER_KEY2BIG) {
			/* call list dkey again with bigger buffer */
			key_buf = large_key;
			key_buf_len = ENUM_LARGE_KEY_BUF;
			d_iov_set(&iov, key_buf, key_buf_len);
			rc = daos_obj_list_akey(*src_oh, DAOS_TX_NONE, &diov, &akey_number,
						akey_kds, &sgl, &akey_anchor, NULL);
			if (rc != 0) {
				DH_PERROR_DER(ap, rc, "Failed to list akeys");
				D_GOTO(out, rc);
			}
		}

		if (rc != 0) {
			DH_PERROR_DER(ap, rc, "Failed to list akeys");
			D_GOTO(out, rc);
		}

		/* if no akeys returned move on */
		if (akey_number == 0)
			continue;

		/* parse out individual akeys based on key length and
		 * number of dkeys returned
		 */
		for (ptr = key_buf, j = 0; j < akey_number; j++) {
			D_ALLOC(akey, key_buf_len);
			if (akey == NULL)
				D_GOTO(out, rc = -DER_NOMEM);
			memcpy(akey, ptr, akey_kds[j].kd_key_len);
			d_iov_set(&aiov, (void *)akey, akey_kds[j].kd_key_len);

			/* set iod values */
			iod.iod_nr    = 1;
			iod.iod_type  = DAOS_IOD_SINGLE;
			iod.iod_size  = DAOS_REC_ANY;
			iod.iod_recxs = NULL;
			iod.iod_name  = aiov;

			/* do fetch with sgl == NULL to check if iod type
			 * (ARRAY OR SINGLE VAL)
			 */
			rc = daos_obj_fetch(*src_oh, DAOS_TX_NONE, 0, &diov,
					    1, &iod, NULL, NULL, NULL);
			if (rc != 0) {
				DH_PERROR_DER(ap, rc, "Failed to fetch source object");
				D_FREE(akey);
				D_GOTO(out, rc);
			}

			/* if iod_size == 0 then this is a DAOS_IOD_ARRAY
			 * type
			 */
			if ((int)iod.iod_size == 0) {
				rc = cont_clone_recx_array(ap, &diov, &aiov, src_oh, dst_oh, &iod);
				if (rc != 0) {
					DH_PERROR_DER(ap, rc, "Failed to copy record");
					D_FREE(akey);
					D_GOTO(out, rc);
				}
			} else {
				rc = cont_clone_recx_single(ap, &diov, src_oh, dst_oh, &iod);
				if (rc != 0) {
					DH_PERROR_DER(ap, rc, "Failed to copy record");
					D_FREE(akey);
					D_GOTO(out, rc);
				}
			}
			/* advance to next akey returned */
			ptr += akey_kds[j].kd_key_len;
			D_FREE(akey);
		}
	}
out:
	D_FREE(small_key);
	D_FREE(large_key);
	return rc;
}

static int
cont_clone_list_dkeys(struct cmd_args_s *ap,
		      daos_handle_t *src_oh,
		      daos_handle_t *dst_oh)
{
	int		rc = 0;
	int		j = 0;
	char		*ptr;
	daos_anchor_t	dkey_anchor = {0};
	daos_key_desc_t	dkey_kds[ENUM_DESC_NR] = {0};
	uint32_t	dkey_number = ENUM_DESC_NR;
	char		*dkey = NULL;
	d_sg_list_t	sgl;
	d_iov_t		iov;
	daos_key_t	diov;
	char		*small_key = NULL;
	char		*large_key = NULL;
	char		*key_buf = NULL;
	daos_size_t	key_buf_len = 0;

	D_ALLOC(small_key, ENUM_DESC_BUF);
	if (small_key == NULL)
		D_GOTO(out, rc = -DER_NOMEM);
	D_ALLOC(large_key, ENUM_LARGE_KEY_BUF);
	if (large_key == NULL)
		D_GOTO(out, rc = -DER_NOMEM);

	/* loop to enumerate dkeys */
	while (!daos_anchor_is_eof(&dkey_anchor)) {
		memset(dkey_kds, 0, sizeof(dkey_kds));
		memset(small_key, 0, ENUM_DESC_BUF);
		memset(large_key, 0, ENUM_LARGE_KEY_BUF);
		dkey_number = ENUM_DESC_NR;

		sgl.sg_nr     = 1;
		sgl.sg_nr_out = 0;
		sgl.sg_iovs   = &iov;

		key_buf = small_key;
		key_buf_len = ENUM_DESC_BUF;
		d_iov_set(&iov, key_buf, key_buf_len);

		/* get dkeys */
		rc = daos_obj_list_dkey(*src_oh, DAOS_TX_NONE, &dkey_number, dkey_kds,
					&sgl, &dkey_anchor, NULL);
		if (rc == -DER_KEY2BIG) {
			/* call list dkey again with bigger buffer */
			key_buf = large_key;
			key_buf_len = ENUM_LARGE_KEY_BUF;
			d_iov_set(&iov, key_buf, key_buf_len);
			rc = daos_obj_list_dkey(*src_oh, DAOS_TX_NONE, &dkey_number, dkey_kds,
						&sgl, &dkey_anchor, NULL);
			if (rc != 0) {
				DH_PERROR_DER(ap, rc, "Failed to list dkeys");
				D_GOTO(out, rc);
			}
		}

		if (rc != 0) {
			DH_PERROR_DER(ap, rc, "Failed to list dkeys");
			D_GOTO(out, rc);
		}

		/* if no dkeys were returned move on */
		if (dkey_number == 0)
			continue;

		/* parse out individual dkeys based on key length and
		 * number of dkeys returned
		 */
		for (ptr = key_buf, j = 0; j < dkey_number; j++) {
			D_ALLOC(dkey, key_buf_len);
			if (dkey == NULL)
				D_GOTO(out, rc = -DER_NOMEM);
			memcpy(dkey, ptr, dkey_kds[j].kd_key_len);
			d_iov_set(&diov, (void *)dkey, dkey_kds[j].kd_key_len);

			/* enumerate and parse akeys */
			rc = cont_clone_list_akeys(ap, src_oh, dst_oh, diov);
			if (rc != 0) {
				DH_PERROR_DER(ap, rc, "Failed to list akeys");
				D_FREE(dkey);
				D_GOTO(out, rc);
			}
			ptr += dkey_kds[j].kd_key_len;
			D_FREE(dkey);
		}
	}
out:
	D_FREE(small_key);
	D_FREE(large_key);
	return rc;
}

int
cont_clone_hdlr(struct cmd_args_s *ap)
{
	int			rc = 0;
	int			rc2 = 0;
	int			i = 0;
	daos_cont_info_t	src_cont_info;
	daos_cont_info_t	dst_cont_info;
	daos_obj_id_t		oids[OID_ARR_SIZE];
	daos_anchor_t		anchor;
	uint32_t		oids_nr;
	daos_handle_t		toh;
	daos_epoch_t		epoch;
	struct			dm_args ca = {0};
	bool			is_posix_copy = false;
	daos_handle_t		oh;
	daos_handle_t		dst_oh;
	struct file_dfs		src_cp_type = {0};
	struct file_dfs		dst_cp_type = {0};
	char			*src_str = NULL;
	char			*dst_str = NULL;
	size_t			src_str_len = 0;
	size_t			dst_str_len = 0;
	daos_epoch_range_t	epr;

	set_dm_args_default(&ca);
	file_set_defaults_dfs(&src_cp_type);
	file_set_defaults_dfs(&dst_cp_type);

	src_str_len = strlen(ap->src);
	D_STRNDUP(src_str, ap->src, src_str_len);
	if (src_str == NULL) {
		rc = -DER_NOMEM;
		DH_PERROR_DER(ap, rc, "Unable to allocate memory for source path");
		D_GOTO(out, rc);
	}
	rc = dm_parse_path(&src_cp_type, src_str, src_str_len, &ca.src_pool, &ca.src_cont);
	if (rc != 0) {
		DH_PERROR_DER(ap, rc, "Failed to parse source path");
		D_GOTO(out, rc);
	}

	dst_str_len = strlen(ap->dst);
	D_STRNDUP(dst_str, ap->dst, dst_str_len);
	if (dst_str == NULL) {
		rc = -DER_NOMEM;
		DH_PERROR_DER(ap, rc, "Unable to allocate memory for destination path");
		D_GOTO(out, rc);
	}
	rc = dm_parse_path(&dst_cp_type, dst_str, dst_str_len, &ca.dst_pool, &ca.dst_cont);
	if (rc != 0) {
		DH_PERROR_DER(ap, rc, "Failed to parse destination path");
		D_GOTO(out, rc);
	}

	if (strlen(ca.dst_cont) != 0) {
		/* make sure destination container does not already exist for object level copies
		 */
		rc = daos_pool_connect(ca.dst_pool, ap->sysname, DAOS_PC_RW, &ca.dst_poh,
				       NULL, NULL);
		if (rc != 0) {
			DH_PERROR_DER(ap, rc, "Failed to connect to destination pool");
			D_GOTO(out, rc);
		}
		/* make sure this destination container doesn't exist already,
		 * if it does, exit
		 */
		rc = daos_cont_open(ca.dst_poh, ca.dst_cont, DAOS_COO_RW, &ca.dst_coh,
				    &dst_cont_info, NULL);
		if (rc == 0) {
			fprintf(ap->errstream,
				"This destination container already exists. Please provide a "
				"destination container uuid that does not exist already, or "
				"provide an existing pool or new UNS path of the "
				"form:\n\t--dst </$pool> | <path/to/uns>\n");
			/* disconnect from only destination and exit */
			rc = daos_cont_close(ca.dst_coh, NULL);
			if (rc != 0) {
				DH_PERROR_DER(ap, rc, "Failed to close destination container");
				D_GOTO(out, rc);
			}
			rc = daos_pool_disconnect(ca.dst_poh, NULL);
			if (rc != 0) {
				DH_PERROR_DER(ap, rc2,
					      "failed to disconnect from destination pool %s",
					      ca.dst_pool);
				D_GOTO(out, rc);
			}
			D_GOTO(out, rc = 1);
		}
	}

	rc = dm_connect(ap, is_posix_copy, &dst_cp_type, &src_cp_type, &ca, ap->sysname,
			ap->dst, &src_cont_info, &dst_cont_info);
	if (rc != 0) {
		D_GOTO(out_disconnect, rc);
	}
	rc = daos_cont_create_snap_opt(ca.src_coh, &epoch, NULL,
				       DAOS_SNAP_OPT_CR | DAOS_SNAP_OPT_OIT, NULL);
	if (rc) {
		DH_PERROR_DER(ap, rc, "Failed to create snapshot");
		D_GOTO(out_disconnect, rc);
	}
	rc = daos_oit_open(ca.src_coh, epoch, &toh, NULL);
	if (rc != 0) {
		DH_PERROR_DER(ap, rc, "Failed to open object iterator");
		D_GOTO(out_snap, rc);
	}
	memset(&anchor, 0, sizeof(anchor));
	while (!daos_anchor_is_eof(&anchor)) {
		oids_nr = OID_ARR_SIZE;
		rc = daos_oit_list(toh, oids, &oids_nr, &anchor, NULL);
		if (rc != 0) {
			DH_PERROR_DER(ap, rc, "Failed to list objects");
			D_GOTO(out_oit, rc);
		}

		/* list object ID's */
		for (i = 0; i < oids_nr; i++) {
			rc = daos_obj_open(ca.src_coh, oids[i], 0, &oh, NULL);
			if (rc != 0) {
				DH_PERROR_DER(ap, rc, "Failed to open source object");
				D_GOTO(out_oit, rc);
			}
			rc = daos_obj_open(ca.dst_coh, oids[i], 0, &dst_oh, NULL);
			if (rc != 0) {
				DH_PERROR_DER(ap, rc, "Failed to open destination object");
				D_GOTO(err_dst, rc);
			}
			rc = cont_clone_list_dkeys(ap, &oh, &dst_oh);
			if (rc != 0) {
				DH_PERROR_DER(ap, rc, "Failed to list keys");
				D_GOTO(err_obj, rc);
			}
			rc = daos_obj_close(oh, NULL);
			if (rc != 0) {
				DH_PERROR_DER(ap, rc, "Failed to close source object");
				D_GOTO(out_oit, rc);
			}
			rc = daos_obj_close(dst_oh, NULL);
			if (rc != 0) {
				DH_PERROR_DER(ap, rc, "Failed to close destination object");
				D_GOTO(err_dst, rc);
			}
		}
	}
	D_GOTO(out_oit, rc);
err_obj:
	rc2 = daos_obj_close(dst_oh, NULL);
	if (rc2 != 0) {
		DH_PERROR_DER(ap, rc2, "Failed to close destination object");
	}
err_dst:
	rc2 = daos_obj_close(oh, NULL);
	if (rc2 != 0) {
		DH_PERROR_DER(ap, rc2, "Failed to close source object");
	}
out_oit:
	rc2 = daos_oit_close(toh, NULL);
	if (rc2 != 0) {
		DH_PERROR_DER(ap, rc2, "Failed to close object iterator");
		D_GOTO(out, rc2);
	}
out_snap:
	epr.epr_lo = epoch;
	epr.epr_hi = epoch;
	rc2 = daos_cont_destroy_snap(ca.src_coh, epr, NULL);
	if (rc2 != 0) {
		DH_PERROR_DER(ap, rc2, "Failed to destroy snapshot");
	}
out_disconnect:
	/* close src and dst pools, conts */
	rc2 = dm_disconnect(ap, is_posix_copy, &ca, &src_cp_type, &dst_cp_type);
	if (rc2 != 0) {
		DH_PERROR_DER(ap, rc2, "Failed to disconnect");
	}
out:
	if (rc == 0) {
		fprintf(ap->outstream, "Successfully copied to destination container %s\n",
			ca.dst_cont);
	}
	D_FREE(src_str);
	D_FREE(dst_str);
	D_FREE(ca.src);
	D_FREE(ca.dst);
	return rc;
}

static int
print_acl(struct cmd_args_s *ap, FILE *outstream, daos_prop_t *acl_prop,
	  bool verbose)
{
	int			rc = 0;
	struct daos_prop_entry	*entry = {0};
	struct daos_acl		*acl = NULL;

	entry = daos_prop_entry_get(acl_prop, DAOS_PROP_CO_ACL);
	if (entry != NULL)
		acl = entry->dpe_val_ptr;

	entry = daos_prop_entry_get(acl_prop, DAOS_PROP_CO_OWNER);
	if (entry != NULL && entry->dpe_str != NULL)
		fprintf(outstream, "# Owner: %s\n", entry->dpe_str);

	entry = daos_prop_entry_get(acl_prop, DAOS_PROP_CO_OWNER_GROUP);
	if (entry != NULL && entry->dpe_str != NULL)
		fprintf(outstream, "# Owner-Group: %s\n", entry->dpe_str);

	rc = daos_acl_to_stream(outstream, acl, verbose);
	if (rc != 0) {
		fprintf(ap->errstream, "failed to print ACL: %s (%d)\n",
			d_errstr(rc), rc);
	}

	return rc;
}

/*
 * Returns a substring of the line with leading and trailing whitespace trimmed.
 * Doesn't allocate any new memory - trimmed string is just a pointer.
 */
static char *
trim_acl_file_line(char *line)
{
	char *end;

	while (isspace(*line))
		line++;
	if (line[0] == '\0')
		return line;

	end = line + strnlen(line, DAOS_ACL_MAX_ACE_STR_LEN) - 1;
	while (isspace(*end))
		end--;
	end[1] = '\0';

	return line;
}

static int
parse_acl_file(struct cmd_args_s *ap, const char *path, struct daos_acl **acl)
{
	int		rc = 0;
	FILE		*instream;
	char		*line = NULL;
	size_t		line_len = 0;
	char		*trimmed;
	struct daos_ace	*ace;
	struct daos_acl	*tmp_acl;

	instream = fopen(path, "r");
	if (instream == NULL) {
		fprintf(ap->errstream,
			"Unable to read ACL input file '%s': %s\n",
			path, strerror(errno));
		return daos_errno2der(errno);
	}

	tmp_acl = daos_acl_create(NULL, 0);
	if (tmp_acl == NULL) {
		fprintf(ap->errstream, "Unable to allocate memory for ACL\n");
		D_GOTO(out, rc = -DER_NOMEM);
	}

	while (getline(&line, &line_len, instream) != -1) {
		trimmed = trim_acl_file_line(line);

		/* ignore blank lines and comments */
		if (trimmed[0] == '\0' || trimmed[0] == '#') {
			D_FREE(line);
			continue;
		}

		rc = daos_ace_from_str(trimmed, &ace);
		if (rc != 0) {
			fprintf(ap->errstream,
				"Error parsing ACE '%s' from file: %s (%d)\n",
				trimmed, d_errdesc(rc), rc);
			D_GOTO(parse_err, rc);
		}

		rc = daos_acl_add_ace(&tmp_acl, ace);
		daos_ace_free(ace);
		if (rc != 0) {
			fprintf(ap->errstream,
				"Error parsing ACL file: %s (%d)\n",
				d_errdesc(rc), rc);
			D_GOTO(parse_err, rc);
		}

		D_FREE(line);
	}

	if (daos_acl_validate(tmp_acl) != 0) {
		fprintf(ap->errstream, "Content of ACL file is invalid\n");
		D_GOTO(parse_err, rc = -DER_INVAL);
	}

	*acl = tmp_acl;
	D_GOTO(out, rc = 0);

parse_err:
	daos_acl_free(tmp_acl);
out:
	D_FREE(line);
	fclose(instream);
	return rc;
}

int
cont_overwrite_acl_hdlr(struct cmd_args_s *ap)
{
	int		rc;
	struct daos_acl	*acl = NULL;
	daos_prop_t	*prop_out;

	if (!ap->aclfile) {
		fprintf(ap->errstream,
			"Parameter --acl-file is required\n");
		return -DER_INVAL;
	}

	rc = parse_acl_file(ap, ap->aclfile, &acl);
	if (rc != 0)
		return rc;

	rc = daos_cont_overwrite_acl(ap->cont, acl, NULL);
	daos_acl_free(acl);
	if (rc != 0) {
		fprintf(ap->errstream,
			"failed to overwrite ACL for container %s: %s (%d)\n",
			ap->cont_str, d_errdesc(rc), rc);
		return rc;
	}

	rc = daos_cont_get_acl(ap->cont, &prop_out, NULL);
	if (rc != 0) {
		fprintf(ap->errstream,
			"overwrite appeared to succeed, but failed to fetch ACL"
			" for confirmation: %s (%d)\n", d_errdesc(rc), rc);
		return rc;
	}

	rc = print_acl(ap, ap->outstream, prop_out, false);

	daos_prop_free(prop_out);
	return rc;
}

int
cont_update_acl_hdlr(struct cmd_args_s *ap)
{
	int		rc;
	struct daos_acl	*acl = NULL;
	struct daos_ace	*ace = NULL;
	daos_prop_t	*prop_out;

	/* need one or the other, not both */
	if (!ap->aclfile == !ap->entry) {
		fprintf(ap->errstream,
			"either parameter --acl-file or --entry is required\n");
		return -DER_INVAL;
	}

	if (ap->aclfile) {
		rc = parse_acl_file(ap, ap->aclfile, &acl);
		if (rc != 0)
			return rc;
	} else {
		rc = daos_ace_from_str(ap->entry, &ace);
		if (rc != 0) {
			fprintf(ap->errstream,
				"failed to parse entry: %s (%d)\n",
				d_errdesc(rc), rc);
			return rc;
		}

		acl = daos_acl_create(&ace, 1);
		daos_ace_free(ace);
		if (acl == NULL) {
			rc = -DER_NOMEM;
			fprintf(ap->errstream,
				"failed to make ACL from entry: %s "
				"(%d)\n", d_errdesc(rc), rc);
			return rc;
		}
	}

	rc = daos_cont_update_acl(ap->cont, acl, NULL);
	daos_acl_free(acl);
	if (rc != 0) {
		fprintf(ap->errstream, "failed to update ACL for container %s: %s (%d)\n",
			ap->cont_str, d_errdesc(rc), rc);
		return rc;
	}

	rc = daos_cont_get_acl(ap->cont, &prop_out, NULL);
	if (rc != 0) {
		fprintf(ap->errstream,
			"update appeared to succeed, but failed to fetch ACL "
			"for confirmation: %s (%d)\n", d_errdesc(rc), rc);
		return rc;
	}

	rc = print_acl(ap, ap->outstream, prop_out, false);

	daos_prop_free(prop_out);
	return rc;
}

int
cont_delete_acl_hdlr(struct cmd_args_s *ap)
{
	int				rc;
	enum daos_acl_principal_type	type;
	char				*name;
	daos_prop_t			*prop_out;

	if (!ap->principal) {
		fprintf(ap->errstream,
			"parameter --principal is required\n");
		return -DER_INVAL;
	}

	rc = daos_acl_principal_from_str(ap->principal, &type, &name);
	if (rc != 0) {
		fprintf(ap->errstream,
			"unable to parse principal string '%s': %s"
			"(%d)\n", ap->principal, d_errdesc(rc), rc);
		return rc;
	}

	rc = daos_cont_delete_acl(ap->cont, type, name, NULL);
	D_FREE(name);
	if (rc != 0) {
		fprintf(ap->errstream, "failed to delete ACL for container %s: %s (%d)\n",
			ap->cont_str, d_errdesc(rc), rc);
		return rc;
	}

	rc = daos_cont_get_acl(ap->cont, &prop_out, NULL);
	if (rc != 0) {
		fprintf(ap->errstream,
			"delete appeared to succeed, but failed to fetch ACL "
			"for confirmation: %s (%d)\n", d_errdesc(rc), rc);
		return rc;
	}

	rc = print_acl(ap, ap->outstream, prop_out, false);

	daos_prop_free(prop_out);
	return rc;
}

int
cont_set_owner_hdlr(struct cmd_args_s *ap)
{
	int	rc;

	if (!ap->user && !ap->group) {
		fprintf(ap->errstream,
			"parameter --user or --group is required\n");
		return -DER_INVAL;
	}

	rc = daos_cont_set_owner(ap->cont, ap->user, ap->group, NULL);
	if (rc != 0) {
		fprintf(ap->errstream,
			"failed to set owner for container %s: %s (%d)\n",
			ap->cont_str, d_errdesc(rc), rc);
		return rc;
	}

	fprintf(ap->outstream, "successfully updated owner for container\n");
	return rc;
}

int
cont_rollback_hdlr(struct cmd_args_s *ap)
{
	int	rc;

	if (ap->epc == 0 && ap->snapname_str == NULL) {
		fprintf(ap->errstream,
			"either parameter --epc or --snap is required\n");
		return -DER_INVAL;
	}
	if (ap->epc != 0 && ap->snapname_str != NULL) {
		fprintf(ap->errstream,
			"both parameters --epc and --snap could not be specified\n");
		return -DER_INVAL;
	}

	if (ap->snapname_str != NULL) {
		rc = cont_list_snaps_hdlr(ap);
		if (rc != 0)
			return rc;
	}
	rc = daos_cont_rollback(ap->cont, ap->epc, NULL);
	if (rc != 0) {
		fprintf(ap->errstream,
			"failed to roll back container %s to snapshot 0x"DF_X64": %s (%d)\n",
			ap->cont_str, ap->epc, d_errdesc(rc), rc);
		return rc;
	}

	fprintf(ap->outstream, "successfully rollback container\n");
	return rc;
}

int
cont_list_objs_hdlr(struct cmd_args_s *ap)
{
	daos_obj_id_t		oids[OID_ARR_SIZE];
	daos_handle_t		oit;
	daos_anchor_t		anchor = {0};
	uint32_t		oids_nr;
	int			rc, i;

	/* create a snapshot with OIT */
	rc = daos_cont_create_snap_opt(ap->cont, &ap->epc, NULL,
				       DAOS_SNAP_OPT_CR | DAOS_SNAP_OPT_OIT,
				       NULL);
	if (rc != 0)
		goto out;

	/* open OIT */
	rc = daos_oit_open(ap->cont, ap->epc, &oit, NULL);
	if (rc != 0) {
		fprintf(ap->errstream,
			"open of container's OIT failed: "DF_RC"\n", DP_RC(rc));
		goto out_snap;
	}

	while (!daos_anchor_is_eof(&anchor)) {
		oids_nr = OID_ARR_SIZE;
		rc = daos_oit_list(oit, oids, &oids_nr, &anchor, NULL);
		if (rc != 0) {
			fprintf(ap->errstream,
				"object IDs enumeration failed: "DF_RC"\n",
				DP_RC(rc));
			D_GOTO(out_close, rc);
		}

		for (i = 0; i < oids_nr; i++)
			D_PRINT(DF_OID"\n", DP_OID(oids[i]));
	}

out_close:
	daos_oit_close(oit, NULL);
out_snap:
	cont_destroy_snap_hdlr(ap);
out:
	return rc;
}

int
obj_query_hdlr(struct cmd_args_s *ap)
{
	struct daos_obj_layout *layout;
	int			i;
	int			j;
	int			rc;

	rc = daos_obj_layout_get(ap->cont, ap->oid, &layout);
	if (rc) {
		fprintf(ap->errstream,
			"failed to retrieve layout for object "DF_OID
			": %s (%d)\n", DP_OID(ap->oid), d_errdesc(rc), rc);
		D_GOTO(out, rc);
	}

	/* Print the object layout */
	fprintf(ap->outstream,
		"oid: "DF_OID" ver %d grp_nr: %d\n", DP_OID(ap->oid),
		layout->ol_ver, layout->ol_nr);

	for (i = 0; i < layout->ol_nr; i++) {
		struct daos_obj_shard *shard;

		shard = layout->ol_shards[i];
		fprintf(ap->outstream, "grp: %d\n", i);
		for (j = 0; j < shard->os_replica_nr; j++)
			fprintf(ap->outstream, "replica %d %d\n", j,
				shard->os_shard_loc[j].sd_rank);
	}

	daos_obj_layout_free(layout);

out:
	return rc;
}<|MERGE_RESOLUTION|>--- conflicted
+++ resolved
@@ -89,650 +89,6 @@
  * int pool_stat_hdlr(struct cmd_args_s *ap);
  */
 
-<<<<<<< HEAD
-static int
-pool_decode_props(struct cmd_args_s *ap, daos_prop_t *props)
-{
-	struct daos_prop_entry		*entry;
-	int				rc = 0;
-
-	/* unset properties should get default value */
-
-	entry = daos_prop_entry_get(props, DAOS_PROP_PO_LABEL);
-	if (entry == NULL || entry->dpe_str == NULL) {
-		fprintf(ap->errstream, "label property not found\n");
-		rc = -DER_INVAL;
-	} else {
-		D_PRINT("label:\t\t\t%s\n", entry->dpe_str);
-	}
-
-	entry = daos_prop_entry_get(props, DAOS_PROP_PO_POLICY);
-	if (entry == NULL || entry->dpe_str == NULL) {
-		fprintf(ap->errstream, "policy property not found\n");
-		rc = -DER_INVAL;
-	} else {
-		D_PRINT("policy:\t\t\t%s\n", entry->dpe_str);
-	}
-
-	entry = daos_prop_entry_get(props, DAOS_PROP_PO_SPACE_RB);
-	if (entry == NULL) {
-		fprintf(ap->errstream,
-			"rebuild space ratio property not found\n");
-		rc = -DER_INVAL;
-	} else {
-		D_PRINT("rebuild space ratio:\t"DF_U64"%%\n", entry->dpe_val);
-	}
-
-	entry = daos_prop_entry_get(props, DAOS_PROP_PO_SELF_HEAL);
-	if (entry == NULL) {
-		fprintf(ap->errstream, "self-healing property not found\n");
-		rc = -DER_INVAL;
-	} else {
-		D_PRINT("self-healing:\t\t");
-		D_PRINT("%s-exclude,", entry->dpe_val &
-				       DAOS_SELF_HEAL_AUTO_EXCLUDE ?
-				       "auto" : "manual");
-		D_PRINT("%s-rebuild\n", entry->dpe_val &
-					DAOS_SELF_HEAL_AUTO_REBUILD ?
-					"auto" : "manual");
-		if (entry->dpe_val & ~(DAOS_SELF_HEAL_AUTO_EXCLUDE |
-				       DAOS_SELF_HEAL_AUTO_REBUILD))
-			D_PRINT("unknown bits set in self-healing property ("
-				DF_X64")\n", entry->dpe_val);
-	}
-
-	entry = daos_prop_entry_get(props, DAOS_PROP_PO_RECLAIM);
-	if (entry == NULL) {
-		fprintf(ap->errstream, "reclaim property not found\n");
-		rc = -DER_INVAL;
-	} else {
-		D_PRINT("reclaim strategy:\t");
-		switch (entry->dpe_val) {
-		case DAOS_RECLAIM_DISABLED:
-			D_PRINT("disabled\n");
-			break;
-		case DAOS_RECLAIM_LAZY:
-			D_PRINT("lazy\n");
-			break;
-		case DAOS_RECLAIM_SNAPSHOT:
-			D_PRINT("snapshot\n");
-			break;
-		case DAOS_RECLAIM_BATCH:
-			D_PRINT("batch\n");
-			break;
-		case DAOS_RECLAIM_TIME:
-			D_PRINT("time\n");
-			break;
-		default:
-			D_PRINT("<unknown value> ("DF_X64")\n", entry->dpe_val);
-			break;
-		}
-	}
-
-	entry = daos_prop_entry_get(props, DAOS_PROP_PO_EC_CELL_SZ);
-	if (entry == NULL) {
-		fprintf(ap->errstream, "EC cell size not found\n");
-		rc = -DER_INVAL;
-	} else {
-		if (!daos_ec_cs_valid(entry->dpe_val)) {
-			D_PRINT("Invalid EC cell size: %u\n",
-				(uint32_t)entry->dpe_val);
-		} else {
-			D_PRINT("EC cell size = %u\n",
-				(uint32_t)entry->dpe_val);
-		}
-	}
-
-	entry = daos_prop_entry_get(props, DAOS_PROP_PO_OWNER);
-	if (entry == NULL || entry->dpe_str == NULL) {
-		fprintf(ap->errstream, "owner property not found\n");
-		rc = -DER_INVAL;
-	} else {
-		D_PRINT("owner:\t\t\t%s\n", entry->dpe_str);
-	}
-
-	entry = daos_prop_entry_get(props, DAOS_PROP_PO_OWNER_GROUP);
-	if (entry == NULL || entry->dpe_str == NULL) {
-		fprintf(ap->errstream, "owner-group property not found\n");
-		rc = -DER_INVAL;
-	} else {
-		D_PRINT("owner-group:\t\t%s\n", entry->dpe_str);
-	}
-
-	entry = daos_prop_entry_get(props, DAOS_PROP_PO_ACL);
-	if (entry == NULL || entry->dpe_val_ptr == NULL) {
-		fprintf(ap->errstream, "acl property not found\n");
-		rc = -DER_INVAL;
-	} else {
-		daos_acl_dump(entry->dpe_val_ptr);
-	}
-
-	D_PRINT("Checksum Scrubber\n");
-	entry = daos_prop_entry_get(props, DAOS_PROP_PO_SCRUB_SCHED);
-	bool scrubbing_enabled =
-		entry->dpe_val > DAOS_SCRUB_SCHED_OFF &&
-		entry->dpe_val < DAOS_SCRUB_SCHED_INVALID;
-	if (entry == NULL) {
-		fprintf(stderr, "scrubbing schedule property not found\n");
-		rc = -DER_INVAL;
-	} else {
-		D_PRINT("\tSchedule:\t");
-		switch (entry->dpe_val) {
-		case DAOS_SCRUB_SCHED_OFF:
-			D_PRINT("Off\n");
-			break;
-		case DAOS_SCRUB_SCHED_RUN_WAIT:
-			D_PRINT("Run-Wait\n");
-			break;
-		case DAOS_SCRUB_SCHED_CONTINUOUS:
-			D_PRINT("Continuous\n");
-			break;
-		default:
-			D_PRINT("UNKNOWN\n");
-		}
-	}
-	if (scrubbing_enabled) {
-		entry = daos_prop_entry_get(props, DAOS_PROP_PO_SCRUB_FREQ);
-		if (entry == NULL) {
-			fprintf(stderr, "scrubbing frequency "
-					"property not found\n");
-			rc = -DER_INVAL;
-		} else {
-			D_PRINT("\tFrequency: \t%lu\n", entry->dpe_val);
-		}
-
-		entry = daos_prop_entry_get(props, DAOS_PROP_PO_SCRUB_CREDITS);
-		if (entry == NULL) {
-			fprintf(stderr, "scrubbing credits "
-					"property not found\n");
-			rc = -DER_INVAL;
-		} else {
-			D_PRINT("\tCredits: \t%lu\n", entry->dpe_val);
-		}
-	}
-
-	return rc;
-}
-
-int
-pool_get_prop_hdlr(struct cmd_args_s *ap)
-{
-	daos_prop_t	*prop_query;
-	int		rc = 0;
-	int		rc2;
-
-	assert(ap != NULL);
-	assert(ap->p_op == POOL_GET_PROP);
-
-	rc = daos_pool_connect(ap->pool_str, ap->sysname, DAOS_PC_RO, &ap->pool, NULL, NULL);
-	if (rc != 0) {
-		fprintf(ap->errstream, "failed to connect to pool "DF_UUIDF": %s (%d)\n",
-			DP_UUID(ap->p_uuid), d_errdesc(rc), rc);
-		D_GOTO(out, rc);
-	}
-
-	prop_query = daos_prop_alloc(0);
-	if (prop_query == NULL)
-		D_GOTO(out_disconnect, rc = -DER_NOMEM);
-
-	rc = daos_pool_query(ap->pool, NULL, NULL, prop_query, NULL);
-	if (rc != 0) {
-		fprintf(ap->errstream, "failed to query properties for pool "DF_UUIDF": %s (%d)\n",
-			DP_UUID(ap->p_uuid), d_errdesc(rc), rc);
-		D_GOTO(out_disconnect, rc);
-	}
-
-	D_PRINT("Pool properties for "DF_UUIDF" :\n", DP_UUID(ap->p_uuid));
-
-	rc = pool_decode_props(ap, prop_query);
-
-out_disconnect:
-	daos_prop_free(prop_query);
-
-	/* Pool disconnect  in normal and error flows: preserve rc */
-	rc2 = daos_pool_disconnect(ap->pool, NULL);
-	if (rc2 != 0)
-		fprintf(ap->errstream, "failed to disconnect from pool "DF_UUIDF
-			": %s (%d)\n", DP_UUID(ap->p_uuid), d_errdesc(rc2),
-			rc2);
-
-	if (rc == 0)
-		rc = rc2;
-out:
-	return rc;
-}
-
-int
-pool_set_attr_hdlr(struct cmd_args_s *ap)
-{
-	size_t	value_size;
-	int	rc = 0;
-	int	rc2;
-
-	assert(ap != NULL);
-	assert(ap->p_op == POOL_SET_ATTR);
-
-	if (ap->attrname_str == NULL || ap->value_str == NULL) {
-		fprintf(ap->errstream,
-			"both attribute name and value must be provided\n");
-		D_GOTO(out, rc = -DER_INVAL);
-	}
-
-	rc = daos_pool_connect(ap->pool_str, ap->sysname,
-			       DAOS_PC_RW, &ap->pool,
-			       NULL /* info */, NULL /* ev */);
-	if (rc != 0) {
-		fprintf(ap->errstream, "failed to connect to pool "DF_UUIDF
-			": %s (%d)\n", DP_UUID(ap->p_uuid), d_errdesc(rc), rc);
-		D_GOTO(out, rc);
-	}
-
-	value_size = strlen(ap->value_str);
-	rc = daos_pool_set_attr(ap->pool, 1,
-				(const char * const*)&ap->attrname_str,
-				(const void * const*)&ap->value_str,
-				(const size_t *)&value_size, NULL);
-	if (rc != 0) {
-		fprintf(ap->errstream,
-			"failed to set attribute '%s' for pool "DF_UUIDF
-			": %s (%d)\n", ap->attrname_str, DP_UUID(ap->p_uuid),
-			d_errdesc(rc), rc);
-		D_GOTO(out_disconnect, rc);
-	}
-
-out_disconnect:
-	/* Pool disconnect  in normal and error flows: preserve rc */
-	rc2 = daos_pool_disconnect(ap->pool, NULL);
-	if (rc2 != 0)
-		fprintf(ap->errstream, "failed to disconnect from pool "DF_UUIDF
-			": %s (%d)\n", DP_UUID(ap->p_uuid), d_errdesc(rc2),
-			rc2);
-
-	if (rc == 0)
-		rc = rc2;
-out:
-	return rc;
-}
-
-int
-pool_del_attr_hdlr(struct cmd_args_s *ap)
-{
-	int rc = 0;
-	int rc2;
-
-	assert(ap != NULL);
-	assert(ap->p_op == POOL_DEL_ATTR);
-
-	if (ap->attrname_str == NULL) {
-		fprintf(ap->errstream, "attribute name must be provided\n");
-		D_GOTO(out, rc = -DER_INVAL);
-	}
-
-	rc = daos_pool_connect(ap->pool_str, ap->sysname,
-			       DAOS_PC_RW, &ap->pool,
-			       NULL /* info */, NULL /* ev */);
-	if (rc != 0) {
-		fprintf(ap->errstream, "failed to connect to pool "DF_UUIDF
-			": %s (%d)\n", DP_UUID(ap->p_uuid), d_errdesc(rc), rc);
-		D_GOTO(out, rc);
-	}
-
-	rc = daos_pool_del_attr(ap->pool, 1,
-				(const char * const*)&ap->attrname_str, NULL);
-	if (rc != 0) {
-		fprintf(ap->errstream,
-			"failed to delete attribute '%s' for pool "
-			DF_UUIDF": %s (%d)\n", ap->attrname_str,
-			DP_UUID(ap->p_uuid), d_errdesc(rc), rc);
-		D_GOTO(out_disconnect, rc);
-	}
-
-out_disconnect:
-	/* Pool disconnect  in normal and error flows: preserve rc */
-	rc2 = daos_pool_disconnect(ap->pool, NULL);
-	if (rc2 != 0)
-		fprintf(ap->errstream, "failed to disconnect from pool "DF_UUIDF
-			": %s (%d)\n", DP_UUID(ap->p_uuid), d_errdesc(rc2),
-			rc2);
-
-	if (rc == 0)
-		rc = rc2;
-out:
-	return rc;
-}
-
-int
-pool_get_attr_hdlr(struct cmd_args_s *ap)
-{
-	size_t	attr_size, expected_size;
-	char	*buf = NULL;
-	int	rc = 0;
-	int	rc2;
-
-	assert(ap != NULL);
-	assert(ap->p_op == POOL_GET_ATTR);
-
-	if (ap->attrname_str == NULL) {
-		fprintf(ap->errstream, "attribute name must be provided\n");
-		D_GOTO(out, rc = -DER_INVAL);
-	}
-
-	rc = daos_pool_connect(ap->pool_str, ap->sysname,
-			       DAOS_PC_RO, &ap->pool,
-			       NULL /* info */, NULL /* ev */);
-	if (rc != 0) {
-		fprintf(ap->errstream, "failed to connect to pool "DF_UUIDF
-			": %s (%d)\n", DP_UUID(ap->p_uuid), d_errdesc(rc), rc);
-		D_GOTO(out, rc);
-	}
-
-	/* evaluate required size to get attr */
-	attr_size = 0;
-	rc = daos_pool_get_attr(ap->pool, 1,
-				(const char * const*)&ap->attrname_str, NULL,
-				&attr_size, NULL);
-	if (rc != 0) {
-		fprintf(ap->errstream,
-			"failed to retrieve size of attribute '%s' for "
-			"pool "DF_UUIDF": %s (%d)\n", ap->attrname_str,
-			DP_UUID(ap->p_uuid), d_errdesc(rc), rc);
-		D_GOTO(out_disconnect, rc);
-	}
-
-	D_PRINT("Pool's '%s' attribute value: ", ap->attrname_str);
-	if (attr_size <= 0) {
-		D_PRINT("empty attribute\n");
-		D_GOTO(out_disconnect, rc);
-	}
-
-	D_ALLOC(buf, attr_size);
-	if (buf == NULL)
-		D_GOTO(out_disconnect, rc = -DER_NOMEM);
-
-	expected_size = attr_size;
-	rc = daos_pool_get_attr(ap->pool, 1,
-				(const char * const*)&ap->attrname_str,
-				(void * const*)&buf, &attr_size, NULL);
-	if (rc != 0) {
-		fprintf(ap->errstream,
-			"failed to get attribute '%s' for pool "DF_UUIDF
-			": %s (%d)\n", ap->attrname_str, DP_UUID(ap->p_uuid),
-			d_errdesc(rc), rc);
-		D_GOTO(out_disconnect, rc);
-	}
-
-	if (expected_size < attr_size)
-		fprintf(ap->errstream,
-			"size required to get attributes has raised, "
-			"value has been truncated\n");
-	D_PRINT("%s\n", buf);
-
-out_disconnect:
-	D_FREE(buf);
-
-	/* Pool disconnect  in normal and error flows: preserve rc */
-	rc2 = daos_pool_disconnect(ap->pool, NULL);
-	if (rc2 != 0)
-		fprintf(ap->errstream, "failed to disconnect from pool "DF_UUIDF
-			": %s (%d\n)", DP_UUID(ap->p_uuid), d_errdesc(rc2),
-			rc2);
-
-	if (rc == 0)
-		rc = rc2;
-out:
-	return rc;
-}
-
-int
-pool_list_attrs_hdlr(struct cmd_args_s *ap)
-{
-	size_t	total_size, expected_size, cur = 0, len;
-	char	*buf = NULL;
-	int	rc = 0;
-	int	rc2;
-
-	assert(ap != NULL);
-	assert(ap->p_op == POOL_LIST_ATTRS);
-
-	rc = daos_pool_connect(ap->pool_str, ap->sysname,
-			       DAOS_PC_RO, &ap->pool,
-			       NULL /* info */, NULL /* ev */);
-	if (rc != 0) {
-		fprintf(ap->errstream, "failed to connect to pool "DF_UUIDF
-			": %s (%d)\n", DP_UUID(ap->p_uuid), d_errdesc(rc), rc);
-		D_GOTO(out, rc);
-	}
-
-	/* evaluate required size to get all attrs */
-	total_size = 0;
-	rc = daos_pool_list_attr(ap->pool, NULL, &total_size, NULL);
-	if (rc != 0) {
-		fprintf(ap->errstream,
-			"failed to list attribute for pool "DF_UUIDF
-			": %s (%d)\n", DP_UUID(ap->p_uuid), d_errdesc(rc), rc);
-		D_GOTO(out_disconnect, rc);
-	}
-
-	D_PRINT("Pool attributes:\n");
-	if (total_size == 0) {
-		D_PRINT("No attributes\n");
-		D_GOTO(out_disconnect, rc);
-	}
-
-	D_ALLOC(buf, total_size);
-	if (buf == NULL)
-		D_GOTO(out_disconnect, rc = -DER_NOMEM);
-
-	expected_size = total_size;
-	rc = daos_pool_list_attr(ap->pool, buf, &total_size, NULL);
-	if (rc != 0) {
-		fprintf(ap->errstream,
-			"failed to list attribute for pool "DF_UUIDF
-			": %s (%d)\n", DP_UUID(ap->p_uuid), d_errdesc(rc), rc);
-		D_GOTO(out_disconnect, rc);
-	}
-
-	if (expected_size < total_size)
-		fprintf(ap->errstream,
-			"size required to gather all attributes has raised,"
-			" list has been truncated\n");
-	while (cur < total_size) {
-		len = strnlen(buf + cur, total_size - cur);
-		if (len == total_size - cur) {
-			fprintf(ap->errstream,
-				"end of buf reached but no end of string"
-				" encountered, ignoring\n");
-			break;
-		}
-		D_PRINT("%s\n", buf + cur);
-		cur += len + 1;
-	}
-
-out_disconnect:
-	D_FREE(buf);
-
-	/* Pool disconnect  in normal and error flows: preserve rc */
-	rc2 = daos_pool_disconnect(ap->pool, NULL);
-	if (rc2 != 0)
-		fprintf(ap->errstream, "failed to disconnect from pool "DF_UUIDF
-			": %s (%d)\n", DP_UUID(ap->p_uuid), d_errdesc(rc2),
-			rc2);
-
-	if (rc == 0)
-		rc = rc2;
-out:
-	return rc;
-}
-
-int
-pool_list_containers_hdlr(struct cmd_args_s *ap)
-{
-	daos_size_t			 ncont = 0;
-	const daos_size_t		 extra_cont_margin = 16;
-	struct daos_pool_cont_info	*conts = NULL;
-	int				 i;
-	int				 rc = 0;
-	int				 rc2;
-
-	assert(ap != NULL);
-	assert(ap->p_op == POOL_LIST_CONTAINERS);
-
-	rc = daos_pool_connect(ap->pool_str, ap->sysname,
-			       DAOS_PC_RO, &ap->pool,
-			       NULL /* info */, NULL /* ev */);
-	if (rc != 0) {
-		fprintf(ap->errstream, "failed to connect to pool "DF_UUIDF
-			": %s (%d)\n", DP_UUID(ap->p_uuid), d_errdesc(rc), rc);
-		D_GOTO(out, rc);
-	}
-
-	/* Issue first API call to get current number of containers */
-	rc = daos_pool_list_cont(ap->pool, &ncont, NULL /* cbuf */,
-				 NULL /* ev */);
-	if (rc != 0) {
-		fprintf(ap->errstream,
-			"failed to retrieve number of containers for "
-			"pool "DF_UUIDF": %s (%d)\n", DP_UUID(ap->p_uuid),
-			d_errdesc(rc), rc);
-		D_GOTO(out_disconnect, rc);
-	}
-
-	/* If no containers, no need for a second call */
-	if (ncont == 0)
-		D_GOTO(out_disconnect, rc);
-
-	/* Allocate conts[] with some margin to avoid -DER_TRUNC if more
-	 * containers were created after the first call
-	 */
-	ncont += extra_cont_margin;
-	D_ALLOC_ARRAY(conts, ncont);
-	if (conts == NULL) {
-		rc = -DER_NOMEM;
-		fprintf(ap->errstream, "failed to allocate memory for "
-			"pool "DF_UUIDF": %s (%d)\n", DP_UUID(ap->p_uuid),
-			d_errdesc(rc), rc);
-		D_GOTO(out_disconnect, 0);
-	}
-
-	rc = daos_pool_list_cont(ap->pool, &ncont, conts, NULL /* ev */);
-	if (rc != 0) {
-		fprintf(ap->errstream,
-			"failed to list containers for pool "DF_UUIDF
-			": %s (%d)\n", DP_UUID(ap->p_uuid), d_errdesc(rc), rc);
-		D_GOTO(out_free, rc);
-	}
-
-	for (i = 0; i < ncont; i++) {
-		D_PRINT(DF_UUIDF" %s\n", DP_UUID(conts[i].pci_uuid),
-			conts[i].pci_label);
-	}
-
-out_free:
-	D_FREE(conts);
-
-out_disconnect:
-	/* Pool disconnect  in normal and error flows: preserve rc */
-	rc2 = daos_pool_disconnect(ap->pool, NULL);
-	/* Automatically retry in case of DER_NOMEM.  This is to allow the
-	 * NLT testing to correctly stress-test all code paths and not
-	 * register any memory leaks.
-	 * TODO: Move this retry login into daos_pool_disconnect()
-	 * or work out another way to effectively shut down and release
-	 * resources in this case.
-	 */
-	if (rc2 == -DER_NOMEM)
-		rc2 = daos_pool_disconnect(ap->pool, NULL);
-	if (rc2 != 0)
-		fprintf(ap->errstream, "failed to disconnect from pool "DF_UUIDF
-			": %s (%d)\n", DP_UUID(ap->p_uuid), d_errdesc(rc2),
-			rc2);
-
-	if (rc == 0)
-		rc = rc2;
-out:
-	return rc;
-}
-
-int
-pool_query_hdlr(struct cmd_args_s *ap)
-{
-	daos_pool_info_t		 pinfo = {0};
-	struct daos_pool_space		*ps = &pinfo.pi_space;
-	struct daos_rebuild_status	*rstat = &pinfo.pi_rebuild_st;
-	int				 i;
-	int				rc = 0;
-	int				rc2;
-
-	assert(ap != NULL);
-	assert(ap->p_op == POOL_QUERY);
-
-	rc = daos_pool_connect(ap->pool_str, ap->sysname,
-			       DAOS_PC_RO, &ap->pool,
-			       NULL /* info */, NULL /* ev */);
-	if (rc != 0) {
-		fprintf(ap->errstream, "failed to connect to pool "DF_UUIDF
-			": %s (%d)\n", DP_UUID(ap->p_uuid), d_errdesc(rc), rc);
-		D_GOTO(out, rc);
-	}
-
-	pinfo.pi_bits = DPI_ALL;
-	rc = daos_pool_query(ap->pool, NULL, &pinfo, NULL, NULL);
-	if (rc != 0) {
-		fprintf(ap->errstream,
-			"failed to query pool "DF_UUIDF": %s (%d)\n",
-			DP_UUID(ap->p_uuid), d_errdesc(rc), rc);
-		D_GOTO(out_disconnect, rc);
-	}
-	D_PRINT("Pool "DF_UUIDF", ntarget=%u, disabled=%u, version=%u\n",
-		DP_UUID(pinfo.pi_uuid), pinfo.pi_ntargets,
-		pinfo.pi_ndisabled, pinfo.pi_map_ver);
-
-	D_PRINT("Pool space info:\n");
-	D_PRINT("- Target(VOS) count:%d\n", ps->ps_ntargets);
-	for (i = DAOS_MEDIA_SCM; i < DAOS_MEDIA_MAX; i++) {
-		D_PRINT("- %s:\n",
-			i == DAOS_MEDIA_SCM ? "SCM" : "NVMe");
-		D_PRINT("  Total size: "DF_U64"\n",
-			ps->ps_space.s_total[i]);
-		D_PRINT("  Free: "DF_U64", min:"DF_U64", max:"DF_U64", "
-			"mean:"DF_U64"\n", ps->ps_space.s_free[i],
-			ps->ps_free_min[i], ps->ps_free_max[i],
-			ps->ps_free_mean[i]);
-	}
-
-	if (rstat->rs_errno == 0) {
-		char	*sstr;
-
-		if (rstat->rs_version == 0)
-			sstr = "idle";
-		else if (rstat->rs_done)
-			sstr = "done";
-		else
-			sstr = "busy";
-
-		D_PRINT("Rebuild %s, "DF_U64" objs, "DF_U64" recs\n",
-			sstr, rstat->rs_obj_nr, rstat->rs_rec_nr);
-	} else {
-		D_PRINT("Rebuild failed, rc=%d, status=%d\n",
-			rc, rstat->rs_errno);
-	}
-
-out_disconnect:
-	/* Pool disconnect  in normal and error flows: preserve rc */
-	rc2 = daos_pool_disconnect(ap->pool, NULL);
-	if (rc2 != 0)
-		fprintf(ap->errstream, "failed to disconnect from pool "DF_UUIDF
-			": %s (%d)\n", DP_UUID(ap->p_uuid), d_errdesc(rc2),
-			rc2);
-
-	if (rc == 0)
-		rc = rc2;
-out:
-	return rc;
-}
-
-=======
->>>>>>> 1c2c6725
 int
 cont_check_hdlr(struct cmd_args_s *ap)
 {
