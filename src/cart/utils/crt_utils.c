--- conflicted
+++ resolved
@@ -515,13 +515,7 @@
 
 	if (init_opt)
 		rc = crt_init_opt(local_group_name, 0, init_opt);
-<<<<<<< HEAD
-		if (opts.assert_on_error)
-			D_ASSERTF(rc == 0, "crt_init_opt() failed; rc=%d\n", rc);
-	} else {
-=======
 	else
->>>>>>> dc1f6bc4
 		rc = crt_init(local_group_name, 0);
 	if (opts.assert_on_error)
 		D_ASSERTF(rc == 0, "crt_init() failed; rc=%d\n", rc);
