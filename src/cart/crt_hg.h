/*
 * (C) Copyright 2016-2022 Intel Corporation.
 *
 * SPDX-License-Identifier: BSD-2-Clause-Patent
 */
/**
 * This file is part of CaRT. It is the header file of bridging to mercury.
 */
#ifndef __CRT_MERCURY_H__
#define __CRT_MERCURY_H__

#include <gurt/list.h>

#include <mercury.h>
#include <mercury_types.h>
#include <mercury_macros.h>
#include <mercury_proc.h>
#include <mercury_proc_string.h>
#include <mercury_log.h>

/** the shared HG RPC ID used for all CRT opc */
#define CRT_HG_RPCID		(0xDA036868)
#define CRT_HG_ONEWAY_RPCID	(0xDA036869)

/** MAX number of HG handles in pool */
#define CRT_HG_POOL_MAX_NUM	(512)
/** number of prepost HG handles when enable pool */
#define CRT_HG_POOL_PREPOST_NUM	(16)

struct crt_rpc_priv;
struct crt_common_hdr;
struct crt_corpc_hdr;


crt_provider_t
crt_prov_str_to_prov(const char *prov_str);

int
crt_hg_parse_uri(const char *uri, crt_provider_t *prov, char *addr);

static inline bool
crt_provider_is_ucx(crt_provider_t prov)
{
<<<<<<< HEAD

	return (prov >= CRT_PROV_UCX_RC) &&
	       (prov <= CRT_PROV_UCX_LAST);
=======
	return (na_type >= CRT_NA_UCX_RC) &&
	       (na_type < CRT_NA_COUNT);
>>>>>>> 14f51ab2
}

static inline bool
crt_provider_is_ofi(crt_provider_t prov)
{
	return (prov >= CRT_PROV_OFI_SOCKETS) &&
	       (prov <= CRT_PROV_OFI_LAST);
}

struct crt_na_dict {
	/** String identifying the provider */
	char	*nad_str;
	/** Alternative string */
	char	*nad_alt_str;
	int	nad_type;
	/** a flag of explicitly bind with IP:port to create NA class */
	bool	nad_port_bind;
	/** a flag to indicate if endpoints are contiguous */
	bool	nad_contig_eps;
};

extern struct crt_na_dict crt_na_dict[];

struct crt_hg_hdl {
	/* link to crt_hg_pool::chp_hg_list */
	d_list_t		chh_link;
	/* HG handle */
	hg_handle_t		chh_hdl;
};

struct crt_hg_pool {
	pthread_spinlock_t	chp_lock;
	/* number of HG handles in pool */
	int32_t			chp_num;
	/* maximum number of HG handles in pool */
	int32_t			chp_max_num;
	/* HG handle list */
	d_list_t		chp_list;
	bool			chp_enabled;
};

/** HG context */
struct crt_hg_context {
	/* Flag indicating whether hg class is shared; true for SEP mode */
	bool			 chc_shared_hg_class;
	hg_class_t		*chc_hgcla; /* HG class */
	hg_context_t		*chc_hgctx; /* HG context */
	hg_class_t		*chc_bulkcla; /* bulk class */
	hg_context_t		*chc_bulkctx; /* bulk context */
	struct crt_hg_pool	 chc_hg_pool; /* HG handle pool */
	int			 chc_provider; /* provider */
};

/* crt_hg.c */
int crt_hg_init(void);
int crt_hg_fini(void);
int crt_hg_ctx_init(struct crt_hg_context *hg_ctx, int provider, int idx, bool primary);
int crt_hg_ctx_fini(struct crt_hg_context *hg_ctx);
int crt_hg_req_create(struct crt_hg_context *hg_ctx,
		      struct crt_rpc_priv *rpc_priv);
void crt_hg_req_destroy(struct crt_rpc_priv *rpc_priv);
int crt_hg_req_send(struct crt_rpc_priv *rpc_priv);
int crt_hg_reply_send(struct crt_rpc_priv *rpc_priv);
void crt_hg_reply_error_send(struct crt_rpc_priv *rpc_priv, int error_code);
int crt_hg_req_cancel(struct crt_rpc_priv *rpc_priv);
int crt_hg_progress(struct crt_hg_context *hg_ctx, int64_t timeout);
int crt_hg_addr_free(struct crt_hg_context *hg_ctx, hg_addr_t addr);
int crt_hg_get_addr(hg_class_t *hg_class, char *addr_str, size_t *str_size);

int crt_rpc_handler_common(hg_handle_t hg_hdl);

/* crt_hg_proc.c */
int crt_hg_unpack_header(hg_handle_t hg_hdl, struct crt_rpc_priv *rpc_priv,
			 crt_proc_t *proc);
void crt_hg_header_copy(struct crt_rpc_priv *in, struct crt_rpc_priv *out);
void crt_hg_unpack_cleanup(crt_proc_t proc);
int crt_hg_unpack_body(struct crt_rpc_priv *rpc_priv, crt_proc_t proc);
int crt_proc_in_common(crt_proc_t proc, crt_rpc_input_t *data);
int crt_proc_out_common(crt_proc_t proc, crt_rpc_output_t *data);

bool crt_provider_is_contig_ep(int provider);
bool crt_provider_is_port_based(int provider);
char *crt_provider_name_get(int provider);
bool crt_provider_is_sep(bool primary, int provider);
void crt_provider_set_sep(bool primary, int provider, bool enable);
int crt_provider_get_cur_ctx_num(bool primary, int provider);
void crt_provider_inc_cur_ctx_num(bool primary, int provider);
void crt_provider_dec_cur_ctx_num(bool primary, int provider);
int crt_provider_get_max_ctx_num(bool primary, int provider);
d_list_t *crt_provider_get_ctx_list(bool primary, int provider);
struct crt_na_config*
crt_provider_get_na_config(bool primary, int provider);

static inline int
crt_hgret_2_der(int hg_ret)
{
	switch (hg_ret) {
	case HG_SUCCESS:
		return 0;
	case HG_TIMEOUT:
		return -DER_TIMEDOUT;
	case HG_INVALID_ARG:
		return -DER_INVAL;
	case HG_MSGSIZE:
		return -DER_OVERFLOW;
	case HG_NOMEM:
		return -DER_NOMEM;
	case HG_CANCELED:
		return -DER_CANCELED;
	case HG_BUSY:
		return -DER_BUSY;
	default:
		return -DER_HG;
	};
}

static inline int
crt_der_2_hgret(int der)
{
	switch (der) {
	case 0:
		return HG_SUCCESS;
	case -DER_TIMEDOUT:
		return HG_TIMEOUT;
	case -DER_INVAL:
		return HG_INVALID_ARG;
	case -DER_OVERFLOW:
		return HG_MSGSIZE;
	case -DER_NOMEM:
		return HG_NOMEM;
	case -DER_CANCELED:
		return HG_CANCELED;
	case -DER_BUSY:
		return HG_BUSY;
	default:
		return HG_OTHER_ERROR;
	};
}

int crt_hg_bulk_create(struct crt_hg_context *hg_ctx, d_sg_list_t *sgl,
		       crt_bulk_perm_t bulk_perm, crt_bulk_t *bulk_hdl);
int crt_hg_bulk_bind(crt_bulk_t bulk_hdl, struct crt_hg_context *hg_ctx);
int crt_hg_bulk_access(crt_bulk_t bulk_hdl, d_sg_list_t *sgl);
int
crt_hg_bulk_transfer(struct crt_bulk_desc *bulk_desc, crt_bulk_cb_t complete_cb, void *arg,
		     crt_bulk_opid_t *opid, bool bind);

#endif /* __CRT_MERCURY_H__ */<|MERGE_RESOLUTION|>--- conflicted
+++ resolved
@@ -41,14 +41,8 @@
 static inline bool
 crt_provider_is_ucx(crt_provider_t prov)
 {
-<<<<<<< HEAD
-
 	return (prov >= CRT_PROV_UCX_RC) &&
 	       (prov <= CRT_PROV_UCX_LAST);
-=======
-	return (na_type >= CRT_NA_UCX_RC) &&
-	       (na_type < CRT_NA_COUNT);
->>>>>>> 14f51ab2
 }
 
 static inline bool
