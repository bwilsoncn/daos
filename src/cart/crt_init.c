/*
 * (C) Copyright 2016-2022 Intel Corporation.
 *
 * SPDX-License-Identifier: BSD-2-Clause-Patent
 */
/**
 * This file is part of CaRT. It implements CaRT init and finalize related
 * APIs/handling.
 */

#include <malloc.h>
#include <sys/mman.h>
#include <sys/time.h>
#include <sys/resource.h>
#include "crt_internal.h"

struct crt_gdata crt_gdata;
static volatile int   gdata_init_flag;
struct crt_plugin_gdata crt_plugin_gdata;

static void
dump_envariables(void)
{
	int	i;
	char	*val;
	char	*envars[] = {"D_PROVIDER", "D_INTERFACE", "D_DOMAIN", "D_PORT",
		"CRT_PHY_ADDR_STR", "D_LOG_STDERR_IN_LOG",
		"D_LOG_FILE", "D_LOG_FILE_APPEND_PID", "D_LOG_MASK", "DD_MASK",
		"DD_STDERR", "DD_SUBSYS", "CRT_TIMEOUT", "CRT_ATTACH_INFO_PATH",
		"OFI_PORT", "OFI_INTERFACE", "OFI_DOMAIN", "CRT_CREDIT_EP_CTX",
		"CRT_CTX_SHARE_ADDR", "CRT_CTX_NUM", "D_FI_CONFIG",
		"FI_UNIVERSE_SIZE", "CRT_ENABLE_MEM_PIN",
		"FI_OFI_RXM_USE_SRX", "D_LOG_FLUSH", "CRT_MRC_ENABLE",
		"CRT_SECONDARY_PROVIDER"};

	D_INFO("-- ENVARS: --\n");
	for (i = 0; i < ARRAY_SIZE(envars); i++) {
		val = getenv(envars[i]);
		D_INFO("%s = %s\n", envars[i], val);
	}
}

static void
dump_opt(crt_init_options_t *opt)
{
	D_INFO("options:\n");
	D_INFO("crt_timeout = %d\n", opt->cio_crt_timeout);
	D_INFO("max_ctx_num = %d\n", opt->cio_ctx_max_num);
	D_INFO("swim_idx = %d\n", opt->cio_swim_crt_idx);
	D_INFO("provider = %s\n", opt->cio_provider);
	D_INFO("interface = %s\n", opt->cio_interface);
	D_INFO("domain = %s\n", opt->cio_domain);
}

static int
crt_na_config_init(bool primary, crt_provider_t provider,
		   char *interface, char *domain, char *port);

/* Workaround for CART-890 */
static void
mem_pin_workaround(void)
{
	struct rlimit	rlim;
	int		rc = 0;

	/* Note: mallopt() returns 1 on success */
	/* Prevent malloc from releasing memory via sbrk syscall */
	rc = mallopt(M_TRIM_THRESHOLD, -1);
	if (rc != 1)
		D_WARN("Failed to disable malloc trim: %d\n", errno);

	/* Disable fastbins; this option is not available on all systems */
	rc = mallopt(M_MXFAST, 0);
	if (rc != 1)
		D_WARN("Failed to disable malloc fastbins: %d (%s)\n",
		       errno, strerror(errno));

	rc = getrlimit(RLIMIT_MEMLOCK, &rlim);
	if (rc != 0) {
		D_WARN("getrlimit() failed; errno=%d (%s)\n",
		       errno, strerror(errno));
		goto exit;
	}

	if (rlim.rlim_cur == RLIM_INFINITY &&
	    rlim.rlim_max == RLIM_INFINITY) {
		D_INFO("Infinite rlimit detected; performing mlockall()\n");

		/* Lock all pages */
		rc = mlockall(MCL_CURRENT | MCL_FUTURE);
		if (rc)
			D_WARN("Failed to mlockall(); errno=%d (%s)\n",
			       errno, strerror(errno));

	} else {
		D_INFO("mlockall() skipped\n");
	}

	D_DEBUG(DB_ALL, "Memory pinning workaround enabled\n");
exit:
	return;
}

static void
prov_data_init(struct crt_prov_gdata *prov_data, crt_provider_t provider,
	       bool primary, crt_init_options_t *opt)

{
	bool		share_addr = false;
	bool		set_sep = false;
	uint32_t	ctx_num = 0;
	uint32_t	max_expect_size = 0;
	uint32_t	max_unexpect_size = 0;
	uint32_t	max_num_ctx = 256;

	/* Assume for now this option is only available for a primary provider */
	if (primary) {
		if (opt && opt->cio_sep_override) {
			if (opt->cio_use_sep)
				set_sep = true;
			max_num_ctx = opt->cio_ctx_max_num;
		} else {
			share_addr = false;
			ctx_num = 0;

			d_getenv_bool("CRT_CTX_SHARE_ADDR", &share_addr);
			if (share_addr)
				set_sep = true;

			d_getenv_int("CRT_CTX_NUM", &ctx_num);
			max_num_ctx = ctx_num;
		}
	}

	if (opt && opt->cio_use_expected_size)
		max_expect_size = opt->cio_max_expected_size;

	if (opt && opt->cio_use_unexpected_size)
		max_unexpect_size = opt->cio_max_unexpected_size;

	prov_data->cpg_inited = true;
	prov_data->cpg_provider = provider;
	prov_data->cpg_ctx_num = 0;
	prov_data->cpg_sep_mode = set_sep;
	prov_data->cpg_contig_ports = true;
	prov_data->cpg_ctx_max_num = max_num_ctx;
	prov_data->cpg_max_exp_size = max_expect_size;
	prov_data->cpg_max_unexp_size = max_unexpect_size;
	prov_data->cpg_primary = primary;

	D_DEBUG(DB_ALL, "prov_idx: %d primary: %d sep_mode: %d sizes: (%d/%d)\n",
		provider, primary, set_sep, max_expect_size, max_unexpect_size);

	D_INIT_LIST_HEAD(&prov_data->cpg_ctx_list);
}

/* first step init - for initializing crt_gdata */
static int data_init(int server, crt_init_options_t *opt)
{
	uint32_t	timeout;
	uint32_t	credits;
	uint32_t	fi_univ_size = 0;
	uint32_t	mem_pin_enable = 0;
	uint32_t	mrc_enable = 0;
	uint64_t	start_rpcid;
<<<<<<< HEAD
	uint32_t	is_secondary;
=======
	char		ucx_ib_fork_init = 0;
>>>>>>> a40a02b0
	int		rc = 0;

	D_DEBUG(DB_ALL, "initializing crt_gdata...\n");

	dump_envariables();

	/*
	 * avoid size mis-matching between client/server side
	 * /see crt_proc_uuid_t().
	 */
	D_CASSERT(sizeof(uuid_t) == 16);

	rc = D_RWLOCK_INIT(&crt_gdata.cg_rwlock, NULL);
	if (rc != 0) {
		D_ERROR("Failed to init cg_rwlock\n");
		D_GOTO(exit, rc);
	}

	crt_gdata.cg_refcount = 0;
	crt_gdata.cg_inited = 0;
	crt_gdata.cg_primary_prov = CRT_PROV_OFI_SOCKETS;

	d_srand(d_timeus_secdiff(0) + getpid());
	start_rpcid = ((uint64_t)d_rand()) << 32;

	crt_gdata.cg_rpcid = start_rpcid;

	D_DEBUG(DB_ALL, "Starting RPCID %#lx\n", start_rpcid);

	is_secondary = 0;
	/* Apply CART-890 workaround for server side only */
	if (server) {
		d_getenv_int("CRT_ENABLE_MEM_PIN", &mem_pin_enable);
		if (mem_pin_enable == 1)
			mem_pin_workaround();
	} else {
		/*
		 * Client-side envariable to indicate that the cluster
		 * is running using a secondary provider
		 */
		d_getenv_int("CRT_SECONDARY_PROVIDER", &is_secondary);

	}

	crt_gdata.cg_provider_is_primary = (is_secondary) ? 0 : 1;

	timeout = 0;

	if (opt && opt->cio_crt_timeout != 0)
		timeout = opt->cio_crt_timeout;
	else
		d_getenv_int("CRT_TIMEOUT", &timeout);

	if (timeout == 0 || timeout > 3600)
		crt_gdata.cg_timeout = CRT_DEFAULT_TIMEOUT_S;
	else
		crt_gdata.cg_timeout = timeout;

	D_DEBUG(DB_ALL, "set the global timeout value as %d second.\n",
		crt_gdata.cg_timeout);

	crt_gdata.cg_swim_crt_idx = CRT_DEFAULT_PROGRESS_CTX_IDX;

	D_DEBUG(DB_ALL, "SWIM context idx=%d\n", crt_gdata.cg_swim_crt_idx);

	/* Override defaults and environment if option is set */
	if (opt && opt->cio_use_credits) {
		credits = opt->cio_ep_credits;
	} else {
		credits = CRT_DEFAULT_CREDITS_PER_EP_CTX;
		d_getenv_int("CRT_CREDIT_EP_CTX", &credits);
	}

	/* Must be set on the server when using UCX, will not affect OFI */
	d_getenv_char("UCX_IB_FORK_INIT", &ucx_ib_fork_init);
	if (ucx_ib_fork_init) {
		if (server) {
			D_INFO("UCX_IB_FORK_INIT was set to %c, setting to n\n", ucx_ib_fork_init);
		} else {
			D_INFO("UCX_IB_FORK_INIT was set to %c on client\n", ucx_ib_fork_init);
		}
	}
	if (server)
		setenv("UCX_IB_FORK_INIT", "n", 1);

	/* This is a workaround for CART-871 if universe size is not set */
	d_getenv_int("FI_UNIVERSE_SIZE", &fi_univ_size);
	if (fi_univ_size == 0) {
		D_INFO("FI_UNIVERSE_SIZE was not set; setting to 2048\n");
		setenv("FI_UNIVERSE_SIZE", "2048", 1);
	}

	d_getenv_int("CRT_MRC_ENABLE", &mrc_enable);
	if (mrc_enable == 0) {
		D_INFO("Disabling MR CACHE (FI_MR_CACHE_MAX_COUNT=0)\n");
		setenv("FI_MR_CACHE_MAX_COUNT", "0", 1);
	}

	if (credits == 0) {
		D_DEBUG(DB_ALL, "CRT_CREDIT_EP_CTX set as 0, flow control "
			"disabled.\n");
	} else if (credits > CRT_MAX_CREDITS_PER_EP_CTX) {
		D_DEBUG(DB_ALL, "ENV CRT_CREDIT_EP_CTX's value %d exceed max "
			"allowed value, use %d for flow control.\n",
			credits, CRT_MAX_CREDITS_PER_EP_CTX);
		credits = CRT_MAX_CREDITS_PER_EP_CTX;
	} else {
		D_DEBUG(DB_ALL, "CRT_CREDIT_EP_CTX set as %d for flow "
			"control.\n", credits);
	}
	crt_gdata.cg_credit_ep_ctx = credits;
	D_ASSERT(crt_gdata.cg_credit_ep_ctx <= CRT_MAX_CREDITS_PER_EP_CTX);

	/** Enable statistics only for the server side and if requested */
	if (opt && opt->cio_use_sensors && server) {
		int	ret;

		/** enable sensors */
		crt_gdata.cg_use_sensors = true;

		/** set up the global sensors */
		ret = d_tm_add_metric(&crt_gdata.cg_uri_self, D_TM_COUNTER,
				      "total number of URI requests for self",
				      "", "net/uri/lookup_self");
		if (ret)
			D_WARN("Failed to create uri self sensor: "DF_RC"\n",
			       DP_RC(ret));

		ret = d_tm_add_metric(&crt_gdata.cg_uri_other, D_TM_COUNTER,
				      "total number of URI requests for other "
				      "ranks", "", "net/uri/lookup_other");
		if (ret)
			D_WARN("Failed to create uri other sensor: "DF_RC"\n",
			       DP_RC(ret));
	}

	gdata_init_flag = 1;
exit:
	return rc;
}

static int
crt_plugin_init(void)
{
	struct crt_prog_cb_priv *cbs_prog;
	struct crt_event_cb_priv *cbs_event;
	size_t cbs_size = CRT_CALLBACKS_NUM;
	int i, rc;

	D_ASSERT(crt_plugin_gdata.cpg_inited == 0);

	for (i = 0; i < CRT_SRV_CONTEXT_NUM; i++) {
		crt_plugin_gdata.cpg_prog_cbs_old[i] = NULL;
		D_ALLOC_ARRAY(cbs_prog, cbs_size);
		if (cbs_prog == NULL) {
			for (i--; i >= 0; i--)
				D_FREE(crt_plugin_gdata.cpg_prog_cbs[i]);
			D_GOTO(out, rc = -DER_NOMEM);
		}
		crt_plugin_gdata.cpg_prog_size[i] = cbs_size;
		crt_plugin_gdata.cpg_prog_cbs[i]  = cbs_prog;
	}

	crt_plugin_gdata.cpg_event_cbs_old = NULL;
	D_ALLOC_ARRAY(cbs_event, cbs_size);
	if (cbs_event == NULL) {
		D_GOTO(out_destroy_prog, rc = -DER_NOMEM);
	}
	crt_plugin_gdata.cpg_event_size = cbs_size;
	crt_plugin_gdata.cpg_event_cbs  = cbs_event;

	rc = D_MUTEX_INIT(&crt_plugin_gdata.cpg_mutex, NULL);
	if (rc)
		D_GOTO(out_destroy_event, rc);

	crt_plugin_gdata.cpg_inited = 1;
	D_GOTO(out, rc = 0);

out_destroy_event:
	D_FREE(crt_plugin_gdata.cpg_event_cbs);
out_destroy_prog:
	for (i = 0; i < CRT_SRV_CONTEXT_NUM; i++)
		D_FREE(crt_plugin_gdata.cpg_prog_cbs[i]);
out:
	return rc;
}

static void
crt_plugin_fini(void)
{
	int i;

	D_ASSERT(crt_plugin_gdata.cpg_inited == 1);

	crt_plugin_gdata.cpg_inited = 0;

	for (i = 0; i < CRT_SRV_CONTEXT_NUM; i++) {
		D_FREE(crt_plugin_gdata.cpg_prog_cbs[i]);
		if (crt_plugin_gdata.cpg_prog_cbs_old[i])
			D_FREE(crt_plugin_gdata.cpg_prog_cbs_old[i]);
	}

	D_FREE(crt_plugin_gdata.cpg_event_cbs);
	D_FREE(crt_plugin_gdata.cpg_event_cbs_old);

	D_MUTEX_DESTROY(&crt_plugin_gdata.cpg_mutex);
}

static int
__split_arg(char *s_arg_to_split, char **first_arg, char **second_arg)
{
	char	*save_ptr = NULL;
	char	*arg_to_split;

	D_ASSERT(first_arg != NULL);
	D_ASSERT(second_arg != NULL);

	/* no-op, not an error case */
	if (s_arg_to_split == NULL) {
		*first_arg = NULL;
		*second_arg = NULL;
		return DER_SUCCESS;
	}

	D_STRNDUP(arg_to_split, s_arg_to_split, 255);
	if (!arg_to_split) {
		*first_arg = NULL;
		*second_arg = NULL;
		return -DER_NOMEM;
	}

	*first_arg = 0;
	*second_arg = 0;

	*first_arg = strtok_r(arg_to_split, ",", &save_ptr);
	*second_arg = save_ptr;

	return DER_SUCCESS;
}


int
crt_str_to_provider(const char *str_provider)
{
	int	provider_idx = CRT_PROV_UNKNOWN;
	int	i;

	if (str_provider == NULL)
		return provider_idx;

	for (i = 0; crt_na_dict[i].nad_str != NULL; i++) {

		if (!strncmp(str_provider, crt_na_dict[i].nad_str,
			     strlen(crt_na_dict[i].nad_str) + 1) ||
		    (crt_na_dict[i].nad_alt_str &&
		     !strncmp(str_provider, crt_na_dict[i].nad_alt_str,
			      strlen(crt_na_dict[i].nad_alt_str) + 1))) {
			provider_idx = crt_na_dict[i].nad_type;
			break;
		}
	}

	return provider_idx;
}

static int
check_grpid(crt_group_id_t grpid)
{
	int rc = 0;

	if (grpid == NULL)
		return rc;

	if (crt_validate_grpid(grpid) != 0) {
		D_ERROR("grpid contains invalid characters "
			"or is too long\n");
		D_GOTO(out, rc = -DER_INVAL);
	}

	if (strcmp(grpid, CRT_DEFAULT_GRPID) == 0) {
		D_ERROR("invalid client grpid (same as "
			"CRT_DEFAULT_GRPID).\n");
		D_GOTO(out, rc = -DER_INVAL);
	}
out:
	return rc;
}

static int
prov_settings_apply(bool primary, crt_provider_t prov, crt_init_options_t *opt)
{
	char	*srx_env;
	int	rc = 0;

	/* rxm and verbs providers only works with regular EP */
	if ((prov == CRT_PROV_OFI_VERBS_RXM ||
	     prov == CRT_PROV_OFI_TCP_RXM) &&
	    crt_provider_is_sep(prov, primary)) {
		D_WARN("set CRT_CTX_SHARE_ADDR as 1 is invalid "
		       "for current provider, ignoring it.\n");
		crt_provider_set_sep(prov, primary, false);
	}

	if (prov == CRT_PROV_OFI_VERBS_RXM ||
	    prov == CRT_PROV_OFI_TCP_RXM) {

		srx_env = getenv("FI_OFI_RXM_USE_SRX");
		if (srx_env == NULL) {
			D_INFO("FI_OFI_RXM_USE_SRX not set, set=1\n");
			setenv("FI_OFI_RXM_USE_SRX", "1", true);
		}
	}

	/* Print notice that "ofi+psm2" will be deprecated*/
	if (prov == CRT_PROV_OFI_PSM2) {
		D_WARN("\"ofi+psm2\" will be deprecated soon.\n");
		setenv("FI_PSM2_NAME_SERVER", "1", true);
		D_DEBUG(DB_ALL, "Setting FI_PSM2_NAME_SERVER to 1\n");
	}


	return rc;
}

int
crt_init_opt(crt_group_id_t grpid, uint32_t flags, crt_init_options_t *opt)
{
	char		*provider_env;
	char		*interface_env;
	char		*domain_env;
	char		*tmp;
	struct timeval	now;
	unsigned int	seed;
	const char	*path;
	bool		server;
	int		rc = 0;
	char		*provider_str0 = NULL;
	char		*provider_str1 = NULL;
	crt_provider_t	primary_provider;
	crt_provider_t	secondary_provider;
	crt_provider_t	tmp_prov;
	char		*port_str, *port0, *port1;
	char		*iface0, *iface1, *domain0, *domain1;
	int		num_secondaries = 0;
	int		i;

	server = flags & CRT_FLAG_BIT_SERVER;
	port_str = NULL;
	port0 = NULL;
	port1 = NULL;
	iface0 = NULL;
	iface1 = NULL;
	domain0 = NULL;
	domain1 = NULL;

	/* d_log_init is reference counted */
	rc = d_log_init();
	if (rc != 0) {
		D_PRINT_ERR("d_log_init failed, rc: %d.\n", rc);
		return rc;
	}

	crt_setup_log_fac();

	D_INFO("libcart version %s initializing\n", CART_VERSION);

	if (opt)
		dump_opt(opt);

	/* d_fault_inject_init() is reference counted */
	rc = d_fault_inject_init();
	if (rc != DER_SUCCESS && rc != -DER_NOSYS) {
		D_ERROR("d_fault_inject_init() failed, rc: %d.\n", rc);
		D_GOTO(out, rc);
	}

	/* check the group name */
	rc = check_grpid(grpid);
	if (rc != DER_SUCCESS)
		D_GOTO(out, rc);

	if (gdata_init_flag == 0) {
		rc = data_init(server, opt);
		if (rc != 0) {
			D_ERROR("data_init failed "DF_RC"\n", DP_RC(rc));
			D_GOTO(out, rc);
		}
	}
	D_ASSERT(gdata_init_flag == 1);

	D_RWLOCK_WRLOCK(&crt_gdata.cg_rwlock);
	if (crt_gdata.cg_inited == 0) {
		/* feed a seed for pseudo-random number generator */
		gettimeofday(&now, NULL);
		seed = (unsigned int)(now.tv_sec * 1000000 + now.tv_usec);
		d_srand(seed);

		crt_gdata.cg_server = server;
		crt_gdata.cg_auto_swim_disable =
			(flags & CRT_FLAG_BIT_AUTO_SWIM_DISABLE) ? 1 : 0;

		path = getenv("CRT_ATTACH_INFO_PATH");
		if (path != NULL && strlen(path) > 0) {
			rc = crt_group_config_path_set(path);
			if (rc != 0)
				D_ERROR("Got %s from ENV CRT_ATTACH_INFO_PATH, "
					"but crt_group_config_path_set failed "
					"rc: %d, ignore the ENV.\n", path, rc);
			else
				D_DEBUG(DB_ALL, "set group_config_path as %s.\n", path);
		}

		if (opt && opt->cio_provider)
			provider_env = opt->cio_provider;
		else {
			provider_env = getenv(CRT_PHY_ADDR_ENV);

			tmp = getenv("D_PROVIDER");
			if (tmp)
				provider_env = tmp;
		}

		if (opt && opt->cio_interface)
			interface_env = opt->cio_interface;
		else {
			interface_env = getenv("OFI_INTERFACE");

			tmp = getenv("D_INTERFACE");
			if (tmp)
				interface_env = tmp;
		}

		if (opt && opt->cio_domain)
			domain_env = opt->cio_domain;
		else {
			domain_env = getenv("OFI_DOMAIN");

			tmp = getenv("D_DOMAIN");
			if (tmp)
				domain_env = tmp;
		}

		if (domain_env == NULL) {
			D_DEBUG(DB_ALL, "OFI_DOMAIN is not set. Setting it to %s\n", interface_env);
			domain_env = interface_env;
		}


		if (opt && opt->cio_port)
			port_str = opt->cio_port;
		else {
			port_str = getenv("OFI_PORT");

			tmp = getenv("D_PORT");
			if (tmp)
				port_str = tmp;
		}

		rc = __split_arg(provider_env, &provider_str0, &provider_str1);
		if (rc != 0)
			D_GOTO(cleanup, rc);

		primary_provider = crt_str_to_provider(provider_str0);
		secondary_provider = crt_str_to_provider(provider_str1);

		if (primary_provider == CRT_PROV_UNKNOWN) {
			D_ERROR("Requested provider %s not found\n", provider_env);
			D_GOTO(cleanup, rc = -DER_NONEXIST);
		}

		rc = __split_arg(interface_env, &iface0, &iface1);
		if (rc != 0)
			D_GOTO(cleanup, rc);
		rc = __split_arg(domain_env, &domain0, &domain1);
		if (rc != 0)
			D_GOTO(cleanup, rc);
		rc = __split_arg(port_str, &port0, &port1);
		if (rc != 0)
			D_GOTO(cleanup, rc);

		if (iface0 == NULL) {
			D_ERROR("Empty interface specified\n");
			D_GOTO(cleanup, rc = -DER_INVAL);
		}

		prov_data_init(&crt_gdata.cg_prov_gdata_primary,
			       primary_provider, true, opt);
		prov_settings_apply(true, primary_provider, opt);
		crt_gdata.cg_primary_prov = primary_provider;

		rc = crt_na_config_init(true, primary_provider, iface0, domain0, port0);
		if (rc != 0) {
			D_ERROR("crt_na_config_init() failed, "DF_RC"\n", DP_RC(rc));
			D_GOTO(cleanup, rc);
		}

		if (secondary_provider != CRT_PROV_UNKNOWN) {
			num_secondaries = 1;
			crt_gdata.cg_num_secondary_provs = num_secondaries;

			if (port1 == NULL || port1[0] == '\0') {
				port1 = port0;
			}

			D_ALLOC_ARRAY(crt_gdata.cg_secondary_provs, num_secondaries);
			if (crt_gdata.cg_secondary_provs == NULL)
				D_GOTO(cleanup, rc = -DER_NOMEM);

			D_ALLOC_ARRAY(crt_gdata.cg_prov_gdata_secondary, num_secondaries);
			if (crt_gdata.cg_prov_gdata_secondary == NULL)
				D_GOTO(cleanup, rc = -DER_NOMEM);

			crt_gdata.cg_secondary_provs[0] = secondary_provider;
		}

		for (i = 0;  i < num_secondaries; i++) {
			tmp_prov = crt_gdata.cg_secondary_provs[i];

			prov_data_init(&crt_gdata.cg_prov_gdata_secondary[i],
				       tmp_prov, false, opt);
			prov_settings_apply(false, tmp_prov, opt);

			rc = crt_na_config_init(false, tmp_prov, iface1, domain1, port1);
			if (rc != 0) {
				D_ERROR("crt_na_config_init() failed, "DF_RC"\n", DP_RC(rc));
				D_GOTO(cleanup, rc);
			}
		}

		rc = crt_hg_init();
		if (rc != 0) {
			D_ERROR("crt_hg_init() failed, "DF_RC"\n", DP_RC(rc));
			D_GOTO(cleanup, rc);
		}

		rc = crt_grp_init(grpid);
		if (rc != 0) {
			D_ERROR("crt_grp_init() failed, "DF_RC"\n", DP_RC(rc));
			D_GOTO(cleanup, rc);
		}

		if (crt_plugin_gdata.cpg_inited == 0) {
			rc = crt_plugin_init();
			if (rc != 0) {
				D_ERROR("crt_plugin_init() failed, "DF_RC"\n", DP_RC(rc));
				D_GOTO(cleanup, rc);
			}
		}

		crt_self_test_init();

		rc = crt_opc_map_create();
		if (rc != 0) {
			D_ERROR("crt_opc_map_create() failed, "DF_RC"\n", DP_RC(rc));
			D_GOTO(self_test, rc);
		}

		rc = crt_internal_rpc_register(server);
		if (rc != 0) {
			D_ERROR("crt_internal_rpc_register() failed, "DF_RC"\n", DP_RC(rc));
			D_GOTO(self_test, rc);
		}

		D_ASSERT(crt_gdata.cg_opc_map != NULL);

		crt_gdata.cg_inited = 1;
	} else {
		if (crt_gdata.cg_server == false && server == true) {
			D_ERROR("CRT initialized as client, cannot set as server again.\n");
			D_GOTO(unlock, rc = -DER_INVAL);
		}
	}

	crt_gdata.cg_refcount++;

	D_GOTO(unlock, rc);

self_test:
	crt_self_test_fini();

cleanup:
	crt_gdata.cg_inited = 0;
	if (crt_plugin_gdata.cpg_inited == 1)
		crt_plugin_fini();
	if (crt_gdata.cg_grp_inited == 1)
		crt_grp_fini();
	if (crt_gdata.cg_opc_map != NULL)
		crt_opc_map_destroy(crt_gdata.cg_opc_map);

	crt_na_config_fini(true, crt_gdata.cg_primary_prov);

	D_FREE(crt_gdata.cg_secondary_provs);
	D_FREE(crt_gdata.cg_prov_gdata_secondary);

unlock:
	D_RWLOCK_UNLOCK(&crt_gdata.cg_rwlock);

out:
	/*
	 * We don't need to free port1, iface1 and domain1 as
	 * they occupy the same original string as port0, iface0 and domain0
	 */
	D_FREE(port0);
	D_FREE(iface0);
	D_FREE(domain0);
	D_FREE(provider_str0);

	if (rc != 0) {
		D_ERROR("failed, "DF_RC"\n", DP_RC(rc));
		d_fault_inject_fini();
		d_log_fini();
	}
	return rc;
}

bool
crt_initialized()
{
	return (gdata_init_flag == 1) && (crt_gdata.cg_inited == 1);
}

int
crt_finalize(void)
{
	int local_rc;
	int rc = 0;
	int i;
	struct crt_prov_gdata *prov_data;

	D_RWLOCK_WRLOCK(&crt_gdata.cg_rwlock);

	if (!crt_initialized()) {
		D_ERROR("cannot finalize before initializing.\n");
		D_RWLOCK_UNLOCK(&crt_gdata.cg_rwlock);
		D_GOTO(direct_out, rc = -DER_UNINIT);
	}

	crt_gdata.cg_refcount--;
	if (crt_gdata.cg_refcount == 0) {
		crt_self_test_fini();

		/* TODO: Needs to happen for every initialized provider */
		prov_data = &crt_gdata.cg_prov_gdata_primary;

		if (prov_data->cpg_ctx_num > 0) {
			D_ASSERT(!crt_context_empty(crt_gdata.cg_primary_prov,
				 CRT_LOCKED));
			D_ERROR("cannot finalize, current ctx_num(%d).\n",
				prov_data->cpg_ctx_num);
			crt_gdata.cg_refcount++;
			D_RWLOCK_UNLOCK(&crt_gdata.cg_rwlock);
			D_GOTO(out, rc = -DER_BUSY);
		} else {
			D_ASSERT(crt_context_empty(crt_gdata.cg_primary_prov,
				 CRT_LOCKED));
		}

		if (crt_plugin_gdata.cpg_inited == 1)
			crt_plugin_fini();

		if (crt_is_service() && crt_gdata.cg_swim_inited)
			crt_swim_fini();

		crt_grp_fini();

		rc = crt_hg_fini();
		if (rc != 0) {
			D_ERROR("crt_hg_fini failed rc: %d.\n", rc);
			crt_gdata.cg_refcount++;
			D_RWLOCK_UNLOCK(&crt_gdata.cg_rwlock);
			D_GOTO(out, rc);
		}

		crt_opc_map_destroy(crt_gdata.cg_opc_map);

		D_RWLOCK_UNLOCK(&crt_gdata.cg_rwlock);
		rc = D_RWLOCK_DESTROY(&crt_gdata.cg_rwlock);
		if (rc != 0) {
			D_ERROR("failed to destroy cg_rwlock, rc: %d.\n", rc);
			D_GOTO(out, rc);
		}

		/* allow the same program to re-initialize */
		crt_gdata.cg_refcount = 0;
		crt_gdata.cg_inited = 0;
		gdata_init_flag = 0;

		crt_na_config_fini(true, crt_gdata.cg_primary_prov);

		if (crt_gdata.cg_secondary_provs != NULL) {
			for (i = 0; i < crt_gdata.cg_num_secondary_provs; i++)
				crt_na_config_fini(false, crt_gdata.cg_secondary_provs[i]);
		}

		D_FREE(crt_gdata.cg_secondary_provs);
		D_FREE(crt_gdata.cg_prov_gdata_secondary);
	} else {
		D_RWLOCK_UNLOCK(&crt_gdata.cg_rwlock);
	}

out:
	/* d_fault_inject_fini() is reference counted */
	local_rc = d_fault_inject_fini();
	if (local_rc != 0 && local_rc != -DER_NOSYS)
		D_ERROR("d_fault_inject_fini() failed, rc: %d\n", local_rc);

direct_out:
	if (rc == 0)
		d_log_fini(); /* d_log_fini is reference counted */
	else
		D_ERROR("failed, rc: "DF_RC"\n", DP_RC(rc));

	return rc;
}

static inline bool is_integer_str(char *str)
{
	const char *p;

	p = str;
	if (p == NULL || strlen(p) == 0)
		return false;

	while (*p != '\0') {
		if (*p <= '9' && *p >= '0') {
			p++;
			continue;
		} else {
			return false;
		}
	}

	return true;
}

static inline int
crt_get_port_psm2(int *port)
{
	int		rc = 0;
	uint16_t	pid;

	pid = getpid();
	*port = (pid << 8);
	D_DEBUG(DB_ALL, "got a port: %d.\n", *port);

	return rc;
}

#define PORT_RANGE_STR_SIZE 32

static void
crt_port_range_verify(int port)
{
	char	proc[] = "/proc/sys/net/ipv4/ip_local_port_range";
	FILE	*f;
	char	buff[PORT_RANGE_STR_SIZE];
	int	start_port = -1;
	int	end_port = -1;
	char	*p;
	int	rc;

	f = fopen(proc, "r");
	if (!f) {
		D_ERROR("Failed to open %s for reading\n", proc);
		return;
	}

	memset(buff, 0x0, PORT_RANGE_STR_SIZE);

	rc = fread(buff, 1, PORT_RANGE_STR_SIZE - 1, f);
	if (rc <= 0) {
		D_ERROR("Failed to read from file %s\n", proc);
		fclose(f);
		return;
	}

	fclose(f);

	p = buff;
	/* Data is in the format of <start_port><whitespaces><end_port>*/
	while (*p != '\0') {
		if (*p == ' ' || *p == '\t') {
			*p = '\0';
			start_port = atoi(buff);

			p++;
			while (*p == ' ' || *p == '\t')
				p++;

			end_port = atoi(p);
			break;
		}
		p++;
	}

	if (start_port == -1)
		return;

	if (port >= start_port && port <= end_port) {
		D_WARN("Requested port %d is inside of the local port range "
		       "as specified by file '%s'\n", port, proc);
		D_WARN("In order to avoid port conflicts pick a different "
		       "value outside of the %d-%d range\n",
		       start_port, end_port);
	}
}


static int
crt_na_fill_ip_addr(struct crt_na_config *na_cfg)
{
	struct ifaddrs	*if_addrs = NULL;
	struct ifaddrs	*ifa = NULL;
	void		*tmp_ptr;
	const char	*ip_str = NULL;
	int		rc = 0;

	rc = getifaddrs(&if_addrs);
	if (rc != 0) {
		D_ERROR("cannot getifaddrs, errno: %d(%s).\n", errno, strerror(errno));
		D_GOTO(out, rc = -DER_PROTO);
	}

	for (ifa = if_addrs; ifa != NULL; ifa = ifa->ifa_next) {
		if (ifa->ifa_addr == NULL)
			continue;
		if (strcmp(ifa->ifa_name, na_cfg->noc_interface))
			continue;

		memset(na_cfg->noc_ip_str, 0, INET_ADDRSTRLEN);

		if (ifa->ifa_addr->sa_family == AF_INET) {
			/* check it is a valid IPv4 Address */
			tmp_ptr = &((struct sockaddr_in *)ifa->ifa_addr)->sin_addr;
			ip_str = inet_ntop(AF_INET, tmp_ptr, na_cfg->noc_ip_str, INET_ADDRSTRLEN);
			if (ip_str == NULL) {
				D_ERROR("inet_ntop errno: %d(%s).\n", errno, strerror(errno));
				freeifaddrs(if_addrs);
				D_GOTO(out, rc = -DER_PROTO);
			}
			break;
		} else if (ifa->ifa_addr->sa_family == AF_INET6) {
			/* check it is a valid IPv6 Address */
			/*
			 * tmp_ptr =
			 * &((struct sockaddr_in6 *)ifa->ifa_addr)->sin6_addr;
			 * inet_ntop(AF_INET6, tmp_ptr, na_conf.noc_ip_str,
			 *           INET6_ADDRSTRLEN);
			 * D_DEBUG("Get %s IPv6 Address %s\n",
			 *         ifa->ifa_name, na_conf.noc_ip_str);
			 */
		}
	}
	freeifaddrs(if_addrs);
	if (ip_str == NULL) {
		D_ERROR("no IP addr found on interface %s\n", na_cfg->noc_interface);
		D_GOTO(out, rc = -DER_PROTO);
	}

out:
	return rc;
}

static int
crt_na_config_init(bool primary, crt_provider_t provider,
		   char *interface, char *domain, char *port_str)
{
	struct crt_na_config		*na_cfg;
	int				rc = 0;
	int				port = -1;

	if (provider == CRT_PROV_SM)
		return 0;

	na_cfg = crt_provider_get_na_config(primary, provider);
	D_STRNDUP(na_cfg->noc_interface, interface, 64);
	if (!na_cfg->noc_interface)
		D_GOTO(out, rc = -DER_NOMEM);

	if (domain) {
		D_STRNDUP(na_cfg->noc_domain, domain, 64);
		if (!na_cfg->noc_domain)
			D_GOTO(out, rc = -DER_NOMEM);
	}

	crt_na_fill_ip_addr(na_cfg);
	if (crt_is_service() && port_str != NULL && strlen(port_str) > 0) {
		if (!is_integer_str(port_str)) {
			D_DEBUG(DB_ALL, "ignoring invalid OFI_PORT %s.", port_str);
		} else {
			port = atoi(port_str);

			if (provider == CRT_PROV_OFI_SOCKETS ||
			    provider == CRT_PROV_OFI_VERBS_RXM ||
			    provider == CRT_PROV_OFI_TCP_RXM)
				crt_port_range_verify(port);

			if (provider == CRT_PROV_OFI_PSM2)
				port = (uint16_t)port << 8;
			D_DEBUG(DB_ALL, "OFI_PORT %d, using it as service port.\n", port);
		}
	} else if (provider == CRT_PROV_OFI_PSM2) {
		rc = crt_get_port_psm2(&port);
		if (rc != 0) {
			D_ERROR("crt_get_port failed, rc: %d.\n", rc);
			D_GOTO(out, rc);
		}
	}
	na_cfg->noc_port = port;

out:
	if (rc != -DER_SUCCESS) {
		D_FREE(na_cfg->noc_interface);
		D_FREE(na_cfg->noc_domain);
	}
	return rc;
}

void crt_na_config_fini(bool primary, crt_provider_t provider)
{
	struct crt_na_config *na_cfg;

	na_cfg = crt_provider_get_na_config(primary, provider);
	D_FREE(na_cfg->noc_interface);
	D_FREE(na_cfg->noc_domain);
	na_cfg->noc_port = 0;
}<|MERGE_RESOLUTION|>--- conflicted
+++ resolved
@@ -163,11 +163,8 @@
 	uint32_t	mem_pin_enable = 0;
 	uint32_t	mrc_enable = 0;
 	uint64_t	start_rpcid;
-<<<<<<< HEAD
 	uint32_t	is_secondary;
-=======
 	char		ucx_ib_fork_init = 0;
->>>>>>> a40a02b0
 	int		rc = 0;
 
 	D_DEBUG(DB_ALL, "initializing crt_gdata...\n");
