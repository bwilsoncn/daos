--- conflicted
+++ resolved
@@ -2660,10 +2660,7 @@
 	req.ids = tr_addr;
 	req.led_action = CTL__LED_ACTION__SET;
 	req.led_state = CTL__LED_STATE__QUICK_BLINK;
-<<<<<<< HEAD
-=======
 	req.led_duration_mins = 2;
->>>>>>> e1d65722
 	pack_led_manage_req(call, &req);
 }
 
