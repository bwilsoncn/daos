# pylint: disable=consider-using-f-string
"""Build management server module"""
import daos_build


def scons():
    """Execute build"""
<<<<<<< HEAD
    Import('env', 'prereqs', 'chk_pb')
=======
    Import('env', 'prereqs', 'libdaos_tgts')
>>>>>>> ecc937ca

    env.AppendUnique(LIBPATH=[Dir('.')])

    denv = env.Clone()

    denv.AppendUnique(CPPPATH=[Dir('.').srcnode(), Dir('..').srcnode()])

    prereqs.require(denv, 'protobufc', 'hwloc')

    # pylint: disable=invalid-name
    pb = denv.SharedObject(['acl.pb-c.c', 'pool.pb-c.c', 'svc.pb-c.c',
<<<<<<< HEAD
                            'smd.pb-c.c', 'cont.pb-c.c', 'server.pb-c.c',
                            'check.pb-c.c']) + chk_pb
    #pylint: enable=invalid-name
=======
                            'smd.pb-c.c', 'cont.pb-c.c', 'server.pb-c.c'])
    # pylint: enable=invalid-name
>>>>>>> ecc937ca
    common = denv.SharedObject(['rpc.c']) + pb

    # Management client library
    libdaos_tgts.extend(common + denv.SharedObject(['cli_mgmt.c', 'cli_query.c', 'cli_debug.c']))

    if not prereqs.server_requested():
        return

    senv = denv.Clone()
    prereqs.require(senv, 'protobufc', 'hwloc')
    prereqs.require(senv, 'argobots', 'pmdk', headers_only=True)
    # Management server module
    senv.Append(CPPDEFINES=['-DDAOS_PMEM_BUILD'])
    mgmt_srv = daos_build.library(senv, 'mgmt',
                                  [common, 'srv.c', 'srv_layout.c',
                                   'srv_pool.c', 'srv_system.c',
                                   'srv_target.c', 'srv_query.c',
                                   'srv_drpc.c', 'srv_util.c',
                                   'srv_container.c', 'srv_chk.c'], install_off='../..')
    senv.Install('$PREFIX/lib64/daos_srv', mgmt_srv)

    denv = senv
    SConscript('tests/SConscript', exports=['denv', 'pb'])


if __name__ == "SCons.Script":
    scons()<|MERGE_RESOLUTION|>--- conflicted
+++ resolved
@@ -5,11 +5,7 @@
 
 def scons():
     """Execute build"""
-<<<<<<< HEAD
-    Import('env', 'prereqs', 'chk_pb')
-=======
-    Import('env', 'prereqs', 'libdaos_tgts')
->>>>>>> ecc937ca
+    Import('env', 'prereqs', 'libdaos_tgts', 'chk_pb')
 
     env.AppendUnique(LIBPATH=[Dir('.')])
 
@@ -21,14 +17,9 @@
 
     # pylint: disable=invalid-name
     pb = denv.SharedObject(['acl.pb-c.c', 'pool.pb-c.c', 'svc.pb-c.c',
-<<<<<<< HEAD
                             'smd.pb-c.c', 'cont.pb-c.c', 'server.pb-c.c',
                             'check.pb-c.c']) + chk_pb
     #pylint: enable=invalid-name
-=======
-                            'smd.pb-c.c', 'cont.pb-c.c', 'server.pb-c.c'])
-    # pylint: enable=invalid-name
->>>>>>> ecc937ca
     common = denv.SharedObject(['rpc.c']) + pb
 
     # Management client library
