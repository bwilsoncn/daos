--- conflicted
+++ resolved
@@ -116,14 +116,7 @@
 def check_ioctl_def(context, ctype):
     """scons check for a struct member existing"""
 
-<<<<<<< HEAD
     def _src():
-=======
-    context.Message(f'Checking if fuse ioctl is type {ctype} ')
-
-    # pylint: disable-next=consider-using-f-string
-    src = """#include <fuse3/fuse_lowlevel.h>
->>>>>>> b351d213
 
         return (
             '#include <fuse3/fuse_lowlevel.h>\n'
@@ -135,7 +128,19 @@
 
     context.Message(f'Checking if fuse ioctl is type {ctype} ')
 
-    rc = context.TryCompile(_src(), '.c')
+    # pylint: disable-next=consider-using-f-string
+    src = """#include <fuse3/fuse_lowlevel.h>
+
+extern void
+my_ioctl (fuse_req_t req, fuse_ino_t ino, %s cmd,
+    void *arg, struct fuse_file_info *fi, unsigned flags,
+    const void *in_buf, size_t in_bufsz, size_t out_bufsz);
+
+struct fuse_lowlevel_ops ops = {.ioctl = my_ioctl};
+
+""" % ctype
+
+    rc = context.TryCompile(src, '.c')
     context.Result(rc)
     return rc
 
@@ -218,14 +223,8 @@
     dfuse_th = cenv.Object('dfuse_test_helper.c')
 
     cenv.AppendUnique(LIBS=['gurt'])
-<<<<<<< HEAD
-    progs = daos_build.program(cenv, 'dfuse/dfuse', common + dfuse_obj + dfuse_main)
-    progs += daos_build.program(cenv, 'dfuse/dfuse_th', common + dfuse_obj + dfuse_th)
-
-    Default(progs + libs)
-=======
-    dfuse_bin = cenv.d_program('dfuse/dfuse', common + dfuse_obj)
->>>>>>> b351d213
+    progs = cenv.d_program(cenv, 'dfuse/dfuse', common + dfuse_obj + dfuse_main)
+    progs += cenv.d_program(cenv, 'dfuse/dfuse_th', common + dfuse_obj + dfuse_th)
 
     Default(dfuse_bin)
 
