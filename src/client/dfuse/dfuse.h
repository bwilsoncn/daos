--- conflicted
+++ resolved
@@ -37,23 +37,23 @@
 };
 
 struct dfuse_projection_info {
-	struct dfuse_info		*dpi_info;
+	struct dfuse_info  *dpi_info;
 	/** Hash table of open inodes, this matches kernel ref counts */
-	struct d_hash_table		dpi_iet;
+	struct d_hash_table dpi_iet;
 	/** Hash table of open pools */
-	struct d_hash_table		dpi_pool_table;
+	struct d_hash_table dpi_pool_table;
 	/** Next available inode number */
-	ATOMIC uint64_t			dpi_ino_next;
+	ATOMIC uint64_t     dpi_ino_next;
 	/* Event queue for async events */
-	daos_handle_t			dpi_eq;
+	daos_handle_t       dpi_eq;
 	/** Semaphore to signal event waiting for async thread */
-	sem_t				dpi_sem;
-	pthread_t			dpi_thread;
-	bool				dpi_shutdown;
-
-	struct d_slab                    dpi_slab;
-	struct d_slab_type              *dpi_read_slab;
-	struct d_slab_type              *dpi_write_slab;
+	sem_t               dpi_sem;
+	pthread_t           dpi_thread;
+	bool                dpi_shutdown;
+
+	struct d_slab       dpi_slab;
+	struct d_slab_type *dpi_read_slab;
+	struct d_slab_type *dpi_write_slab;
 };
 
 /* Maximum size dfuse expects for read requests, this is not a limit but rather what is expected */
@@ -145,37 +145,29 @@
 dfuse_open_handle_init(struct dfuse_obj_hdl *oh, struct dfuse_inode_entry *ie);
 
 struct dfuse_inode_ops {
-	void (*create)(fuse_req_t req, struct dfuse_inode_entry *parent,
-		       const char *name, mode_t mode,
-		       struct fuse_file_info *fi);
+	void (*create)(fuse_req_t req, struct dfuse_inode_entry *parent, const char *name,
+		       mode_t mode, struct fuse_file_info *fi);
 	void (*getattr)(fuse_req_t req, struct dfuse_inode_entry *inode);
-	void (*setattr)(fuse_req_t req, struct dfuse_inode_entry *inode,
-			struct stat *attr, int to_set);
-	void (*lookup)(fuse_req_t req, struct dfuse_inode_entry *parent,
-		       const char *name);
-	void (*mknod)(fuse_req_t req, struct dfuse_inode_entry *parent,
-		      const char *name, mode_t mode);
-	void (*opendir)(fuse_req_t req, struct dfuse_inode_entry *inode,
-			struct fuse_file_info *fi);
+	void (*setattr)(fuse_req_t req, struct dfuse_inode_entry *inode, struct stat *attr,
+			int to_set);
+	void (*lookup)(fuse_req_t req, struct dfuse_inode_entry *parent, const char *name);
+	void (*mknod)(fuse_req_t req, struct dfuse_inode_entry *parent, const char *name,
+		      mode_t mode);
+	void (*opendir)(fuse_req_t req, struct dfuse_inode_entry *inode, struct fuse_file_info *fi);
 	void (*releasedir)(fuse_req_t req, struct dfuse_inode_entry *inode,
 			   struct fuse_file_info *fi);
-	void (*rename)(fuse_req_t req, struct dfuse_inode_entry *parent_inode,
-		       const char *name,
-		       struct dfuse_inode_entry *newparent_inode,
-		       const char *newname, unsigned int flags);
-	void (*symlink)(fuse_req_t req, const char *link,
-			struct dfuse_inode_entry *parent, const char *name);
-	void (*unlink)(fuse_req_t req, struct dfuse_inode_entry *parent,
-		       const char *name);
-	void (*setxattr)(fuse_req_t req, struct dfuse_inode_entry *inode,
-			 const char *name, const char *value, size_t size,
-			 int flags);
-	void (*getxattr)(fuse_req_t req, struct dfuse_inode_entry *inode,
-			 const char *name, size_t size);
-	void (*listxattr)(fuse_req_t req, struct dfuse_inode_entry *inode,
-			  size_t size);
-	void (*removexattr)(fuse_req_t req, struct dfuse_inode_entry *inode,
-			    const char *name);
+	void (*rename)(fuse_req_t req, struct dfuse_inode_entry *parent_inode, const char *name,
+		       struct dfuse_inode_entry *newparent_inode, const char *newname,
+		       unsigned int flags);
+	void (*symlink)(fuse_req_t req, const char *link, struct dfuse_inode_entry *parent,
+			const char *name);
+	void (*unlink)(fuse_req_t req, struct dfuse_inode_entry *parent, const char *name);
+	void (*setxattr)(fuse_req_t req, struct dfuse_inode_entry *inode, const char *name,
+			 const char *value, size_t size, int flags);
+	void (*getxattr)(fuse_req_t req, struct dfuse_inode_entry *inode, const char *name,
+			 size_t size);
+	void (*listxattr)(fuse_req_t req, struct dfuse_inode_entry *inode, size_t size);
+	void (*removexattr)(fuse_req_t req, struct dfuse_inode_entry *inode, const char *name);
 	void (*statfs)(fuse_req_t req, struct dfuse_inode_entry *inode);
 };
 
@@ -204,16 +196,16 @@
  */
 struct dfuse_pool {
 	/** UUID of the pool */
-	uuid_t			dfp_pool;
+	uuid_t              dfp_pool;
 	/** Pool handle */
-	daos_handle_t		dfp_poh;
+	daos_handle_t       dfp_poh;
 	/** Hash table entry in dpi_pool_table */
-	d_list_t		dfp_entry;
+	d_list_t            dfp_entry;
 	/** Hash table reference count */
-	ATOMIC uint32_t         dfp_ref;
+	ATOMIC uint32_t     dfp_ref;
 
 	/** Hash table of open containers in pool */
-	struct d_hash_table	dfp_cont_table;
+	struct d_hash_table dfp_cont_table;
 };
 
 /** Container information
@@ -245,11 +237,7 @@
 	/** Hash table entry entry in dfp_cont_table */
 	d_list_t                dfs_entry;
 	/** Hash table reference count */
-<<<<<<< HEAD
-	ATOMIC uint             dfs_ref;
-=======
-	ATOMIC uint32_t          dfs_ref;
->>>>>>> 801c27cd
+	ATOMIC uint32_t         dfs_ref;
 
 	/** Inode number of the root of this container */
 	ino_t                   dfs_ino;
@@ -267,14 +255,11 @@
 dfuse_set_default_cont_cache_values(struct dfuse_cont *dfc);
 
 int
-dfuse_cont_open_by_label(struct dfuse_projection_info *fs_handle,
-			 struct dfuse_pool *dfp,
-			 const char *label,
-			 struct dfuse_cont **_dfs);
-
-int
-dfuse_cont_open(struct dfuse_projection_info *fs_handle,
-		struct dfuse_pool *dfp, uuid_t *cont,
+dfuse_cont_open_by_label(struct dfuse_projection_info *fs_handle, struct dfuse_pool *dfp,
+			 const char *label, struct dfuse_cont **_dfs);
+
+int
+dfuse_cont_open(struct dfuse_projection_info *fs_handle, struct dfuse_pool *dfp, uuid_t *cont,
 		struct dfuse_cont **_dfs);
 
 /* Connect to a pool via either a label or uuid.
@@ -312,8 +297,7 @@
 
 /* Setup internal structures */
 int
-dfuse_fs_init(struct dfuse_info *dfuse_info,
-	      struct dfuse_projection_info **fsh);
+dfuse_fs_init(struct dfuse_info *dfuse_info, struct dfuse_projection_info **fsh);
 
 /* Start a dfuse projection */
 int
@@ -329,16 +313,16 @@
 /* dfuse_thread.c */
 
 extern int
-dfuse_loop(struct dfuse_info *dfuse_info);
-
-extern
-struct fuse_lowlevel_ops dfuse_ops;
+				dfuse_loop(struct dfuse_info *dfuse_info);
+
+extern struct fuse_lowlevel_ops dfuse_ops;
 
 /* Helper macros for open() and creat() to log file access modes */
-#define LOG_MODE(HANDLE, FLAGS, MODE) do {			\
-		if ((FLAGS) & (MODE))				\
-			DFUSE_TRA_DEBUG(HANDLE, #MODE);		\
-		FLAGS &= ~MODE;					\
+#define LOG_MODE(HANDLE, FLAGS, MODE)                                                              \
+	do {                                                                                       \
+		if ((FLAGS) & (MODE))                                                              \
+			DFUSE_TRA_DEBUG(HANDLE, #MODE);                                            \
+		FLAGS &= ~MODE;                                                                    \
 	} while (0)
 
 /**
@@ -347,85 +331,80 @@
  * On a 64 bit system O_LARGEFILE is assumed so always set but defined to zero
  * so set LARGEFILE here for debugging
  */
-#define LARGEFILE 0100000
+#define LARGEFILE  0100000
 #define FMODE_EXEC 0x20
-#define LOG_FLAGS(HANDLE, INPUT) do {					\
-		int _flag = (INPUT);					\
-		LOG_MODE((HANDLE), _flag, O_APPEND);			\
-		LOG_MODE((HANDLE), _flag, O_RDONLY);			\
-		LOG_MODE((HANDLE), _flag, O_WRONLY);			\
-		LOG_MODE((HANDLE), _flag, O_RDWR);			\
-		LOG_MODE((HANDLE), _flag, O_ASYNC);			\
-		LOG_MODE((HANDLE), _flag, O_CLOEXEC);			\
-		LOG_MODE((HANDLE), _flag, O_CREAT);			\
-		LOG_MODE((HANDLE), _flag, O_DIRECT);			\
-		LOG_MODE((HANDLE), _flag, O_DIRECTORY);			\
-		LOG_MODE((HANDLE), _flag, O_DSYNC);			\
-		LOG_MODE((HANDLE), _flag, O_EXCL);			\
-		LOG_MODE((HANDLE), _flag, O_LARGEFILE);			\
-		LOG_MODE((HANDLE), _flag, LARGEFILE);			\
-		LOG_MODE((HANDLE), _flag, O_NOATIME);			\
-		LOG_MODE((HANDLE), _flag, O_NOCTTY);			\
-		LOG_MODE((HANDLE), _flag, O_NONBLOCK);			\
-		LOG_MODE((HANDLE), _flag, O_PATH);			\
-		LOG_MODE((HANDLE), _flag, O_SYNC);			\
-		LOG_MODE((HANDLE), _flag, O_TRUNC);			\
-		LOG_MODE((HANDLE), _flag, O_NOFOLLOW);			\
-		LOG_MODE((HANDLE), _flag, FMODE_EXEC);			\
-		if (_flag)						\
-			DFUSE_TRA_ERROR(HANDLE, "Flags %#o", _flag);	\
+#define LOG_FLAGS(HANDLE, INPUT)                                                                   \
+	do {                                                                                       \
+		int _flag = (INPUT);                                                               \
+		LOG_MODE((HANDLE), _flag, O_APPEND);                                               \
+		LOG_MODE((HANDLE), _flag, O_RDONLY);                                               \
+		LOG_MODE((HANDLE), _flag, O_WRONLY);                                               \
+		LOG_MODE((HANDLE), _flag, O_RDWR);                                                 \
+		LOG_MODE((HANDLE), _flag, O_ASYNC);                                                \
+		LOG_MODE((HANDLE), _flag, O_CLOEXEC);                                              \
+		LOG_MODE((HANDLE), _flag, O_CREAT);                                                \
+		LOG_MODE((HANDLE), _flag, O_DIRECT);                                               \
+		LOG_MODE((HANDLE), _flag, O_DIRECTORY);                                            \
+		LOG_MODE((HANDLE), _flag, O_DSYNC);                                                \
+		LOG_MODE((HANDLE), _flag, O_EXCL);                                                 \
+		LOG_MODE((HANDLE), _flag, O_LARGEFILE);                                            \
+		LOG_MODE((HANDLE), _flag, LARGEFILE);                                              \
+		LOG_MODE((HANDLE), _flag, O_NOATIME);                                              \
+		LOG_MODE((HANDLE), _flag, O_NOCTTY);                                               \
+		LOG_MODE((HANDLE), _flag, O_NONBLOCK);                                             \
+		LOG_MODE((HANDLE), _flag, O_PATH);                                                 \
+		LOG_MODE((HANDLE), _flag, O_SYNC);                                                 \
+		LOG_MODE((HANDLE), _flag, O_TRUNC);                                                \
+		LOG_MODE((HANDLE), _flag, O_NOFOLLOW);                                             \
+		LOG_MODE((HANDLE), _flag, FMODE_EXEC);                                             \
+		if (_flag)                                                                         \
+			DFUSE_TRA_ERROR(HANDLE, "Flags %#o", _flag);                               \
 	} while (0)
 
 /** Dump the file mode to the logfile. */
-#define LOG_MODES(HANDLE, INPUT) do {					\
-		int _flag = (INPUT) & S_IFMT;				\
-		LOG_MODE((HANDLE), _flag, S_IFREG);			\
-		LOG_MODE((HANDLE), _flag, S_IFDIR);			\
-		LOG_MODE((HANDLE), _flag, S_IFIFO);			\
-		LOG_MODE((HANDLE), _flag, S_ISUID);			\
-		LOG_MODE((HANDLE), _flag, S_ISGID);			\
-		LOG_MODE((HANDLE), _flag, S_ISVTX);			\
-		if (_flag)						\
-			DFUSE_TRA_ERROR(HANDLE, "Mode 0%o", _flag);	\
-	} while (0)
-
-#define DFUSE_UNSUPPORTED_CREATE_FLAGS (O_ASYNC | O_CLOEXEC | O_DIRECTORY | \
-					O_NOCTTY | O_PATH)
-
-#define DFUSE_UNSUPPORTED_OPEN_FLAGS (DFUSE_UNSUPPORTED_CREATE_FLAGS | \
-					O_CREAT | O_EXCL)
-
-#define DFUSE_REPLY_ERR_RAW(desc, req, status)				\
-	do {								\
-		int __err = status;					\
-		int __rc;						\
-		if (__err == 0) {					\
-			DFUSE_TRA_ERROR(desc,				\
-					"Invalid call to fuse_reply_err: 0"); \
-			__err = EIO;					\
-		}							\
-		if (__err == EIO || __err == EINVAL)			\
-			DFUSE_TRA_WARNING(desc, "Returning %d '%s'",	\
-					  __err, strerror(__err));	\
-		else							\
-			DFUSE_TRA_DEBUG(desc, "Returning %d '%s'",	\
-					__err, strerror(__err));	\
-		__rc = fuse_reply_err(req, __err);			\
-		if (__rc != 0)						\
-			DFUSE_TRA_ERROR(desc,				\
-					"fuse_reply_err returned %d:%s", \
-					__rc, strerror(-__rc));		\
-	} while (0)
-
-#define DFUSE_REPLY_ZERO(desc, req)					\
-	do {								\
-		int __rc;						\
-		DFUSE_TRA_DEBUG(desc, "Returning 0");			\
-		__rc = fuse_reply_err(req, 0);				\
-		if (__rc != 0)						\
-			DFUSE_TRA_ERROR(desc,				\
-					"fuse_reply_err returned %d:%s", \
-					__rc, strerror(-__rc));		\
+#define LOG_MODES(HANDLE, INPUT)                                                                   \
+	do {                                                                                       \
+		int _flag = (INPUT)&S_IFMT;                                                        \
+		LOG_MODE((HANDLE), _flag, S_IFREG);                                                \
+		LOG_MODE((HANDLE), _flag, S_IFDIR);                                                \
+		LOG_MODE((HANDLE), _flag, S_IFIFO);                                                \
+		LOG_MODE((HANDLE), _flag, S_ISUID);                                                \
+		LOG_MODE((HANDLE), _flag, S_ISGID);                                                \
+		LOG_MODE((HANDLE), _flag, S_ISVTX);                                                \
+		if (_flag)                                                                         \
+			DFUSE_TRA_ERROR(HANDLE, "Mode 0%o", _flag);                                \
+	} while (0)
+
+#define DFUSE_UNSUPPORTED_CREATE_FLAGS (O_ASYNC | O_CLOEXEC | O_DIRECTORY | O_NOCTTY | O_PATH)
+
+#define DFUSE_UNSUPPORTED_OPEN_FLAGS   (DFUSE_UNSUPPORTED_CREATE_FLAGS | O_CREAT | O_EXCL)
+
+#define DFUSE_REPLY_ERR_RAW(desc, req, status)                                                     \
+	do {                                                                                       \
+		int __err = status;                                                                \
+		int __rc;                                                                          \
+		if (__err == 0) {                                                                  \
+			DFUSE_TRA_ERROR(desc, "Invalid call to fuse_reply_err: 0");                \
+			__err = EIO;                                                               \
+		}                                                                                  \
+		if (__err == EIO || __err == EINVAL)                                               \
+			DFUSE_TRA_WARNING(desc, "Returning %d '%s'", __err, strerror(__err));      \
+		else                                                                               \
+			DFUSE_TRA_DEBUG(desc, "Returning %d '%s'", __err, strerror(__err));        \
+		__rc = fuse_reply_err(req, __err);                                                 \
+		if (__rc != 0)                                                                     \
+			DFUSE_TRA_ERROR(desc, "fuse_reply_err returned %d:%s", __rc,               \
+					strerror(-__rc));                                          \
+	} while (0)
+
+#define DFUSE_REPLY_ZERO(desc, req)                                                                \
+	do {                                                                                       \
+		int __rc;                                                                          \
+		DFUSE_TRA_DEBUG(desc, "Returning 0");                                              \
+		__rc = fuse_reply_err(req, 0);                                                     \
+		if (__rc != 0)                                                                     \
+			DFUSE_TRA_ERROR(desc, "fuse_reply_err returned %d:%s", __rc,               \
+					strerror(-__rc));                                          \
 	} while (0)
 
 #define DFUSE_REPLY_ATTR(ie, req, attr)                                                            \
@@ -456,38 +435,34 @@
 					strerror(-__rc));                                          \
 	} while (0)
 
-#define DFUSE_REPLY_READLINK(ie, req, path)				\
-	do {								\
-		int __rc;						\
-		DFUSE_TRA_DEBUG(ie, "Returning target '%s'", path);	\
-		__rc = fuse_reply_readlink(req, path);			\
-		if (__rc != 0)						\
-			DFUSE_TRA_ERROR(ie,				\
-					"fuse_reply_readlink returned %d:%s", \
-					__rc, strerror(-__rc));		\
-	} while (0)
-
-#define DFUSE_REPLY_BUF(desc, req, buf, size)				\
-	do {								\
-		int __rc;						\
-		DFUSE_TRA_DEBUG(desc, "Returning buffer(%p %#zx)",	\
-				buf, size);				\
-		__rc = fuse_reply_buf(req, buf, size);			\
-		if (__rc != 0)						\
-			DFUSE_TRA_ERROR(desc,				\
-					"fuse_reply_buf returned %d:%s", \
-					__rc, strerror(-__rc));		\
-	} while (0)
-
-#define DFUSE_REPLY_WRITE(desc, req, bytes)				\
-	do {								\
-		int __rc;						\
-		DFUSE_TRA_DEBUG(desc, "Returning write(%#zx)", bytes);	\
-		__rc = fuse_reply_write(req, bytes);			\
-		if (__rc != 0)						\
-			DFUSE_TRA_ERROR(desc,				\
-					"fuse_reply_write returned %d:%s", \
-					__rc, strerror(-__rc));		\
+#define DFUSE_REPLY_READLINK(ie, req, path)                                                        \
+	do {                                                                                       \
+		int __rc;                                                                          \
+		DFUSE_TRA_DEBUG(ie, "Returning target '%s'", path);                                \
+		__rc = fuse_reply_readlink(req, path);                                             \
+		if (__rc != 0)                                                                     \
+			DFUSE_TRA_ERROR(ie, "fuse_reply_readlink returned %d:%s", __rc,            \
+					strerror(-__rc));                                          \
+	} while (0)
+
+#define DFUSE_REPLY_BUF(desc, req, buf, size)                                                      \
+	do {                                                                                       \
+		int __rc;                                                                          \
+		DFUSE_TRA_DEBUG(desc, "Returning buffer(%p %#zx)", buf, size);                     \
+		__rc = fuse_reply_buf(req, buf, size);                                             \
+		if (__rc != 0)                                                                     \
+			DFUSE_TRA_ERROR(desc, "fuse_reply_buf returned %d:%s", __rc,               \
+					strerror(-__rc));                                          \
+	} while (0)
+
+#define DFUSE_REPLY_WRITE(desc, req, bytes)                                                        \
+	do {                                                                                       \
+		int __rc;                                                                          \
+		DFUSE_TRA_DEBUG(desc, "Returning write(%#zx)", bytes);                             \
+		__rc = fuse_reply_write(req, bytes);                                               \
+		if (__rc != 0)                                                                     \
+			DFUSE_TRA_ERROR(desc, "fuse_reply_write returned %d:%s", __rc,             \
+					strerror(-__rc));                                          \
 	} while (0)
 
 #define DFUSE_REPLY_OPEN(oh, req, _fi)                                                             \
@@ -524,30 +499,27 @@
 					strerror(-__rc));                                          \
 	} while (0)
 
-#define DFUSE_REPLY_STATFS(desc, req, stat)				\
-	do {								\
-		int __rc;						\
-		DFUSE_TRA_DEBUG(desc, "Returning statfs");		\
-		__rc = fuse_reply_statfs(req, stat);			\
-		if (__rc != 0)						\
-			DFUSE_TRA_ERROR(desc,				\
-					"fuse_reply_statfs returned %d:%s", \
-					__rc, strerror(-__rc));		\
-	} while (0)
-
-#define DFUSE_REPLY_IOCTL_SIZE(desc, req, arg, size)			\
-	do {								\
-		int __rc;						\
-		DFUSE_TRA_DEBUG(desc, "Returning ioctl");		\
-		__rc = fuse_reply_ioctl(req, 0, arg, size);		\
-		if (__rc != 0)						\
-			DFUSE_TRA_ERROR(desc,				\
-					"fuse_reply_ioctl returned %d:%s", \
-					__rc, strerror(-__rc));		\
-	} while (0)
-
-#define DFUSE_REPLY_IOCTL(desc, req, arg)			\
-	DFUSE_REPLY_IOCTL_SIZE(desc, req, &(arg), sizeof(arg))
+#define DFUSE_REPLY_STATFS(desc, req, stat)                                                        \
+	do {                                                                                       \
+		int __rc;                                                                          \
+		DFUSE_TRA_DEBUG(desc, "Returning statfs");                                         \
+		__rc = fuse_reply_statfs(req, stat);                                               \
+		if (__rc != 0)                                                                     \
+			DFUSE_TRA_ERROR(desc, "fuse_reply_statfs returned %d:%s", __rc,            \
+					strerror(-__rc));                                          \
+	} while (0)
+
+#define DFUSE_REPLY_IOCTL_SIZE(desc, req, arg, size)                                               \
+	do {                                                                                       \
+		int __rc;                                                                          \
+		DFUSE_TRA_DEBUG(desc, "Returning ioctl");                                          \
+		__rc = fuse_reply_ioctl(req, 0, arg, size);                                        \
+		if (__rc != 0)                                                                     \
+			DFUSE_TRA_ERROR(desc, "fuse_reply_ioctl returned %d:%s", __rc,             \
+					strerror(-__rc));                                          \
+	} while (0)
+
+#define DFUSE_REPLY_IOCTL(desc, req, arg) DFUSE_REPLY_IOCTL_SIZE(desc, req, &(arg), sizeof(arg))
 
 /**
  * Inode handle.
@@ -561,13 +533,13 @@
 	 * This will be valid, but out-of-date at any given moment in time,
 	 * mainly used for the inode number and type.
 	 */
-	struct stat              ie_stat;
-
-	dfs_obj_t               *ie_obj;
+	struct stat        ie_stat;
+
+	dfs_obj_t         *ie_obj;
 
 	/** DAOS object ID of the dfs object.  Used for uniquely identifying files */
 
-	daos_obj_id_t            ie_oid;
+	daos_obj_id_t      ie_oid;
 
 	/** The name of the entry, relative to the parent.
 	 * This would have been valid when the inode was first observed
@@ -575,7 +547,7 @@
 	 * even match the local kernels view of the projection as it is
 	 * not updated on local rename requests.
 	 */
-	char                     ie_name[NAME_MAX + 1];
+	char               ie_name[NAME_MAX + 1];
 
 	/** The parent inode of this entry.
 	 *
@@ -583,49 +555,49 @@
 	 * be incorrect at any point after that.  The inode does not hold
 	 * a reference on the parent so the inode may not be valid.
 	 */
-	fuse_ino_t               ie_parent;
-
-	struct dfuse_cont       *ie_dfs;
+	fuse_ino_t         ie_parent;
+
+	struct dfuse_cont *ie_dfs;
 
 	/** Hash table of inodes
 	 * All valid inodes are kept in a hash table, using the hash table
 	 * locking.
 	 */
-	d_list_t                 ie_htl;
+	d_list_t           ie_htl;
 
 	/* Time of last kernel cache update.
 	 * For directories this is the time of the most recent closedir for a handle which may
 	 * have populated the cache.
 	 * For files this is when the file was last closed after being written to.
 	 */
-	struct timespec          ie_cache_last_update;
+	struct timespec    ie_cache_last_update;
 
 	/** written region for truncated files (i.e. ie_truncated set) */
-	size_t                   ie_start_off;
-	size_t                   ie_end_off;
+	size_t             ie_start_off;
+	size_t             ie_end_off;
 
 	/** Reference counting for the inode Used by the hash table callbacks */
-	ATOMIC uint32_t          ie_ref;
+	ATOMIC uint32_t    ie_ref;
 
 	/* Number of open file descriptors for this inode */
-	ATOMIC uint32_t          ie_open_count;
-
-	ATOMIC uint32_t          ie_open_write_count;
+	ATOMIC uint32_t    ie_open_count;
+
+	ATOMIC uint32_t    ie_open_write_count;
 
 	/* Number of file open file descriptors using IL */
-	ATOMIC uint32_t          ie_il_count;
+	ATOMIC uint32_t    ie_il_count;
 
 	/** Number of active readdir operations */
-	ATOMIC uint32_t          ie_readir_number;
+	ATOMIC uint32_t    ie_readir_number;
 
 	/** file was truncated from 0 to a certain size */
-	bool                     ie_truncated;
+	bool               ie_truncated;
 
 	/** file is the root of a container */
-	bool                     ie_root;
+	bool               ie_root;
 
 	/** File has been unlinked from daos */
-	bool                     ie_unlinked;
+	bool               ie_unlinked;
 };
 
 extern char *duns_xattr_name;
@@ -639,9 +611,7 @@
  * of this dfs object, to avoid conflicts across containers.
  */
 static inline void
-dfuse_compute_inode(struct dfuse_cont *dfs,
-		    daos_obj_id_t *oid,
-		    ino_t *_ino)
+dfuse_compute_inode(struct dfuse_cont *dfs, daos_obj_id_t *oid, ino_t *_ino)
 {
 	uint64_t hi;
 
@@ -669,8 +639,8 @@
 dfuse_cache_get_valid(struct dfuse_inode_entry *ie, double max_age, double *timeout);
 
 int
-check_for_uns_ep(struct dfuse_projection_info *fs_handle,
-		 struct dfuse_inode_entry *ie, char *attr, daos_size_t len);
+check_for_uns_ep(struct dfuse_projection_info *fs_handle, struct dfuse_inode_entry *ie, char *attr,
+		 daos_size_t len);
 
 void
 dfuse_ie_init(struct dfuse_inode_entry *ie);
@@ -681,35 +651,30 @@
 /* ops/...c */
 
 void
-dfuse_cb_lookup(fuse_req_t, struct dfuse_inode_entry *, const char *);
-
-void
-dfuse_cb_forget(fuse_req_t, fuse_ino_t, uint64_t);
+     dfuse_cb_lookup(fuse_req_t, struct dfuse_inode_entry *, const char *);
+
+void dfuse_cb_forget(fuse_req_t, fuse_ino_t, uint64_t);
 
 void
 dfuse_cb_forget_multi(fuse_req_t, size_t, struct fuse_forget_data *);
 
 void
-dfuse_cb_getattr(fuse_req_t, struct dfuse_inode_entry *);
-
-void
-dfuse_cb_readlink(fuse_req_t, fuse_ino_t);
-
-void
-dfuse_cb_mknod(fuse_req_t, struct dfuse_inode_entry *,
-	       const char *, mode_t);
-
-void
-dfuse_cb_opendir(fuse_req_t, struct dfuse_inode_entry *,
-		 struct fuse_file_info *fi);
-
-void
-dfuse_cb_releasedir(fuse_req_t, struct dfuse_inode_entry *,
-		    struct fuse_file_info *fi);
-
-void
-dfuse_cb_create(fuse_req_t, struct dfuse_inode_entry *,
-		const char *, mode_t, struct fuse_file_info *);
+     dfuse_cb_getattr(fuse_req_t, struct dfuse_inode_entry *);
+
+void dfuse_cb_readlink(fuse_req_t, fuse_ino_t);
+
+void
+dfuse_cb_mknod(fuse_req_t, struct dfuse_inode_entry *, const char *, mode_t);
+
+void
+dfuse_cb_opendir(fuse_req_t, struct dfuse_inode_entry *, struct fuse_file_info *fi);
+
+void
+dfuse_cb_releasedir(fuse_req_t, struct dfuse_inode_entry *, struct fuse_file_info *fi);
+
+void
+dfuse_cb_create(fuse_req_t, struct dfuse_inode_entry *, const char *, mode_t,
+		struct fuse_file_info *);
 
 void
 dfuse_cb_open(fuse_req_t, fuse_ino_t, struct fuse_file_info *);
@@ -718,35 +683,29 @@
 dfuse_cb_release(fuse_req_t, fuse_ino_t, struct fuse_file_info *);
 
 void
-dfuse_cb_read(fuse_req_t, fuse_ino_t, size_t, off_t,
-	      struct fuse_file_info *);
-
-void
-dfuse_cb_unlink(fuse_req_t, struct dfuse_inode_entry *,
-		const char *);
+dfuse_cb_read(fuse_req_t, fuse_ino_t, size_t, off_t, struct fuse_file_info *);
+
+void
+dfuse_cb_unlink(fuse_req_t, struct dfuse_inode_entry *, const char *);
 
 void
 dfuse_cb_readdir(fuse_req_t, struct dfuse_obj_hdl *, size_t, off_t, bool);
 
 void
-dfuse_cb_rename(fuse_req_t, struct dfuse_inode_entry *, const char *,
-		struct dfuse_inode_entry *, const char *, unsigned int);
-
-void
-dfuse_cb_write(fuse_req_t, fuse_ino_t, struct fuse_bufvec *, off_t,
-	       struct fuse_file_info *);
-
-void
-dfuse_cb_symlink(fuse_req_t, const char *, struct dfuse_inode_entry *,
-		 const char *);
-
-void
-dfuse_cb_setxattr(fuse_req_t, struct dfuse_inode_entry *, const char *,
-		  const char *, size_t, int);
-
-void
-dfuse_cb_getxattr(fuse_req_t, struct dfuse_inode_entry *,
-		  const char *, size_t);
+dfuse_cb_rename(fuse_req_t, struct dfuse_inode_entry *, const char *, struct dfuse_inode_entry *,
+		const char *, unsigned int);
+
+void
+dfuse_cb_write(fuse_req_t, fuse_ino_t, struct fuse_bufvec *, off_t, struct fuse_file_info *);
+
+void
+dfuse_cb_symlink(fuse_req_t, const char *, struct dfuse_inode_entry *, const char *);
+
+void
+dfuse_cb_setxattr(fuse_req_t, struct dfuse_inode_entry *, const char *, const char *, size_t, int);
+
+void
+dfuse_cb_getxattr(fuse_req_t, struct dfuse_inode_entry *, const char *, size_t);
 
 void
 dfuse_cb_listxattr(fuse_req_t, struct dfuse_inode_entry *, size_t);
@@ -761,13 +720,14 @@
 dfuse_cb_statfs(fuse_req_t, struct dfuse_inode_entry *);
 
 #ifdef FUSE_IOCTL_USE_INT
-void dfuse_cb_ioctl(fuse_req_t req, fuse_ino_t ino, int cmd, void *arg,
-		    struct fuse_file_info *fi, unsigned int flags,
-		    const void *in_buf, size_t in_bufsz, size_t out_bufsz);
+void
+dfuse_cb_ioctl(fuse_req_t req, fuse_ino_t ino, int cmd, void *arg, struct fuse_file_info *fi,
+	       unsigned int flags, const void *in_buf, size_t in_bufsz, size_t out_bufsz);
 #else
-void dfuse_cb_ioctl(fuse_req_t req, fuse_ino_t ino, unsigned int cmd, void *arg,
-		    struct fuse_file_info *fi, unsigned int flags,
-		    const void *in_buf, size_t in_bufsz, size_t out_bufsz);
+void
+dfuse_cb_ioctl(fuse_req_t req, fuse_ino_t ino, unsigned int cmd, void *arg,
+	       struct fuse_file_info *fi, unsigned int flags, const void *in_buf, size_t in_bufsz,
+	       size_t out_bufsz);
 #endif
 
 /* Return inode information to fuse
@@ -775,11 +735,8 @@
  * Adds inode to the hash table and calls fuse_reply_entry()
  */
 void
-dfuse_reply_entry(struct dfuse_projection_info *fs_handle,
-		  struct dfuse_inode_entry *inode,
-		  struct fuse_file_info *fi_out,
-		  bool is_new,
-		  fuse_req_t req);
+dfuse_reply_entry(struct dfuse_projection_info *fs_handle, struct dfuse_inode_entry *inode,
+		  struct fuse_file_info *fi_out, bool is_new, fuse_req_t req);
 
 int
 _dfuse_mode_update(fuse_req_t req, struct dfuse_inode_entry *parent, mode_t *_mode);
@@ -791,16 +748,13 @@
 
 /* dfuse_cont.c */
 void
-dfuse_cont_lookup(fuse_req_t req, struct dfuse_inode_entry *parent,
-		  const char *name);
-
-void
-dfuse_cont_mknod(fuse_req_t req, struct dfuse_inode_entry *parent,
-		 const char *name, mode_t mode);
+dfuse_cont_lookup(fuse_req_t req, struct dfuse_inode_entry *parent, const char *name);
+
+void
+dfuse_cont_mknod(fuse_req_t req, struct dfuse_inode_entry *parent, const char *name, mode_t mode);
 
 /* dfuse_pool.c */
 void
-dfuse_pool_lookup(fuse_req_t req, struct dfuse_inode_entry *parent,
-		  const char *name);
+dfuse_pool_lookup(fuse_req_t req, struct dfuse_inode_entry *parent, const char *name);
 
 #endif /* __DFUSE_H__ */