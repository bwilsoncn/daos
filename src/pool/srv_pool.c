--- conflicted
+++ resolved
@@ -98,7 +98,6 @@
 find_hdls_to_evict(struct rdb_tx *tx, struct pool_svc *svc, uuid_t **hdl_uuids,
 		   size_t *hdl_uuids_size, int *n_hdl_uuids, char *machine);
 
-<<<<<<< HEAD
 static inline struct pool_svc *
 pool_ds2svc(struct ds_pool_svc *ds_svc)
 {
@@ -111,19 +110,6 @@
 	return (struct ds_pool_svc *)svc;
 }
 
-static size_t
-pool_hdl_size(struct pool_svc *svc)
-{
-	/* return old size if pool is from version <= 2.0 */
-	if (svc->ps_global_version != 0)
-		return sizeof(struct pool_hdl);
-	else
-		return sizeof(((struct pool_hdl *)0)->ph_flags) +
-		       sizeof(((struct pool_hdl *)0)->ph_sec_capas);
-}
-
-=======
->>>>>>> b73419ce
 static struct pool_svc *
 pool_svc_obj(struct ds_rsvc *rsvc)
 {
