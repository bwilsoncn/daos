/*
 * (C) Copyright 2016-2022 Intel Corporation.
 *
 * SPDX-License-Identifier: BSD-2-Clause-Patent
 */
/**
 * \file
 *
 * ds_pool: Pool Service
 *
 * This file contains the server API methods and the RPC handlers that are both
 * related pool metadata.
 */

#define D_LOGFAC DD_FAC(pool)

#include <daos_srv/pool.h>

#include <fcntl.h>
#include <sys/stat.h>
#include <gurt/telemetry_common.h>
#include <gurt/telemetry_producer.h>
#include <daos_api.h> /* for daos_prop_alloc/_free() */
#include <daos/pool_map.h>
#include <daos/rpc.h>
#include <daos/pool.h>
#include <daos/rsvc.h>
#include <daos_srv/container.h>
#include <daos_srv/daos_mgmt_srv.h>
#include <daos_srv/daos_engine.h>
#include <daos_srv/rdb.h>
#include <daos_srv/rebuild.h>
#include <daos_srv/security.h>
#include <cart/api.h>
#include <cart/iv.h>
#include "rpc.h"
#include "srv_internal.h"
#include "srv_layout.h"
#include "srv_pool_map.h"

/* Pool service crt event */
struct pool_svc_event {
	d_list_t		psv_link;
	d_rank_t		psv_rank;
	uint64_t		psv_incarnation;
	enum crt_event_source	psv_src;
	enum crt_event_type	psv_type;
};

#define DF_PS_EVENT	"rank=%u inc="DF_U64" src=%d type=%d"
#define DP_PS_EVENT(e)	e->psv_rank, e->psv_incarnation, e->psv_src, e->psv_type

#define RECHOOSE_SLEEP_MS 250

/* Pool service crt-event-handling state */
struct pool_svc_events {
	ABT_mutex		pse_mutex;
	ABT_cond		pse_cv;
	d_list_t		pse_queue;
	ABT_thread		pse_handler;
	bool			pse_stop;
};

/* Pool service reconfiguration state */
struct pool_svc_reconf {
	int		psc_svc_rf;
	bool		psc_force_notify;	/* for pool_svc_step_up_cb */
	ABT_mutex	psc_mutex;		/* only for psc_cv */
	ABT_cond	psc_cv;
	bool		psc_in_progress;
	bool		psc_canceled;
};

static int
reconf_init(struct pool_svc_reconf *reconf)
{
	int rc;

	rc = ABT_mutex_create(&reconf->psc_mutex);
	if (rc != ABT_SUCCESS) {
		return dss_abterr2der(rc);
	}

	rc = ABT_cond_create(&reconf->psc_cv);
	if (rc != ABT_SUCCESS) {
		ABT_mutex_free(&reconf->psc_mutex);
		return dss_abterr2der(rc);
	}

	reconf->psc_svc_rf = -1;
	reconf->psc_force_notify = false;
	reconf->psc_in_progress = false;
	reconf->psc_canceled = false;
	return 0;
}

static void
reconf_fini(struct pool_svc_reconf *reconf)
{
	ABT_cond_free(&reconf->psc_cv);
	ABT_mutex_free(&reconf->psc_mutex);
}

static void
reconf_begin(struct pool_svc_reconf *reconf)
{
	reconf->psc_in_progress = true;
	reconf->psc_canceled = false;
}

static void
reconf_end(struct pool_svc_reconf *reconf)
{
	reconf->psc_in_progress = false;
	reconf->psc_canceled = false;
}

static void
reconf_cancel_and_wait(struct pool_svc_reconf *reconf)
{
	/*
	 * The CV requires a mutex. We don't otherwise need it for ULTs within
	 * the same xstream.
	 */
	ABT_mutex_lock(reconf->psc_mutex);
	if (reconf->psc_in_progress)
		reconf->psc_canceled = true;
	while (reconf->psc_in_progress)
		ABT_cond_wait(reconf->psc_cv, reconf->psc_mutex);
	ABT_mutex_unlock(reconf->psc_mutex);
}

/* Pool service */
struct pool_svc {
	struct ds_rsvc		ps_rsvc;
	uuid_t			ps_uuid;	/* pool UUID */
	struct cont_svc	       *ps_cont_svc;	/* one combined svc for now */
	ABT_rwlock		ps_lock;	/* for DB data */
	rdb_path_t		ps_root;	/* root KVS */
	rdb_path_t		ps_handles;	/* pool handle KVS */
	rdb_path_t		ps_user;	/* pool user attributes KVS */
	struct ds_pool	       *ps_pool;
	struct pool_svc_events	ps_events;
	uint32_t		ps_global_version;
	struct pool_svc_reconf	ps_reconf;
};

/* Pool service failed to start */
struct pool_svc_failed {
	uuid_t			psf_uuid;	/* pool UUID */
	int			psf_error;	/* error number */
	d_list_t		psf_link;	/* link to global list */
};

/** serialize operations on pool_svc_failed_list */
static pthread_rwlock_t		psfl_rwlock = PTHREAD_RWLOCK_INITIALIZER;
/* tracking failed pool service */
D_LIST_HEAD(pool_svc_failed_list);

static bool pool_disable_exclude;
static int pool_prop_read(struct rdb_tx *tx, const struct pool_svc *svc,
			  uint64_t bits, daos_prop_t **prop_out);
static int pool_space_query_bcast(crt_context_t ctx, struct pool_svc *svc,
				  uuid_t pool_hdl, struct daos_pool_space *ps);
static int ds_pool_upgrade_if_needed(uuid_t pool_uuid, struct rsvc_hint *po_hint,
				     struct pool_svc *svc, crt_rpc_t *rpc);
static int
find_hdls_to_evict(struct rdb_tx *tx, struct pool_svc *svc, uuid_t **hdl_uuids,
		   size_t *hdl_uuids_size, int *n_hdl_uuids, char *machine);

static inline struct pool_svc *
pool_ds2svc(struct ds_pool_svc *ds_svc)
{
	return (struct pool_svc *)ds_svc;
}

static inline struct ds_pool_svc *
pool_svc2ds(struct pool_svc *svc)
{
	return (struct ds_pool_svc *)svc;
}

static struct pool_svc *
pool_svc_obj(struct ds_rsvc *rsvc)
{
	return container_of(rsvc, struct pool_svc, ps_rsvc);
}

static int
write_map_buf(struct rdb_tx *tx, const rdb_path_t *kvs, struct pool_buf *buf,
	      uint32_t version)
{
	d_iov_t	value;
	int		rc;

	D_DEBUG(DB_MD, "version=%u ntargets=%u ndomains=%u\n", version,
		buf->pb_target_nr, buf->pb_domain_nr);

	/* Write the version. */
	d_iov_set(&value, &version, sizeof(version));
	rc = rdb_tx_update(tx, kvs, &ds_pool_prop_map_version, &value);
	if (rc != 0)
		return rc;

	/* Write the buffer. */
	d_iov_set(&value, buf, pool_buf_size(buf->pb_nr));
	return rdb_tx_update(tx, kvs, &ds_pool_prop_map_buffer, &value);
}

/*
 * Retrieve the pool map buffer address in persistent memory and the pool map
 * version into "map_buf" and "map_version", respectively.
 */
static int
locate_map_buf(struct rdb_tx *tx, const rdb_path_t *kvs, struct pool_buf **buf,
	       uint32_t *version)
{
	uint32_t	ver;
	d_iov_t	value;
	int		rc;

	/* Read the version. */
	d_iov_set(&value, &ver, sizeof(ver));
	rc = rdb_tx_lookup(tx, kvs, &ds_pool_prop_map_version, &value);
	if (rc != 0)
		return rc;

	/* Look up the buffer address. */
	d_iov_set(&value, NULL /* buf */, 0 /* size */);
	rc = rdb_tx_lookup(tx, kvs, &ds_pool_prop_map_buffer, &value);
	if (rc != 0)
		return rc;

	*buf = value.iov_buf;
	*version = ver;
	D_DEBUG(DB_MD, "version=%u ntargets=%u ndomains=%u\n", *version,
		(*buf)->pb_target_nr, (*buf)->pb_domain_nr);
	return 0;
}

/* Callers are responsible for freeing buf with D_FREE. */
static int
read_map_buf(struct rdb_tx *tx, const rdb_path_t *kvs, struct pool_buf **buf,
	     uint32_t *version)
{
	struct pool_buf	       *b;
	size_t			size;
	int			rc;

	rc = locate_map_buf(tx, kvs, &b, version);
	if (rc != 0)
		return rc;
	size = pool_buf_size(b->pb_nr);
	D_ALLOC(*buf, size);
	if (*buf == NULL)
		return -DER_NOMEM;
	memcpy(*buf, b, size);
	return 0;
}

/* Callers are responsible for destroying the object via pool_map_decref(). */
static int
read_map(struct rdb_tx *tx, const rdb_path_t *kvs, struct pool_map **map)
{
	struct pool_buf	       *buf;
	uint32_t		version;
	int			rc;

	rc = locate_map_buf(tx, kvs, &buf, &version);
	if (rc != 0)
		return rc;

	return pool_map_create(buf, version, map);
}

static char *
pool_svc_rdb_path_common(const uuid_t pool_uuid, const char *suffix)
{
	char   *name;
	char   *path;
	int	rc;

	D_ASPRINTF(name, RDB_FILE"pool%s", suffix);
	if (name == NULL)
		return NULL;
	rc = ds_mgmt_tgt_file(pool_uuid, name, NULL /* idx */, &path);
	D_FREE(name);
	if (rc != 0)
		return NULL;
	return path;
}

/* Return a pool service RDB path. */
char *
ds_pool_svc_rdb_path(const uuid_t pool_uuid)
{
	return pool_svc_rdb_path_common(pool_uuid, "");
}

/* copy \a prop to \a prop_def (duplicated default prop) */
static int
pool_prop_default_copy(daos_prop_t *prop_def, daos_prop_t *prop)
{
	struct daos_prop_entry	*entry;
	struct daos_prop_entry	*entry_def;
	int			 i;
	int			 rc;

	if (prop == NULL || prop->dpp_nr == 0 || prop->dpp_entries == NULL)
		return 0;

	for (i = 0; i < prop->dpp_nr; i++) {
		entry = &prop->dpp_entries[i];
		entry_def = daos_prop_entry_get(prop_def, entry->dpe_type);
		D_ASSERTF(entry_def != NULL, "type %d not found in "
			  "default prop.\n", entry->dpe_type);
		switch (entry->dpe_type) {
		case DAOS_PROP_PO_LABEL:
			D_FREE(entry_def->dpe_str);
			D_STRNDUP(entry_def->dpe_str, entry->dpe_str,
				  DAOS_PROP_LABEL_MAX_LEN);
			if (entry_def->dpe_str == NULL)
				return -DER_NOMEM;
			break;
		case DAOS_PROP_PO_OWNER:
		case DAOS_PROP_PO_OWNER_GROUP:
			D_FREE(entry_def->dpe_str);
			D_STRNDUP(entry_def->dpe_str, entry->dpe_str,
				  DAOS_ACL_MAX_PRINCIPAL_LEN);
			if (entry_def->dpe_str == NULL)
				return -DER_NOMEM;
			break;
		case DAOS_PROP_PO_SPACE_RB:
		case DAOS_PROP_PO_SELF_HEAL:
		case DAOS_PROP_PO_RECLAIM:
		case DAOS_PROP_PO_EC_CELL_SZ:
		case DAOS_PROP_PO_REDUN_FAC:
		case DAOS_PROP_PO_EC_PDA:
		case DAOS_PROP_PO_RP_PDA:
		case DAOS_PROP_PO_SVC_REDUN_FAC:
			entry_def->dpe_val = entry->dpe_val;
			break;
		case DAOS_PROP_PO_POLICY:
			D_FREE(entry_def->dpe_str);
			D_STRNDUP(entry_def->dpe_str, entry->dpe_str,
				  DAOS_PROP_POLICYSTR_MAX_LEN);
			if (entry_def->dpe_str == NULL)
				return -DER_NOMEM;
			break;
		case DAOS_PROP_PO_ACL:
			if (entry->dpe_val_ptr != NULL) {
				struct daos_acl *acl = entry->dpe_val_ptr;

				D_FREE(entry_def->dpe_val_ptr);
				rc = daos_prop_entry_dup_ptr(entry_def, entry,
							     daos_acl_get_size(acl));
				if (rc)
					return rc;
			}
			break;
		case DAOS_PROP_PO_SCRUB_MODE:
			entry_def->dpe_val = entry->dpe_val;
			break;
		case DAOS_PROP_PO_SCRUB_FREQ:
			entry_def->dpe_val = entry->dpe_val;
			break;
		case DAOS_PROP_PO_SCRUB_THRESH:
			entry_def->dpe_val = entry->dpe_val;
			break;
		case DAOS_PROP_PO_GLOBAL_VERSION:
		case DAOS_PROP_PO_UPGRADE_STATUS:
		case DAOS_PROP_PO_OBJ_VERSION:
			D_ERROR("pool property %u could be not set\n", entry->dpe_type);
			return -DER_INVAL;
		default:
			D_ERROR("ignore bad dpt_type %d.\n", entry->dpe_type);
			break;
		}
	}

	/* Validate the result */
	if (!daos_prop_valid(prop_def, true /* pool */, true /* input */)) {
		D_ERROR("properties validation check failed\n");
		return -DER_INVAL;
	}

	return 0;
}

static int
pool_prop_write(struct rdb_tx *tx, const rdb_path_t *kvs, daos_prop_t *prop)
{
	struct daos_prop_entry	*entry;
	d_iov_t			 value;
	int			 i;
	int			 rc = 0;
	uint32_t		 val32;
	uint32_t		 global_ver;

	if (prop == NULL || prop->dpp_nr == 0 || prop->dpp_entries == NULL)
		return 0;

	/*
	 * Determine the global version. In some cases, such as
	 * init_pool_metadata, the global version shall be found in prop, not
	 * in the RDB.
	 */
	entry = daos_prop_entry_get(prop, DAOS_PROP_PO_GLOBAL_VERSION);
	if (entry == NULL || !daos_prop_is_set(entry)) {
		d_iov_set(&value, &val32, sizeof(val32));
		rc = rdb_tx_lookup(tx, kvs, &ds_pool_prop_global_version, &value);
		if (rc && rc != -DER_NONEXIST)
			return rc;
		else if (rc == -DER_NONEXIST)
			global_ver = 0;
		else
			global_ver = val32;
	} else {
		global_ver = entry->dpe_val;
	}
	D_DEBUG(DB_MD, "global version: %u\n", global_ver);

	for (i = 0; i < prop->dpp_nr; i++) {
		entry = &prop->dpp_entries[i];
		switch (entry->dpe_type) {
		case DAOS_PROP_PO_LABEL:
			if (entry->dpe_str == NULL ||
			    strlen(entry->dpe_str) == 0) {
				entry = daos_prop_entry_get(&pool_prop_default,
							    entry->dpe_type);
				D_ASSERT(entry != NULL);
			}
			d_iov_set(&value, entry->dpe_str,
				     strlen(entry->dpe_str));
			rc = rdb_tx_update(tx, kvs, &ds_pool_prop_label,
					   &value);
			break;
		case DAOS_PROP_PO_OWNER:
			d_iov_set(&value, entry->dpe_str,
				     strlen(entry->dpe_str));
			rc = rdb_tx_update(tx, kvs, &ds_pool_prop_owner,
					   &value);
			break;
		case DAOS_PROP_PO_OWNER_GROUP:
			d_iov_set(&value, entry->dpe_str,
				     strlen(entry->dpe_str));
			rc = rdb_tx_update(tx, kvs, &ds_pool_prop_owner_group,
					   &value);
			break;
		case DAOS_PROP_PO_ACL:
			if (entry->dpe_val_ptr != NULL) {
				struct daos_acl *acl;

				acl = entry->dpe_val_ptr;
				d_iov_set(&value, acl, daos_acl_get_size(acl));
				rc = rdb_tx_update(tx, kvs, &ds_pool_prop_acl,
						   &value);
			}
			break;
		case DAOS_PROP_PO_SPACE_RB:
			d_iov_set(&value, &entry->dpe_val,
				     sizeof(entry->dpe_val));
			rc = rdb_tx_update(tx, kvs, &ds_pool_prop_space_rb,
					   &value);
			break;
		case DAOS_PROP_PO_SELF_HEAL:
			d_iov_set(&value, &entry->dpe_val,
				     sizeof(entry->dpe_val));
			rc = rdb_tx_update(tx, kvs, &ds_pool_prop_self_heal,
					   &value);
			break;
		case DAOS_PROP_PO_RECLAIM:
			d_iov_set(&value, &entry->dpe_val,
				     sizeof(entry->dpe_val));
			rc = rdb_tx_update(tx, kvs, &ds_pool_prop_reclaim,
					   &value);
			break;
		case DAOS_PROP_PO_EC_CELL_SZ:
			if (!daos_ec_cs_valid(entry->dpe_val)) {
				D_ERROR("DAOS_PROP_PO_EC_CELL_SZ property value"
					" "DF_U64" should within rage of "
					"["DF_U64", "DF_U64"] and multiplier of "DF_U64"\n",
					entry->dpe_val,
					DAOS_PROP_PO_EC_CELL_SZ_MIN,
					DAOS_PROP_PO_EC_CELL_SZ_MAX,
					DAOS_PROP_PO_EC_CELL_SZ_MIN);
				rc = -DER_INVAL;
				break;
			}
			d_iov_set(&value, &entry->dpe_val,
				     sizeof(entry->dpe_val));
			rc = rdb_tx_update(tx, kvs, &ds_pool_prop_ec_cell_sz,
					   &value);
			break;
		case DAOS_PROP_PO_REDUN_FAC:
			d_iov_set(&value, &entry->dpe_val,
				  sizeof(entry->dpe_val));
			rc = rdb_tx_update(tx, kvs, &ds_pool_prop_redun_fac,
					   &value);
			break;
		case DAOS_PROP_PO_POLICY:
			if (entry->dpe_str == NULL ||
			    strlen(entry->dpe_str) == 0) {
				entry = daos_prop_entry_get(&pool_prop_default,
							    entry->dpe_type);
				D_ASSERT(entry != NULL);
			}
			d_iov_set(&value, entry->dpe_str,
				     strlen(entry->dpe_str));
			rc = rdb_tx_update(tx, kvs, &ds_pool_prop_policy,
					   &value);
			break;
		case DAOS_PROP_PO_SVC_LIST:
			break;
		case DAOS_PROP_PO_EC_PDA:
			if (!daos_ec_pda_valid(entry->dpe_val)) {
				rc = -DER_INVAL;
				break;
			}
			d_iov_set(&value, &entry->dpe_val,
				  sizeof(entry->dpe_val));
			rc = rdb_tx_update(tx, kvs, &ds_pool_prop_ec_pda,
					   &value);
			break;
		case DAOS_PROP_PO_RP_PDA:
			if (!daos_rp_pda_valid(entry->dpe_val)) {
				rc = -DER_INVAL;
				break;
			}
			d_iov_set(&value, &entry->dpe_val,
				   sizeof(entry->dpe_val));
			rc = rdb_tx_update(tx, kvs, &ds_pool_prop_rp_pda,
					   &value);
			break;
		case DAOS_PROP_PO_SCRUB_MODE:
			d_iov_set(&value, &entry->dpe_val,
				  sizeof(entry->dpe_val));
			rc = rdb_tx_update(tx, kvs, &ds_pool_prop_scrub_mode,
					   &value);
			if (rc)
				return rc;
			break;
		case DAOS_PROP_PO_SCRUB_FREQ:
			d_iov_set(&value, &entry->dpe_val,
				  sizeof(entry->dpe_val));
			rc = rdb_tx_update(tx, kvs, &ds_pool_prop_scrub_freq,
					   &value);
			if (rc)
				return rc;
			break;
		case DAOS_PROP_PO_SCRUB_THRESH:
			d_iov_set(&value, &entry->dpe_val,
				  sizeof(entry->dpe_val));
			rc = rdb_tx_update(tx, kvs, &ds_pool_prop_scrub_thresh,
					   &value);
			if (rc)
				return rc;
			break;
		case DAOS_PROP_PO_GLOBAL_VERSION:
			if (entry->dpe_val > DAOS_POOL_GLOBAL_VERSION) {
				rc = -DER_INVAL;
				break;
			}
			val32 = entry->dpe_val;
			d_iov_set(&value, &val32, sizeof(val32));
			rc = rdb_tx_update(tx, kvs, &ds_pool_prop_global_version,
					   &value);
			break;
		case DAOS_PROP_PO_UPGRADE_STATUS:
			if (entry->dpe_val > DAOS_UPGRADE_STATUS_COMPLETED) {
				rc = -DER_INVAL;
				break;
			}
			val32 = entry->dpe_val;
			d_iov_set(&value, &val32, sizeof(val32));
			rc = rdb_tx_update(tx, kvs, &ds_pool_prop_upgrade_status,
					   &value);
			break;
		case DAOS_PROP_PO_SVC_REDUN_FAC:
			if (global_ver < 2) {
				D_DEBUG(DB_MD, "skip writing svc_redun_fac for global version %u\n",
					global_ver);
				rc = 0;
				break;
			}
			d_iov_set(&value, &entry->dpe_val, sizeof(entry->dpe_val));
			rc = rdb_tx_update(tx, kvs, &ds_pool_prop_svc_redun_fac, &value);
			break;
		case DAOS_PROP_PO_OBJ_VERSION:
			if (entry->dpe_val > DS_POOL_OBJ_VERSION) {
				rc = -DER_INVAL;
				break;
			}
			val32 = entry->dpe_val;
			d_iov_set(&value, &val32, sizeof(val32));
			rc = rdb_tx_update(tx, kvs, &ds_pool_prop_obj_version, &value);
			break;
		default:
			D_ERROR("bad dpe_type %d.\n", entry->dpe_type);
			return -DER_INVAL;
		}
		if (rc) {
			D_ERROR("Failed to update entry type=%d, rc="DF_RC"\n",
				entry->dpe_type, DP_RC(rc));
			break;
		}
	}
	return rc;
}

static int
init_pool_metadata(struct rdb_tx *tx, const rdb_path_t *kvs, uint32_t nnodes, const char *group,
		   const d_rank_list_t *ranks, daos_prop_t *prop, uint32_t ndomains,
		   const uint32_t *domains)
{
	struct pool_buf	       *map_buf;
	uint32_t		map_version = 1;
	uint32_t		connectable;
	uint32_t		nhandles = 0;
	d_iov_t			value;
	struct rdb_kvs_attr	attr;
	int			ntargets = nnodes * dss_tgt_nr;
	uint32_t		upgrade_global_version = DAOS_POOL_GLOBAL_VERSION;
	int			rc;
	struct daos_prop_entry *entry;

	rc = gen_pool_buf(NULL /* map */, &map_buf, map_version, ndomains, nnodes, ntargets,
			  domains, dss_tgt_nr);
	if (rc != 0) {
		D_ERROR("failed to generate pool buf, "DF_RC"\n", DP_RC(rc));
		goto out;
	}

	entry = daos_prop_entry_get(prop, DAOS_PROP_PO_REDUN_FAC);
	if (entry) {
		if (entry->dpe_val + 1 > map_buf->pb_domain_nr) {
			D_ERROR("ndomains(%u) could not meet redunc factor(%lu)\n",
				map_buf->pb_domain_nr, entry->dpe_val);
			D_GOTO(out_map_buf, rc = -DER_INVAL);
		}
	}

	/* Initialize the pool map properties. */
	rc = write_map_buf(tx, kvs, map_buf, map_version);
	if (rc != 0) {
		D_ERROR("failed to write map properties, "DF_RC"\n", DP_RC(rc));
		goto out_map_buf;
	}

	rc = pool_prop_write(tx, kvs, prop);
	if (rc != 0) {
		D_ERROR("failed to write props, "DF_RC"\n", DP_RC(rc));
		goto out_map_buf;
	}

	/* Write connectable property */
	connectable = 1;
	d_iov_set(&value, &connectable, sizeof(connectable));
	rc = rdb_tx_update(tx, kvs, &ds_pool_prop_connectable, &value);
	if (rc != 0) {
		D_ERROR("failed to write connectable prop, "DF_RC"\n",
			DP_RC(rc));
		goto out_map_buf;
	}

	/**
	 * Firstly write upgrading global version, so resuming could figure
	 * out what is target global version of upgrading, use this to reject
	 * resuming pool upgrading if DAOS software upgraded again.
	 */
	d_iov_set(&value, &upgrade_global_version, sizeof(upgrade_global_version));
	rc = rdb_tx_update(tx, kvs, &ds_pool_prop_upgrade_global_version, &value);
	if (rc != 0) {
		D_ERROR("failed to write upgrade global version prop, "DF_RC"\n",
			DP_RC(rc));
		goto out_map_buf;
	}

	/* Write the handle properties. */
	d_iov_set(&value, &nhandles, sizeof(nhandles));
	rc = rdb_tx_update(tx, kvs, &ds_pool_prop_nhandles, &value);
	if (rc != 0) {
		D_ERROR("failed to update handle props, "DF_RC"\n", DP_RC(rc));
		goto out_map_buf;
	}
	attr.dsa_class = RDB_KVS_GENERIC;
	attr.dsa_order = 16;
	rc = rdb_tx_create_kvs(tx, kvs, &ds_pool_prop_handles, &attr);
	if (rc != 0) {
		D_ERROR("failed to create handle prop KVS, "DF_RC"\n",
			DP_RC(rc));
		goto out_map_buf;
	}

	/* Create pool user attributes KVS */
	rc = rdb_tx_create_kvs(tx, kvs, &ds_pool_attr_user, &attr);
	if (rc != 0)
		D_ERROR("failed to create user attr KVS, "DF_RC"\n", DP_RC(rc));

out_map_buf:
	pool_buf_free(map_buf);
out:
	return rc;
}

/*
 * The svc_rf parameter inputs the pool service redundancy factor, while
 * ranks->rl_nr outputs how many replicas are actually selected, which may be
 * less than the number of replicas required to achieve the pool service
 * redundancy factor. If the return value is 0, callers are responsible for
 * calling d_rank_list_free(*ranksp).
 */
static int
select_svc_ranks(int svc_rf, const d_rank_list_t *target_addrs, int ndomains,
		 const uint32_t *domains, d_rank_list_t **ranksp)
{
	int			nreplicas = ds_pool_svc_rf_to_nreplicas(svc_rf);
	int			selectable;
	d_rank_list_t		*rnd_tgts;
	d_rank_list_t		*ranks;
	int			i;
	int			j;
	int			rc;

	rc = d_rank_list_dup(&rnd_tgts, target_addrs);
	if (rc != 0)
		return rc;

	/* Shuffle the target ranks to avoid overloading any particular ranks. */
	/*
	 * DAOS-9177: Temporarily disable shuffle to give us more time to stabilize tests.
	 */
	/*daos_rank_list_shuffle(rnd_tgts);*/

	/* Determine the number of selectable targets. */
	selectable = rnd_tgts->rl_nr;

	if (nreplicas > selectable)
		nreplicas = selectable;
	ranks = daos_rank_list_alloc(nreplicas);
	if (ranks == NULL)
		D_GOTO(out, rc = -DER_NOMEM);

	/* TODO: Choose ranks according to failure domains. */
	j = 0;
	for (i = 0; i < rnd_tgts->rl_nr; i++) {
		if (j == ranks->rl_nr)
			break;
		D_DEBUG(DB_MD, "ranks[%d]: %u\n", j, rnd_tgts->rl_ranks[i]);
		ranks->rl_ranks[j] = rnd_tgts->rl_ranks[i];
		j++;
	}
	D_ASSERTF(j == ranks->rl_nr, "%d == %u\n", j, ranks->rl_nr);

	*ranksp = ranks;
	rc = 0;

out:
	d_rank_list_free(rnd_tgts);
	return rc;
}

/* TODO: replace all rsvc_complete_rpc() calls in this file with pool_rsvc_complete_rpc() */

/*
 * Returns:
 *
 *   RSVC_CLIENT_RECHOOSE	Instructs caller to retry RPC starting from rsvc_client_choose()
 *   RSVC_CLIENT_PROCEED	OK; proceed to process the reply
 */
static int
pool_rsvc_client_complete_rpc(struct rsvc_client *client, const crt_endpoint_t *ep,
			      int rc_crt, struct pool_op_out *out)
{
	int rc;

	rc = rsvc_client_complete_rpc(client, ep, rc_crt, out->po_rc, &out->po_hint);
	if (rc == RSVC_CLIENT_RECHOOSE ||
	    (rc == RSVC_CLIENT_PROCEED && daos_rpc_retryable_rc(out->po_rc))) {
		return RSVC_CLIENT_RECHOOSE;
	}
	return RSVC_CLIENT_PROCEED;
}

/**
 * Create a (combined) pool(/container) service. This method shall be called on
 * a single storage node in the pool. If the return value is 0, the caller is
 * responsible for freeing \a svc_addrs with d_rank_list_free.
 *
 * Note that if the return value is nonzero, the caller is responsible for
 * stopping and destroying any PS replicas that may have been created. This
 * behavior is tailored for ds_mgmt_create_pool, who will clean up all pool
 * resources upon errors.
 *
 * \param[in]		pool_uuid	pool UUID
 * \param[in]		ntargets	number of targets in the pool
 * \param[in]		group		crt group ID (unused now)
 * \param[in]		target_addrs	list of \a ntargets target ranks
 * \param[in]		ndomains	number of domains the pool spans over
 * \param[in]		domains		serialized domain tree
 * \param[in]		prop		pool properties (must include a valid
 *					pool service redundancy factor)
 * \param[out]		svc_addrs	returns the list of pool service
 *					replica ranks
 */
int
ds_pool_svc_dist_create(const uuid_t pool_uuid, int ntargets, const char *group,
			const d_rank_list_t *target_addrs, int ndomains, const uint32_t *domains,
			daos_prop_t *prop, d_rank_list_t **svc_addrs)
{
	struct daos_prop_entry *svc_rf_entry;
	d_rank_list_t	       *ranks;
	d_iov_t			psid;
	struct rsvc_client	client;
	struct dss_module_info *info = dss_get_module_info();
	crt_endpoint_t		ep;
	crt_rpc_t	       *rpc;
	struct pool_create_in  *in;
	struct pool_create_out *out;
	struct d_backoff_seq	backoff_seq;
	int			rc;

	D_ASSERTF(ntargets == target_addrs->rl_nr, "ntargets=%d num=%u\n",
		  ntargets, target_addrs->rl_nr);

	svc_rf_entry = daos_prop_entry_get(prop, DAOS_PROP_PO_SVC_REDUN_FAC);
	D_ASSERT(svc_rf_entry != NULL && !(svc_rf_entry->dpe_flags & DAOS_PROP_ENTRY_NOT_SET));
	D_ASSERTF(daos_svc_rf_is_valid(svc_rf_entry->dpe_val), DF_U64"\n", svc_rf_entry->dpe_val);

	D_DEBUG(DB_MD, DF_UUID": creating PS: ntargets=%d ndomains=%d svc_rf="DF_U64"\n",
		DP_UUID(pool_uuid), ntargets, ndomains, svc_rf_entry->dpe_val);

	rc = select_svc_ranks(svc_rf_entry->dpe_val, target_addrs, ndomains, domains, &ranks);
	if (rc != 0)
		D_GOTO(out, rc);

	d_iov_set(&psid, (void *)pool_uuid, sizeof(uuid_t));
	rc = ds_rsvc_dist_start(DS_RSVC_CLASS_POOL, &psid, pool_uuid, ranks, RDB_NIL_TERM,
				DS_RSVC_CREATE, true /* bootstrap */, ds_rsvc_get_md_cap());
	if (rc != 0)
		D_GOTO(out_ranks, rc);

	rc = rsvc_client_init(&client, ranks);
	if (rc != 0)
		D_GOTO(out_ranks, rc);

	rc = d_backoff_seq_init(&backoff_seq, 0 /* nzeros */, 16 /* factor */,
				8 /* next (ms) */, 1 << 10 /* max (ms) */);
	D_ASSERTF(rc == 0, "d_backoff_seq_init: "DF_RC"\n", DP_RC(rc));

rechoose:
	/* Create a POOL_CREATE request. */
	ep.ep_grp = NULL;
	rc = rsvc_client_choose(&client, &ep);
	if (rc != 0) {
		D_ERROR(DF_UUID": cannot find pool service: "DF_RC"\n",
			DP_UUID(pool_uuid), DP_RC(rc));
		goto out_backoff_seq;
	}
	rc = pool_req_create(info->dmi_ctx, &ep, POOL_CREATE, &rpc);
	if (rc != 0) {
		D_ERROR(DF_UUID": failed to create POOL_CREATE RPC: "DF_RC"\n",
			DP_UUID(pool_uuid), DP_RC(rc));
		goto out_backoff_seq;
	}
	in = crt_req_get(rpc);
	uuid_copy(in->pri_op.pi_uuid, pool_uuid);
	uuid_clear(in->pri_op.pi_hdl);
	in->pri_ntgts = ntargets;
	in->pri_tgt_ranks = (d_rank_list_t *)target_addrs;
	in->pri_prop = prop;
	in->pri_ndomains = ndomains;
	in->pri_domains.ca_count = ndomains;
	in->pri_domains.ca_arrays = (uint32_t *)domains;

	/* Send the POOL_CREATE request. */
	rc = dss_rpc_send(rpc);
	out = crt_reply_get(rpc);
	D_ASSERT(out != NULL);
	rc = rsvc_client_complete_rpc(&client, &ep, rc,
				      rc == 0 ? out->pro_op.po_rc : -DER_IO,
				      rc == 0 ? &out->pro_op.po_hint : NULL);
	if (rc == RSVC_CLIENT_RECHOOSE ||
	    (rc == RSVC_CLIENT_PROCEED && daos_rpc_retryable_rc(out->pro_op.po_rc))) {
		crt_req_decref(rpc);
		dss_sleep(d_backoff_seq_next(&backoff_seq));
		D_GOTO(rechoose, rc);
	}
	rc = out->pro_op.po_rc;
	if (rc != 0) {
		D_ERROR(DF_UUID": failed to create pool: "DF_RC"\n",
			DP_UUID(pool_uuid), DP_RC(rc));
		D_GOTO(out_rpc, rc);
	}

	rc = d_rank_list_dup(svc_addrs, ranks);

out_rpc:
	crt_req_decref(rpc);
out_backoff_seq:
	d_backoff_seq_fini(&backoff_seq);
	rsvc_client_fini(&client);
	/*
	 * Intentionally skip cleaning up the PS replicas. See the function
	 * documentation above.
	 */
out_ranks:
	d_rank_list_free(ranks);
out:
	return rc;
}

/** Stop any local PS replica for \a pool_uuid. */
int
ds_pool_svc_stop(uuid_t pool_uuid)
{
	d_iov_t	id;
	int	rc;

	d_iov_set(&id, pool_uuid, sizeof(uuid_t));

	rc = ds_rsvc_stop(DS_RSVC_CLASS_POOL, &id, RDB_NIL_TERM, false /* destroy */);
	if (rc == -DER_ALREADY) {
		D_DEBUG(DB_MD, DF_UUID": ds_rsvc_stop: "DF_RC"\n", DP_UUID(pool_uuid), DP_RC(rc));
		rc = 0;
	}

	return rc;
}

static int
pool_svc_name_cb(d_iov_t *id, char **name)
{
	char *s;

	if (id->iov_len != sizeof(uuid_t))
		return -DER_INVAL;
	D_ALLOC(s, DAOS_UUID_STR_SIZE);
	if (s == NULL)
		return -DER_NOMEM;
	uuid_unparse_lower(id->iov_buf, s);
	s[8] = '\0'; /* strlen(DF_UUID) */
	*name = s;
	return 0;
}

static int
pool_svc_locate_cb(d_iov_t *id, char **path)
{
	char *s;

	if (id->iov_len != sizeof(uuid_t))
		return -DER_INVAL;
	s = ds_pool_svc_rdb_path(id->iov_buf);
	if (s == NULL)
		return -DER_NOMEM;
	*path = s;
	return 0;
}

static int
pool_svc_alloc_cb(d_iov_t *id, struct ds_rsvc **rsvc)
{
	struct pool_svc	       *svc;
	int			rc;

	if (id->iov_len != sizeof(uuid_t)) {
		rc = -DER_INVAL;
		goto err;
	}

	D_ALLOC_PTR(svc);
	if (svc == NULL) {
		rc = -DER_NOMEM;
		goto err;
	}

	d_iov_set(&svc->ps_rsvc.s_id, svc->ps_uuid, sizeof(uuid_t));

	uuid_copy(svc->ps_uuid, id->iov_buf);
	D_INIT_LIST_HEAD(&svc->ps_events.pse_queue);
	svc->ps_events.pse_handler = ABT_THREAD_NULL;

	rc = ABT_rwlock_create(&svc->ps_lock);
	if (rc != ABT_SUCCESS) {
		D_ERROR("failed to create ps_lock: %d\n", rc);
		rc = dss_abterr2der(rc);
		goto err_svc;
	}

	rc = rdb_path_init(&svc->ps_root);
	if (rc != 0)
		goto err_lock;
	rc = rdb_path_push(&svc->ps_root, &rdb_path_root_key);
	if (rc != 0)
		goto err_root;

	rc = rdb_path_clone(&svc->ps_root, &svc->ps_handles);
	if (rc != 0)
		goto err_root;
	rc = rdb_path_push(&svc->ps_handles, &ds_pool_prop_handles);
	if (rc != 0)
		goto err_handles;

	rc = rdb_path_clone(&svc->ps_root, &svc->ps_user);
	if (rc != 0)
		goto err_handles;
	rc = rdb_path_push(&svc->ps_user, &ds_pool_attr_user);
	if (rc != 0)
		goto err_user;

	rc = ABT_mutex_create(&svc->ps_events.pse_mutex);
	if (rc != ABT_SUCCESS) {
		rc = dss_abterr2der(rc);
		goto err_user;
	}

	rc = ABT_cond_create(&svc->ps_events.pse_cv);
	if (rc != ABT_SUCCESS) {
		rc = dss_abterr2der(rc);
		goto err_events_mutex;
	}

	rc = reconf_init(&svc->ps_reconf);
	if (rc != 0)
		goto err_events_cv;

	rc = ds_cont_svc_init(&svc->ps_cont_svc, svc->ps_uuid, 0 /* id */,
			      &svc->ps_rsvc);
	if (rc != 0)
		goto err_reconf;

	*rsvc = &svc->ps_rsvc;
	return 0;

err_reconf:
	reconf_fini(&svc->ps_reconf);
err_events_cv:
	ABT_cond_free(&svc->ps_events.pse_cv);
err_events_mutex:
	ABT_mutex_free(&svc->ps_events.pse_mutex);
err_user:
	rdb_path_fini(&svc->ps_user);
err_handles:
	rdb_path_fini(&svc->ps_handles);
err_root:
	rdb_path_fini(&svc->ps_root);
err_lock:
	ABT_rwlock_free(&svc->ps_lock);
err_svc:
	D_FREE(svc);
err:
	return rc;
}

static void
pool_svc_put(struct pool_svc *svc)
{
	ds_rsvc_put(&svc->ps_rsvc);
}

/* Disable all pools exclusion */
void
ds_pool_disable_exclude(void)
{
	pool_disable_exclude = true;
}

void
ds_pool_enable_exclude(void)
{
	pool_disable_exclude = false;
}

static int
queue_event(struct pool_svc *svc, d_rank_t rank, uint64_t incarnation, enum crt_event_source src,
	    enum crt_event_type type)
{
	struct pool_svc_events *events = &svc->ps_events;
	struct pool_svc_event  *event;

	D_ALLOC_PTR(event);
	if (event == NULL)
		return -DER_NOMEM;

	event->psv_rank = rank;
	event->psv_incarnation = incarnation;
	event->psv_src = src;
	event->psv_type = type;

	D_DEBUG(DB_MD, DF_UUID": queuing event: "DF_PS_EVENT"\n", DP_UUID(svc->ps_uuid),
		DP_PS_EVENT(event));

	ABT_mutex_lock(events->pse_mutex);
	d_list_add_tail(&event->psv_link, &events->pse_queue);
	ABT_cond_broadcast(events->pse_cv);
	ABT_mutex_unlock(events->pse_mutex);
	return 0;
}

static void
discard_events(d_list_t *queue)
{
	struct pool_svc_event  *event;
	struct pool_svc_event  *tmp;

	d_list_for_each_entry_safe(event, tmp, queue, psv_link) {
		D_DEBUG(DB_MD, "discard event: "DF_PS_EVENT"\n", DP_PS_EVENT(event));
		d_list_del_init(&event->psv_link);
		D_FREE(event);
	}
}

static int pool_svc_exclude_rank(struct pool_svc *svc, d_rank_t rank);

static void
handle_event(struct pool_svc *svc, struct pool_svc_event *event)
{
	daos_prop_t		prop = {0};
	struct daos_prop_entry *entry;
	int			rc;

	/* Only used for exclude the rank for the moment */
	if ((event->psv_src != CRT_EVS_GRPMOD && event->psv_src != CRT_EVS_SWIM) ||
	    event->psv_type != CRT_EVT_DEAD || pool_disable_exclude) {
		D_DEBUG(DB_MD, "ignore event: "DF_PS_EVENT" exclude=%d\n", DP_PS_EVENT(event),
			pool_disable_exclude);
		goto out;
	}

	D_DEBUG(DB_MD, DF_UUID": handling event: "DF_PS_EVENT"\n", DP_UUID(svc->ps_uuid),
		DP_PS_EVENT(event));

	rc = ds_pool_iv_prop_fetch(svc->ps_pool, &prop);
	if (rc != 0) {
		D_ERROR(DF_UUID": failed to fetch properties: "DF_RC"\n", DP_UUID(svc->ps_uuid),
			DP_RC(rc));
		goto out;
	}

	entry = daos_prop_entry_get(&prop, DAOS_PROP_PO_SELF_HEAL);
	D_ASSERT(entry != NULL);
	if (!(entry->dpe_val & DAOS_SELF_HEAL_AUTO_EXCLUDE)) {
		D_DEBUG(DB_MD, DF_UUID": self healing is disabled\n", DP_UUID(svc->ps_uuid));
		goto out_prop;
	}

	rc = pool_svc_exclude_rank(svc, event->psv_rank);
	if (rc != 0) {
		D_ERROR(DF_UUID": failed to exclude rank %u: "DF_RC"\n", DP_UUID(svc->ps_uuid),
			event->psv_rank, DP_RC(rc));
		goto out_prop;
	}

	D_DEBUG(DB_MD, DF_UUID": excluded rank %u\n", DP_UUID(svc->ps_uuid), event->psv_rank);
out_prop:
	daos_prop_fini(&prop);
out:
	return;
}

static void
events_handler(void *arg)
{
	struct pool_svc	       *svc = arg;
	struct pool_svc_events *events = &svc->ps_events;

	D_DEBUG(DB_MD, DF_UUID": starting\n", DP_UUID(svc->ps_uuid));

	for (;;) {
		struct pool_svc_event  *event = NULL;
		bool			stop;

		ABT_mutex_lock(events->pse_mutex);
		for (;;) {
			stop = events->pse_stop;
			if (stop) {
				discard_events(&events->pse_queue);
				break;
			}
			if (!d_list_empty(&events->pse_queue)) {
				event = d_list_entry(events->pse_queue.next, struct pool_svc_event,
						     psv_link);
				d_list_del_init(&event->psv_link);
				break;
			}
			sched_cond_wait(events->pse_cv, events->pse_mutex);
		}
		ABT_mutex_unlock(events->pse_mutex);
		if (stop)
			break;

		handle_event(svc, event);

		D_FREE(event);
		ABT_thread_yield();
	}

	D_DEBUG(DB_MD, DF_UUID": stopping\n", DP_UUID(svc->ps_uuid));
}

static bool
events_pending(struct pool_svc *svc)
{
	return !d_list_empty(&svc->ps_events.pse_queue);
}

static void
ds_pool_crt_event_cb(d_rank_t rank, uint64_t incarnation, enum crt_event_source src,
		     enum crt_event_type type, void *arg)
{
	struct pool_svc	       *svc = arg;
	int			rc;

	rc = queue_event(svc, rank, incarnation, src, type);
	if (rc != 0)
		D_ERROR(DF_UUID": failed to queue event: "DF_PS_EVENT": "DF_RC"\n",
			DP_UUID(svc->ps_uuid), rank, incarnation, src, type, DP_RC(rc));
}

static int pool_svc_check_node_status(struct pool_svc *svc);

static int
init_events(struct pool_svc *svc)
{
	struct pool_svc_events *events = &svc->ps_events;
	int			rc;

	D_ASSERT(d_list_empty(&events->pse_queue));
	D_ASSERT(events->pse_handler == ABT_THREAD_NULL);

	if (!engine_in_check()) {
		rc = crt_register_event_cb(ds_pool_crt_event_cb, svc);
		if (rc != 0) {
			D_ERROR(DF_UUID": failed to register event callback: "DF_RC"\n",
				DP_UUID(svc->ps_uuid), DP_RC(rc));
			goto err;
		}
	}

	/*
	 * Note that events happened during the status-based recovery may
	 * appear twice in the event queue: one queued by the event callback,
	 * and one queued by the recovery.
	 */
	rc = pool_svc_check_node_status(svc);
	if (rc != 0) {
		D_ERROR(DF_UUID": failed to create event handler: "DF_RC"\n",
			DP_UUID(svc->ps_uuid), DP_RC(rc));
		goto err_cb;
	}

	rc = dss_ult_create(events_handler, svc, DSS_XS_SELF, 0, 0, &events->pse_handler);
	if (rc != 0) {
		D_ERROR(DF_UUID": failed to create event handler: "DF_RC"\n",
			DP_UUID(svc->ps_uuid), DP_RC(rc));
		goto err_cb;
	}

	return 0;

err_cb:
	if (!engine_in_check())
		crt_unregister_event_cb(ds_pool_crt_event_cb, svc);
	discard_events(&events->pse_queue);
err:
	return rc;
}

static void
fini_events(struct pool_svc *svc)
{
	struct pool_svc_events *events = &svc->ps_events;
	int			rc;

	D_ASSERT(events->pse_handler != ABT_THREAD_NULL);

	if (!engine_in_check())
		crt_unregister_event_cb(ds_pool_crt_event_cb, svc);

	ABT_mutex_lock(events->pse_mutex);
	events->pse_stop = true;
	ABT_cond_broadcast(events->pse_cv);
	ABT_mutex_unlock(events->pse_mutex);

	rc = ABT_thread_join(events->pse_handler);
	D_ASSERTF(rc == 0, DF_RC"\n", DP_RC(rc));
	ABT_thread_free(&events->pse_handler);
	events->pse_handler = ABT_THREAD_NULL;
}

static void
pool_svc_free_cb(struct ds_rsvc *rsvc)
{
	struct pool_svc *svc = pool_svc_obj(rsvc);

	ds_cont_svc_fini(&svc->ps_cont_svc);
	reconf_fini(&svc->ps_reconf);
	ABT_cond_free(&svc->ps_events.pse_cv);
	ABT_mutex_free(&svc->ps_events.pse_mutex);
	rdb_path_fini(&svc->ps_user);
	rdb_path_fini(&svc->ps_handles);
	rdb_path_fini(&svc->ps_root);
	ABT_rwlock_free(&svc->ps_lock);
	D_FREE(svc);
}

/*
 * Initialize and update svc->ps_pool with map_buf and map_version. This
 * ensures that svc->ps_pool matches the latest pool map.
 */
static int
init_svc_pool(struct pool_svc *svc, struct pool_buf *map_buf,
	      uint32_t map_version)
{
	struct ds_pool *pool;
	int		rc;

	rc = ds_pool_lookup(svc->ps_uuid, &pool);
	if (rc) {
		D_ERROR(DF_UUID": failed to get ds_pool: %d\n",
			DP_UUID(svc->ps_uuid), rc);
		return rc;
	}
	rc = ds_pool_tgt_map_update(pool, map_buf, map_version);
	if (rc != 0) {
		ds_pool_put(pool);
		return rc;
	}
	ds_pool_iv_ns_update(pool, dss_self_rank());

	D_ASSERT(svc->ps_pool == NULL);
	svc->ps_pool = pool;
	return 0;
}

/* Finalize svc->ps_pool. */
static void
fini_svc_pool(struct pool_svc *svc)
{
	D_ASSERT(svc->ps_pool != NULL);
	ds_pool_put(svc->ps_pool);
	svc->ps_pool = NULL;
}

/* Is the primary group initialized (i.e., version > 0)? */
static bool
primary_group_initialized(void)
{
	uint32_t	version;
	int		rc;

	rc = crt_group_version(NULL /* grp */, &version);
	D_ASSERTF(rc == 0, "crt_group_version: "DF_RC"\n", DP_RC(rc));
	return (version > 0);
}

/*
 * Check the layout versions and read the pool map. If the DB is empty, return
 * positive error number DER_UNINIT. If the return value is 0, the caller is
 * responsible for freeing *map_buf_out with D_FREE eventually.
 */
int
ds_pool_svc_load(struct rdb_tx *tx, uuid_t uuid, rdb_path_t *root, uint32_t *global_version_out,
		 struct pool_buf **map_buf_out, uint32_t *map_version_out)
{
	uuid_t			uuid_tmp;
	d_iov_t			value;
	bool			version_exists = false;
	uint32_t		global_version;
	struct pool_buf	       *map_buf;
	uint32_t		map_version;
	int			rc;

	/*
	 * For the ds_notify_ras_eventf calls below, use a copy to avoid
	 * casting the uuid pointer.
	 */
	uuid_copy(uuid_tmp, uuid);

	/* Check the layout version. */
	d_iov_set(&value, &global_version, sizeof(global_version));
	rc = rdb_tx_lookup(tx, root, &ds_pool_prop_global_version, &value);
	if (rc == -DER_NONEXIST) {
		/*
		 * This DB may be new or incompatible. Check the existence of
		 * the pool map to find out which is the case. (See the
		 * references to version_exists below.)
		 */
		D_DEBUG(DB_MD, DF_UUID": no layout version\n", DP_UUID(uuid));
		goto check_map;
	} else if (rc != 0) {
		D_ERROR(DF_UUID": failed to look up layout version: "DF_RC"\n",
			DP_UUID(uuid), DP_RC(rc));
		goto out;
	}
	version_exists = true;

	/**
	 * downgrading the DAOS software of an upgraded pool report
	 * a proper RAS error.
	 */
	if (global_version > DAOS_POOL_GLOBAL_VERSION) {
		ds_notify_ras_eventf(RAS_POOL_DF_INCOMPAT, RAS_TYPE_INFO,
				     RAS_SEV_ERROR, NULL /* hwid */,
				     NULL /* rank */, NULL /* inc */,
				     NULL /* jobid */,
				     &uuid_tmp, NULL /* cont */,
				     NULL /* objid */, NULL /* ctlop */,
				     NULL /* data */,
				     "incompatible layout version: %u larger than "
				     "%u", global_version,
				     DAOS_POOL_GLOBAL_VERSION);
		rc = -DER_DF_INCOMPT;
		goto out;
	}

check_map:
	rc = read_map_buf(tx, root, &map_buf, &map_version);
	if (rc != 0) {
		if (rc == -DER_NONEXIST && !version_exists) {
			/*
			 * This DB is new. Note that if the layout version
			 * exists, then the pool map must also exist;
			 * otherwise, it is an error.
			 */
			D_DEBUG(DB_MD, DF_UUID": new db\n", DP_UUID(uuid));
			rc = DER_UNINIT; /* positive error number */
		} else {
			D_ERROR(DF_UUID": failed to read pool map buffer: "DF_RC"\n",
				DP_UUID(uuid), DP_RC(rc));
		}
		goto out;
	}

	if (!version_exists)
		/* This could also be a 1.x pool, which we assume nobody cares. */
		D_DEBUG(DB_MD, DF_UUID": assuming 2.0\n", DP_UUID(uuid));

	D_ASSERTF(rc == 0, DF_RC"\n", DP_RC(rc));
	*global_version_out = global_version;
	*map_buf_out = map_buf;
	*map_version_out = map_version;
	if (rc != 0)
		D_FREE(map_buf);
out:
	return rc;
}

/*
 * Read the DB for map_buf, map_version, and prop. If the return value is 0,
 * the caller is responsible for freeing *map_buf_out and *prop_out eventually.
 */
static int
read_db_for_stepping_up(struct pool_svc *svc, struct pool_buf **map_buf_out,
			uint32_t *map_version_out, daos_prop_t **prop_out)
{
	struct rdb_tx		tx;
	struct pool_buf	       *map_buf;
	uint32_t		map_version;
	daos_prop_t	       *prop = NULL;
	struct daos_prop_entry *svc_rf_entry;
	int			rc;

	rc = rdb_tx_begin(svc->ps_rsvc.s_db, svc->ps_rsvc.s_term, &tx);
	if (rc != 0)
		goto out;
	ABT_rwlock_rdlock(svc->ps_lock);

	rc = ds_pool_svc_load(&tx, svc->ps_uuid, &svc->ps_root, &svc->ps_global_version, &map_buf,
			      &map_version);
	if (rc != 0)
		goto out_lock;

	rc = pool_prop_read(&tx, svc, DAOS_PO_QUERY_PROP_ALL, &prop);
	if (rc != 0) {
		D_ERROR(DF_UUID": failed to read pool properties: "DF_RC"\n",
			DP_UUID(svc->ps_uuid), DP_RC(rc));
		daos_prop_free(prop);
		goto out_map_buf;
	}

	svc_rf_entry = daos_prop_entry_get(prop, DAOS_PROP_PO_SVC_REDUN_FAC);
	D_ASSERT(svc_rf_entry != NULL);
	if (daos_prop_is_set(svc_rf_entry))
		svc->ps_reconf.psc_svc_rf = svc_rf_entry->dpe_val;
	else
		svc->ps_reconf.psc_svc_rf = -1;

	D_ASSERTF(rc == 0, DF_RC"\n", DP_RC(rc));
	*map_buf_out = map_buf;
	*map_version_out = map_version;
	*prop_out = prop;
out_map_buf:
	if (rc != 0)
		D_FREE(map_buf);
out_lock:
	ABT_rwlock_unlock(svc->ps_lock);
	rdb_tx_end(&tx);
out:
	return rc;
}

int
ds_pool_svc_rf_to_nreplicas(int svc_rf)
{
	D_ASSERTF(daos_svc_rf_is_valid(svc_rf), "%d out of range\n", svc_rf);
	return svc_rf * 2 + 1;
}

int
ds_pool_svc_rf_from_nreplicas(int nreplicas)
{
	int svc_rf;

	D_ASSERTF(nreplicas > 0, "%d out of range\n", nreplicas);
	if (nreplicas % 2 == 0)
		svc_rf = (nreplicas - 1) / 2;
	else
		svc_rf = nreplicas / 2;
	if (svc_rf > DAOS_PROP_PO_SVC_REDUN_FAC_MAX)
		svc_rf = DAOS_PROP_PO_SVC_REDUN_FAC_MAX;
	return svc_rf;
}

/*
 * There might be some rank status inconsistency, let's check and
 * fix it.
 */
static int
pool_svc_check_node_status(struct pool_svc *svc)
{
	struct pool_domain     *doms;
	int			doms_cnt;
	int			i;
	int			rc = 0;

	if (pool_disable_exclude) {
		D_DEBUG(DB_MD, DF_UUID": skip: exclusion disabled\n", DP_UUID(svc->ps_uuid));
		return 0;
	}

	D_DEBUG(DB_MD, DF_UUID": checking node status\n", DP_UUID(svc->ps_uuid));
	ABT_rwlock_rdlock(svc->ps_pool->sp_lock);
	doms_cnt = pool_map_find_nodes(svc->ps_pool->sp_map, PO_COMP_ID_ALL,
				       &doms);
	D_ASSERT(doms_cnt >= 0);
	for (i = 0; i < doms_cnt; i++) {
		struct swim_member_state state;

		/* Only check if UPIN server is excluded or dead for now */
		if (!(doms[i].do_comp.co_status & PO_COMP_ST_UPIN))
			continue;

		rc = crt_rank_state_get(crt_group_lookup(NULL),
					doms[i].do_comp.co_rank, &state);
		if (rc != 0 && rc != -DER_NONEXIST) {
			D_ERROR("failed to get status of rank %u: %d\n",
				doms[i].do_comp.co_rank, rc);
			break;
		}

		/* Since there is a big chance the INACTIVE node will become
		 * ACTIVE soon, let's only evict the DEAD node rank for the
		 * moment.
		 */
		D_DEBUG(DB_REBUILD, "rank/state %d/%d\n",
			doms[i].do_comp.co_rank,
			rc == -DER_NONEXIST ? -1 : state.sms_status);
		if (rc == -DER_NONEXIST || state.sms_status == SWIM_MEMBER_DEAD) {
			rc = queue_event(svc, doms[i].do_comp.co_rank, 0 /* incarnation */,
					 rc == -DER_NONEXIST ? CRT_EVS_GRPMOD : CRT_EVS_SWIM,
					 CRT_EVT_DEAD);
			if (rc) {
				D_ERROR("failed to exclude rank %u: %d\n",
					doms[i].do_comp.co_rank, rc);
				break;
			}
		}
	}
	ABT_rwlock_unlock(svc->ps_pool->sp_lock);
	return rc;
}

/*
 * Log a NOTE of as well as print a message. Arguments may be evaluated more
 * than once.
 */
#define DS_POOL_NOTE_PRINT(fmt, ...) do {							\
	D_NOTE(fmt, ## __VA_ARGS__);								\
	D_PRINT(fmt, ## __VA_ARGS__);								\
} while (0)

static void pool_svc_schedule_reconf(struct pool_svc *svc, bool for_chk);
static void pool_svc_cancel_and_wait_reconf(struct pool_svc *svc);

static int
pool_svc_step_up_cb(struct ds_rsvc *rsvc)
{
	struct pool_svc	       *svc = pool_svc_obj(rsvc);
	struct pool_buf	       *map_buf = NULL;
	uint32_t		map_version;
	uuid_t			pool_hdl_uuid;
	uuid_t			cont_hdl_uuid;
	daos_prop_t	       *prop = NULL;
	bool			cont_svc_up = false;
	bool			events_initialized = false;
	bool			reconf_scheduled = false;
	d_rank_t		rank = dss_self_rank();
	int			rc;

	/*
	 * If this is the only voting replica, it may have become the leader
	 * without doing any RPC. The primary group may have yet to be
	 * initialized by the MS. Proceeding with such a primary group may
	 * result in unnecessary rank exclusions (see the
	 * pool_svc_check_node_status call below). Wait for the primary group
	 * initialization by retrying the leader election (rate-limited by
	 * rdb_timerd). (If there's at least one other voting replica, at least
	 * one RPC must have been done, so the primary group must have been
	 * initialized at this point.)
	 */
	if (!primary_group_initialized())
		return -DER_GRPVER;

	rc = read_db_for_stepping_up(svc, &map_buf, &map_version, &prop);
	if (rc != 0)
		goto out;

	rc = init_svc_pool(svc, map_buf, map_version);
	if (rc != 0)
		goto out;

	/*
	 * Just in case the previous leader didn't complete distributing the
	 * latest pool map. This doesn't need to be undone if we encounter an
	 * error below.
	 */
	ds_rsvc_request_map_dist(&svc->ps_rsvc);

	rc = ds_cont_svc_step_up(svc->ps_cont_svc);
	if (rc != 0)
		goto out;
	cont_svc_up = true;

	rc = init_events(svc);
	if (rc != 0)
		goto out;
	events_initialized = true;

	/*
	 * Just in case the previous leader didn't finish the last series of
	 * reconfigurations or the last MS notification.
	 */
	svc->ps_reconf.psc_force_notify = true;
	pool_svc_schedule_reconf(svc, false /* for_chk */);
	reconf_scheduled = true;

	rc = ds_pool_iv_prop_update(svc->ps_pool, prop);
	if (rc) {
		D_ERROR("ds_pool_iv_prop_update failed %d.\n", rc);
		D_GOTO(out, rc);
	}

	if (!uuid_is_null(svc->ps_pool->sp_srv_cont_hdl)) {
		uuid_copy(pool_hdl_uuid, svc->ps_pool->sp_srv_pool_hdl);
		uuid_copy(cont_hdl_uuid, svc->ps_pool->sp_srv_cont_hdl);
	} else {
		uuid_generate(pool_hdl_uuid);
		uuid_generate(cont_hdl_uuid);
	}

	rc = ds_pool_iv_srv_hdl_update(svc->ps_pool, pool_hdl_uuid,
				       cont_hdl_uuid);
	if (rc) {
		D_ERROR("ds_pool_iv_srv_hdl_update failed %d.\n", rc);
		D_GOTO(out, rc);
	}

	/* resume pool upgrade if needed */
	rc = ds_pool_upgrade_if_needed(svc->ps_uuid, NULL, svc, NULL);
	if (rc != 0)
		goto out;

	rc = ds_rebuild_regenerate_task(svc->ps_pool, prop);
	if (rc != 0)
		goto out;

	DS_POOL_NOTE_PRINT(DF_UUID": rank %u became pool service leader "DF_U64": srv_pool_hdl="
			   DF_UUID" srv_cont_hdl="DF_UUID"\n", DP_UUID(svc->ps_uuid), rank,
			   svc->ps_rsvc.s_term, DP_UUID(pool_hdl_uuid), DP_UUID(cont_hdl_uuid));
out:
	if (rc != 0) {
		if (events_initialized)
			fini_events(svc);
		if (reconf_scheduled)
			pool_svc_cancel_and_wait_reconf(svc);
		if (cont_svc_up)
			ds_cont_svc_step_down(svc->ps_cont_svc);
		if (svc->ps_pool != NULL)
			fini_svc_pool(svc);
	}
	if (map_buf != NULL)
		D_FREE(map_buf);
	if (prop != NULL)
		daos_prop_free(prop);
	if (rc < 0)
		ds_pool_failed_add(svc->ps_uuid, rc);
	else if (rc == 0)
		ds_pool_failed_remove(svc->ps_uuid);
	return rc;
}

static void
pool_svc_step_down_cb(struct ds_rsvc *rsvc)
{
	struct pool_svc	       *svc = pool_svc_obj(rsvc);
	d_rank_t		rank = dss_self_rank();

	fini_events(svc);
	pool_svc_cancel_and_wait_reconf(svc);
	ds_cont_svc_step_down(svc->ps_cont_svc);
	fini_svc_pool(svc);

	DS_POOL_NOTE_PRINT(DF_UUID": rank %u no longer pool service leader "DF_U64"\n",
			   DP_UUID(svc->ps_uuid), rank, svc->ps_rsvc.s_term);
}

static void
pool_svc_drain_cb(struct ds_rsvc *rsvc)
{
}

static int
pool_svc_map_dist_cb(struct ds_rsvc *rsvc)
{
	struct pool_svc	       *svc = pool_svc_obj(rsvc);
	struct rdb_tx		tx;
	struct pool_buf	       *map_buf = NULL;
	uint32_t		map_version;
	int			rc;

	/* Read the pool map into map_buf and map_version. */
	rc = rdb_tx_begin(rsvc->s_db, rsvc->s_term, &tx);
	if (rc != 0)
		goto out;
	ABT_rwlock_rdlock(svc->ps_lock);
	rc = read_map_buf(&tx, &svc->ps_root, &map_buf, &map_version);
	ABT_rwlock_unlock(svc->ps_lock);
	rdb_tx_end(&tx);
	if (rc != 0) {
		D_ERROR(DF_UUID": failed to read pool map buffer: %d\n",
			DP_UUID(svc->ps_uuid), rc);
		goto out;
	}

	rc = ds_pool_iv_map_update(svc->ps_pool, map_buf, map_version);
	if (rc != 0)
		D_ERROR(DF_UUID": failed to distribute pool map %u: %d\n",
			DP_UUID(svc->ps_uuid), map_version, rc);

out:
	if (map_buf != NULL)
		D_FREE(map_buf);
	return rc;
}

static struct ds_rsvc_class pool_svc_rsvc_class = {
	.sc_name	= pool_svc_name_cb,
	.sc_locate	= pool_svc_locate_cb,
	.sc_alloc	= pool_svc_alloc_cb,
	.sc_free	= pool_svc_free_cb,
	.sc_step_up	= pool_svc_step_up_cb,
	.sc_step_down	= pool_svc_step_down_cb,
	.sc_drain	= pool_svc_drain_cb,
	.sc_map_dist	= pool_svc_map_dist_cb
};

void
ds_pool_rsvc_class_register(void)
{
	ds_rsvc_class_register(DS_RSVC_CLASS_POOL, &pool_svc_rsvc_class);
}

void
ds_pool_rsvc_class_unregister(void)
{
	ds_rsvc_class_unregister(DS_RSVC_CLASS_POOL);
}

static int
pool_svc_lookup(uuid_t uuid, struct pool_svc **svcp)
{
	struct ds_rsvc *rsvc;
	d_iov_t	id;
	int		rc;

	d_iov_set(&id, uuid, sizeof(uuid_t));
	rc = ds_rsvc_lookup(DS_RSVC_CLASS_POOL, &id, &rsvc);
	if (rc != 0)
		return rc;
	*svcp = pool_svc_obj(rsvc);
	return 0;
}

static int
pool_svc_lookup_leader(uuid_t uuid, struct pool_svc **svcp,
		       struct rsvc_hint *hint)
{
	struct ds_rsvc *rsvc;
	d_iov_t	id;
	int		rc;

	rc = ds_pool_failed_lookup(uuid);
	if (rc) {
		D_ERROR(DF_UUID": failed to start: "DF_RC"\n",
			DP_UUID(uuid), DP_RC(rc));
		return -DER_NO_SERVICE;
	}

	d_iov_set(&id, uuid, sizeof(uuid_t));
	rc = ds_rsvc_lookup_leader(DS_RSVC_CLASS_POOL, &id, &rsvc, hint);
	if (rc != 0)
		return rc;
	*svcp = pool_svc_obj(rsvc);
	return 0;
}

static void
pool_svc_put_leader(struct pool_svc *svc)
{
	ds_rsvc_put_leader(&svc->ps_rsvc);
}

int
ds_pool_svc_lookup_leader(uuid_t uuid, struct ds_pool_svc **ds_svcp, struct rsvc_hint *hint)
{
	struct pool_svc	*svc = NULL;
	int		 rc;

	rc = pool_svc_lookup_leader(uuid, &svc, hint);
	if (rc == 0)
		*ds_svcp = pool_svc2ds(svc);

	return rc;
}

void
ds_pool_svc_put_leader(struct ds_pool_svc *ds_svc)
{
	struct pool_svc	*svc = pool_ds2svc(ds_svc);

	if (svc != NULL)
		ds_rsvc_put_leader(&svc->ps_rsvc);
}

/** Look up container service \a pool_uuid. */
int
ds_pool_cont_svc_lookup_leader(uuid_t pool_uuid, struct cont_svc **svcp,
			       struct rsvc_hint *hint)
{
	struct pool_svc	       *pool_svc;
	int			rc;

	rc = pool_svc_lookup_leader(pool_uuid, &pool_svc, hint);
	if (rc != 0)
		return rc;
	*svcp = pool_svc->ps_cont_svc;
	return 0;
}

int ds_pool_failed_add(uuid_t uuid, int rc)
{
	struct pool_svc_failed	*psf;
	int ret = 0;

	if (rc == 0)
		return 0;

	D_RWLOCK_WRLOCK(&psfl_rwlock);
	d_list_for_each_entry(psf, &pool_svc_failed_list, psf_link) {
		if (uuid_compare(psf->psf_uuid, uuid) == 0) {
			ret = 0;
			goto out;
		}
	}

	D_ALLOC_PTR(psf);
	if (psf == NULL) {
		ret = -DER_NOMEM;
		goto out;
	}

	uuid_copy(psf->psf_uuid, uuid);
	psf->psf_error = rc;
	d_list_add_tail(&psf->psf_link, &pool_svc_failed_list);
out:
	D_RWLOCK_UNLOCK(&psfl_rwlock);
	return ret;
}

void ds_pool_failed_remove(uuid_t uuid)
{
	struct pool_svc_failed	*psf;
	struct pool_svc_failed	*tmp;

	D_RWLOCK_WRLOCK(&psfl_rwlock);
	d_list_for_each_entry_safe(psf, tmp, &pool_svc_failed_list, psf_link) {
		if (uuid_compare(psf->psf_uuid, uuid) == 0) {
			d_list_del_init(&psf->psf_link);
			D_FREE(psf);
			break;
		}
	}
	D_RWLOCK_UNLOCK(&psfl_rwlock);
}

/* return error if failed pool found, otherwise 0 is returned */
int ds_pool_failed_lookup(uuid_t uuid)
{
	struct pool_svc_failed	*psf;

	D_RWLOCK_RDLOCK(&psfl_rwlock);
	d_list_for_each_entry(psf, &pool_svc_failed_list, psf_link) {
		if (uuid_compare(psf->psf_uuid, uuid) == 0) {
			D_RWLOCK_UNLOCK(&psfl_rwlock);
			return psf->psf_error;
		}
	}
	D_RWLOCK_UNLOCK(&psfl_rwlock);

	return 0;
}

/*
 * Try to start the pool. If a pool service RDB exists, start it. Continue the
 * iteration upon errors as other pools may still be able to work.
 */
static int
start_one(uuid_t uuid, void *varg)
{
	char	       *path;
	d_iov_t		id;
	struct stat	st;
	int		rc;

	D_DEBUG(DB_MD, DF_UUID": starting pool\n", DP_UUID(uuid));

	rc = ds_pool_start(uuid);
	if (rc != 0) {
		D_ERROR(DF_UUID": failed to start pool: %d\n", DP_UUID(uuid),
			rc);
		ds_pool_failed_add(uuid, rc);
		return 0;
	}

	/*
	 * Check if an RDB file exists, to avoid unnecessary error messages
	 * from the ds_rsvc_start() call.
	 */
	path = ds_pool_svc_rdb_path(uuid);
	if (path == NULL) {
		D_ERROR(DF_UUID": failed to allocate rdb path\n",
			DP_UUID(uuid));
		return 0;
	}
	rc = stat(path, &st);
	D_FREE(path);
	if (rc != 0) {
		if (errno != ENOENT)
			D_ERROR(DF_UUID": failed to check rdb existence: %d\n",
				DP_UUID(uuid), errno);
		return 0;
	}

	d_iov_set(&id, uuid, sizeof(uuid_t));
	ds_rsvc_start(DS_RSVC_CLASS_POOL, &id, uuid, RDB_NIL_TERM, DS_RSVC_START /* mode */,
		      0 /* size */, NULL /* replicas */, NULL /* arg */);
	return 0;
}

static void
pool_start_all(void *arg)
{
	int rc;

	/* Scan the storage and start all pool services. */
	rc = ds_mgmt_tgt_pool_iterate(start_one, NULL /* arg */);
	if (rc != 0)
		D_ERROR("failed to scan all pool services: "DF_RC"\n",
			DP_RC(rc));
}

int
ds_pool_start_with_svc(uuid_t uuid)
{
	return start_one(uuid, NULL);
}

/* Note that this function is currently called from the main xstream. */
int
ds_pool_start_all(void)
{
	ABT_thread	thread;
	int		rc;

	/* Create a ULT to call ds_rsvc_start() in xstream 0. */
	rc = dss_ult_create(pool_start_all, NULL /* arg */, DSS_XS_SYS,
			    0 /* tgt_idx */, 0 /* stack_size */, &thread);
	if (rc != 0) {
		D_ERROR("failed to create pool start ULT: "DF_RC"\n",
			DP_RC(rc));
		return rc;
	}
	ABT_thread_join(thread);
	ABT_thread_free(&thread);
	return 0;
}

static int
stop_one(uuid_t uuid, void *varg)
{
	D_DEBUG(DB_MD, DF_UUID": stopping pool\n", DP_UUID(uuid));
	ds_pool_stop(uuid);
	return 0;
}

static void
pool_stop_all(void *arg)
{
	int	rc;

	rc = ds_rsvc_stop_all(DS_RSVC_CLASS_POOL);
	if (rc != 0)
		D_ERROR("failed to stop all pool svcs: "DF_RC"\n", DP_RC(rc));

	ds_pool_hdl_delete_all();

	rc = ds_mgmt_tgt_pool_iterate(stop_one, NULL /* arg */);
	if (rc != 0)
		D_ERROR("failed to stop all pools: "DF_RC"\n", DP_RC(rc));
}

/*
 * Note that this function is currently called from the main xstream to save
 * one ULT creation.
 */
int
ds_pool_stop_all(void)
{
	ABT_thread	thread;
	int		rc;

	/* Create a ULT to stop pools, since it requires TLS */
	rc = dss_ult_create(pool_stop_all, NULL /* arg */, DSS_XS_SYS,
			    0 /* tgt_idx */, 0 /* stack_size */, &thread);
	if (rc != 0) {
		D_ERROR("failed to create pool stop ULT: "DF_RC"\n",
			DP_RC(rc));
		return rc;
	}
	ABT_thread_free(&thread);

	return 0;
}

static int
bcast_create(crt_context_t ctx, struct pool_svc *svc, crt_opcode_t opcode,
	     crt_bulk_t bulk_hdl, crt_rpc_t **rpc)
{
	return ds_pool_bcast_create(ctx, svc->ps_pool, DAOS_POOL_MODULE, opcode,
				    DAOS_POOL_VERSION, rpc, bulk_hdl, NULL, NULL);
}

/**
 * Retrieve the latest leader hint from \a db and fill it into \a hint.
 *
 * \param[in]	db	database
 * \param[out]	hint	rsvc hint
 */
void
ds_pool_set_hint(struct rdb *db, struct rsvc_hint *hint)
{
	int rc;

	rc = rdb_get_leader(db, &hint->sh_term, &hint->sh_rank);
	if (rc != 0)
		return;
	hint->sh_flags |= RSVC_HINT_VALID;
}

static int
pool_prop_read(struct rdb_tx *tx, const struct pool_svc *svc, uint64_t bits,
	       daos_prop_t **prop_out)
{
	daos_prop_t	*prop;
	d_iov_t		 value;
	uint64_t	 val;
	uint64_t	 bit;
	uint32_t	 idx = 0, nr = 0, val32 = 0, global_ver;
	int		 rc;

	for (bit = DAOS_PO_QUERY_PROP_BIT_START;
	     bit <= DAOS_PO_QUERY_PROP_BIT_END; bit++) {
		if (bits & (1L << bit))
			nr++;
	}
	if (nr == 0)
		return 0;

	/* get pool global version */
	d_iov_set(&value, &val32, sizeof(val32));
	rc = rdb_tx_lookup(tx, &svc->ps_root, &ds_pool_prop_global_version,
			   &value);
	if (rc && rc != -DER_NONEXIST)
		return rc;
	else if (rc == -DER_NONEXIST)
		global_ver = 0;
	else
		global_ver = val32;

	prop = daos_prop_alloc(nr);
	if (prop == NULL)
		return -DER_NOMEM;
	if (bits & DAOS_PO_QUERY_PROP_LABEL) {
		d_iov_set(&value, NULL, 0);
		rc = rdb_tx_lookup(tx, &svc->ps_root, &ds_pool_prop_label,
				   &value);
		if (rc != 0)
			D_GOTO(out_prop, rc);
		if (value.iov_len > DAOS_PROP_LABEL_MAX_LEN) {
			D_ERROR("bad label length %zu (> %d).\n", value.iov_len,
				DAOS_PROP_LABEL_MAX_LEN);
			D_GOTO(out_prop, rc = -DER_IO);
		}
		D_ASSERT(idx < nr);
		prop->dpp_entries[idx].dpe_type = DAOS_PROP_PO_LABEL;
		D_STRNDUP(prop->dpp_entries[idx].dpe_str, value.iov_buf,
			  value.iov_len);
		if (prop->dpp_entries[idx].dpe_str == NULL)
			D_GOTO(out_prop, rc = -DER_NOMEM);
		idx++;
	}
	if (bits & DAOS_PO_QUERY_PROP_SPACE_RB) {
		d_iov_set(&value, &val, sizeof(val));
		rc = rdb_tx_lookup(tx, &svc->ps_root, &ds_pool_prop_space_rb,
				   &value);
		if (rc != 0)
			D_GOTO(out_prop, rc);
		D_ASSERT(idx < nr);
		prop->dpp_entries[idx].dpe_type = DAOS_PROP_PO_SPACE_RB;
		prop->dpp_entries[idx].dpe_val = val;
		idx++;
	}
	if (bits & DAOS_PO_QUERY_PROP_SELF_HEAL) {
		d_iov_set(&value, &val, sizeof(val));
		rc = rdb_tx_lookup(tx, &svc->ps_root, &ds_pool_prop_self_heal,
				   &value);
		if (rc != 0)
			D_GOTO(out_prop, rc);
		D_ASSERT(idx < nr);
		prop->dpp_entries[idx].dpe_type = DAOS_PROP_PO_SELF_HEAL;
		prop->dpp_entries[idx].dpe_val = val;
		idx++;
	}
	if (bits & DAOS_PO_QUERY_PROP_RECLAIM) {
		d_iov_set(&value, &val, sizeof(val));
		rc = rdb_tx_lookup(tx, &svc->ps_root, &ds_pool_prop_reclaim,
				   &value);
		if (rc != 0)
			D_GOTO(out_prop, rc);
		D_ASSERT(idx < nr);
		prop->dpp_entries[idx].dpe_type = DAOS_PROP_PO_RECLAIM;
		prop->dpp_entries[idx].dpe_val = val;
		idx++;
	}
	if (bits & DAOS_PO_QUERY_PROP_EC_CELL_SZ) {
		d_iov_set(&value, &val, sizeof(val));
		rc = rdb_tx_lookup(tx, &svc->ps_root, &ds_pool_prop_ec_cell_sz,
				   &value);
		if (rc != 0)
			D_GOTO(out_prop, rc);
		D_ASSERT(idx < nr);
		prop->dpp_entries[idx].dpe_type = DAOS_PROP_PO_EC_CELL_SZ;
		prop->dpp_entries[idx].dpe_val = val;
		idx++;
	}
	if (bits & DAOS_PO_QUERY_PROP_REDUN_FAC) {
		d_iov_set(&value, &val, sizeof(val));
		rc = rdb_tx_lookup(tx, &svc->ps_root, &ds_pool_prop_redun_fac,
				   &value);
		/**
		 * For upgrading, redunc fac might not exist, use
		 * default(0) for this case.
		 */
		if (rc == -DER_NONEXIST && global_ver < 1) {
			rc = 0;
			val = DAOS_PROP_PO_REDUN_FAC_DEFAULT;
		} else if (rc != 0) {
			D_GOTO(out_prop, rc);
		}
		D_ASSERT(idx < nr);
		prop->dpp_entries[idx].dpe_type = DAOS_PROP_PO_REDUN_FAC;
		prop->dpp_entries[idx].dpe_val = val;
		idx++;
	}
	if (bits & DAOS_PO_QUERY_PROP_ACL) {
		d_iov_set(&value, NULL, 0);
		rc = rdb_tx_lookup(tx, &svc->ps_root, &ds_pool_prop_acl,
				   &value);
		if (rc != 0)
			D_GOTO(out_prop, rc);
		D_ASSERT(idx < nr);
		prop->dpp_entries[idx].dpe_type = DAOS_PROP_PO_ACL;
		D_ALLOC(prop->dpp_entries[idx].dpe_val_ptr, value.iov_buf_len);
		if (prop->dpp_entries[idx].dpe_val_ptr == NULL)
			D_GOTO(out_prop, rc = -DER_NOMEM);
		memcpy(prop->dpp_entries[idx].dpe_val_ptr, value.iov_buf,
		       value.iov_buf_len);
		idx++;
	}
	if (bits & DAOS_PO_QUERY_PROP_OWNER) {
		d_iov_set(&value, NULL, 0);
		rc = rdb_tx_lookup(tx, &svc->ps_root, &ds_pool_prop_owner,
				   &value);
		if (rc != 0)
			D_GOTO(out_prop, rc);
		if (value.iov_len > DAOS_ACL_MAX_PRINCIPAL_LEN) {
			D_ERROR("bad owner length %zu (> %d).\n", value.iov_len,
				DAOS_ACL_MAX_PRINCIPAL_LEN);
			D_GOTO(out_prop, rc = -DER_IO);
		}
		D_ASSERT(idx < nr);
		prop->dpp_entries[idx].dpe_type = DAOS_PROP_PO_OWNER;
		D_STRNDUP(prop->dpp_entries[idx].dpe_str, value.iov_buf,
			  value.iov_len);
		if (prop->dpp_entries[idx].dpe_str == NULL)
			D_GOTO(out_prop, rc = -DER_NOMEM);
		idx++;
	}
	if (bits & DAOS_PO_QUERY_PROP_OWNER_GROUP) {
		d_iov_set(&value, NULL, 0);
		rc = rdb_tx_lookup(tx, &svc->ps_root, &ds_pool_prop_owner_group,
				   &value);
		if (rc != 0)
			D_GOTO(out_prop, rc);
		if (value.iov_len > DAOS_ACL_MAX_PRINCIPAL_LEN) {
			D_ERROR("bad owner group length %zu (> %d).\n",
				value.iov_len,
				DAOS_ACL_MAX_PRINCIPAL_LEN);
			D_GOTO(out_prop, rc = -DER_IO);
		}
		D_ASSERT(idx < nr);
		prop->dpp_entries[idx].dpe_type = DAOS_PROP_PO_OWNER_GROUP;
		D_STRNDUP(prop->dpp_entries[idx].dpe_str, value.iov_buf,
			  value.iov_len);
		if (prop->dpp_entries[idx].dpe_str == NULL)
			D_GOTO(out_prop, rc = -DER_NOMEM);
		idx++;
	}
	if (bits & DAOS_PO_QUERY_PROP_SVC_LIST) {
		d_rank_list_t	*svc_list = NULL;

		d_iov_set(&value, NULL, 0);
		rc = rdb_get_ranks(svc->ps_rsvc.s_db, &svc_list);
		if (rc) {
			D_ERROR("get svc list failed: rc %d\n", rc);
			D_GOTO(out_prop, rc);
		}
		prop->dpp_entries[idx].dpe_type = DAOS_PROP_PO_SVC_LIST;
		prop->dpp_entries[idx].dpe_val_ptr = svc_list;
		idx++;
	}

	if (bits & DAOS_PO_QUERY_PROP_EC_PDA) {
		d_iov_set(&value, &val, sizeof(val));
		rc = rdb_tx_lookup(tx, &svc->ps_root, &ds_pool_prop_ec_pda,
				   &value);
		D_ASSERT(idx < nr);
		if (rc == -DER_NONEXIST && global_ver < 1)
			val = DAOS_PROP_PO_EC_PDA_DEFAULT;
		else  if (rc != 0)
			D_GOTO(out_prop, rc);
		prop->dpp_entries[idx].dpe_type = DAOS_PROP_PO_EC_PDA;
		prop->dpp_entries[idx].dpe_val = val;
		if (rc == -DER_NONEXIST) {
			rc = 0;
			prop->dpp_entries[idx].dpe_flags |= DAOS_PROP_ENTRY_NOT_SET;
		}
		idx++;
	}
	if (bits & DAOS_PO_QUERY_PROP_RP_PDA) {
		d_iov_set(&value, &val, sizeof(val));
		rc = rdb_tx_lookup(tx, &svc->ps_root, &ds_pool_prop_rp_pda,
				   &value);
		if (rc == -DER_NONEXIST && global_ver < 1)
			val = DAOS_PROP_PO_RP_PDA_DEFAULT;
		else  if (rc != 0)
			D_GOTO(out_prop, rc);
		D_ASSERT(idx < nr);
		prop->dpp_entries[idx].dpe_type = DAOS_PROP_PO_RP_PDA;
		prop->dpp_entries[idx].dpe_val = val;
		if (rc == -DER_NONEXIST) {
			rc = 0;
			prop->dpp_entries[idx].dpe_flags |= DAOS_PROP_ENTRY_NOT_SET;
		}
		idx++;
	}

	if (bits & DAOS_PO_QUERY_PROP_POLICY) {
		d_iov_set(&value, NULL, 0);
		rc = rdb_tx_lookup(tx, &svc->ps_root, &ds_pool_prop_policy,
				   &value);
		if (rc == -DER_NONEXIST && global_ver < 1) {
			value.iov_buf = DAOS_PROP_POLICYSTR_DEFAULT;
			value.iov_len = strlen(DAOS_PROP_POLICYSTR_DEFAULT);
		} else  if (rc != 0) {
			D_GOTO(out_prop, rc);
		}
		if (value.iov_len > DAOS_PROP_POLICYSTR_MAX_LEN) {
			D_ERROR("bad policy string length %zu (> %d).\n",
				value.iov_len, DAOS_PROP_POLICYSTR_MAX_LEN);
			D_GOTO(out_prop, rc = -DER_IO);
		}
		D_ASSERT(idx < nr);
		prop->dpp_entries[idx].dpe_type = DAOS_PROP_PO_POLICY;
		D_STRNDUP(prop->dpp_entries[idx].dpe_str, value.iov_buf,
			  value.iov_len);
		if (prop->dpp_entries[idx].dpe_str == NULL)
			D_GOTO(out_prop, rc = -DER_NOMEM);
		if (rc == -DER_NONEXIST) {
			rc = 0;
			prop->dpp_entries[idx].dpe_flags |= DAOS_PROP_ENTRY_NOT_SET;
		}
		idx++;
	}

	if (bits & DAOS_PO_QUERY_PROP_GLOBAL_VERSION) {
		D_ASSERT(idx < nr);
		if (global_ver < 1)
			prop->dpp_entries[idx].dpe_flags |= DAOS_PROP_ENTRY_NOT_SET;
		prop->dpp_entries[idx].dpe_type = DAOS_PROP_PO_GLOBAL_VERSION;
		prop->dpp_entries[idx].dpe_val = global_ver;
		idx++;
	}

	if (bits & DAOS_PO_QUERY_PROP_OBJ_VERSION) {
		uint32_t obj_ver;

		D_ASSERT(idx < nr);
		/* get pool global version */
		d_iov_set(&value, &obj_ver, sizeof(obj_ver));
		rc = rdb_tx_lookup(tx, &svc->ps_root, &ds_pool_prop_obj_version,
				   &value);
		if (rc == -DER_NONEXIST && global_ver <= 1) {
			obj_ver = 0;
			prop->dpp_entries[idx].dpe_flags |= DAOS_PROP_ENTRY_NOT_SET;
		} else if (rc != 0) {
			return rc;
		}

		prop->dpp_entries[idx].dpe_type = DAOS_PROP_PO_OBJ_VERSION;
		prop->dpp_entries[idx].dpe_val = obj_ver;
		idx++;
	}

	if (bits & DAOS_PO_QUERY_PROP_UPGRADE_STATUS) {
		d_iov_set(&value, &val32, sizeof(val32));
		rc = rdb_tx_lookup(tx, &svc->ps_root, &ds_pool_prop_upgrade_status,
				   &value);
		if (rc == -DER_NONEXIST && global_ver < 1)
			val32 = DAOS_UPGRADE_STATUS_NOT_STARTED;
		else  if (rc != 0)
			D_GOTO(out_prop, rc);

		D_ASSERT(idx < nr);
		prop->dpp_entries[idx].dpe_type = DAOS_PROP_PO_UPGRADE_STATUS;
		prop->dpp_entries[idx].dpe_val = val32;
		if (rc == -DER_NONEXIST) {
			rc = 0;
			prop->dpp_entries[idx].dpe_flags |= DAOS_PROP_ENTRY_NOT_SET;
		}
		idx++;
	}
	if (bits & DAOS_PO_QUERY_PROP_SCRUB_MODE) {
		d_iov_set(&value, &val, sizeof(val));
		rc = rdb_tx_lookup(tx, &svc->ps_root, &ds_pool_prop_scrub_mode,
				   &value);
		if (rc == -DER_NONEXIST && global_ver < 2) { /* needs to be upgraded */
			rc = 0;
			val = DAOS_PROP_PO_SCRUB_MODE_DEFAULT;
			prop->dpp_entries[idx].dpe_flags |= DAOS_PROP_ENTRY_NOT_SET;
		} else if (rc != 0) {
			D_GOTO(out_prop, rc);
		}
		D_ASSERT(idx < nr);
		prop->dpp_entries[idx].dpe_type = DAOS_PROP_PO_SCRUB_MODE;
		prop->dpp_entries[idx].dpe_val = val;
		idx++;
	}
	if (bits & DAOS_PO_QUERY_PROP_SCRUB_FREQ) {
		d_iov_set(&value, &val, sizeof(val));
		rc = rdb_tx_lookup(tx, &svc->ps_root, &ds_pool_prop_scrub_freq,
				   &value);
		if (rc == -DER_NONEXIST && global_ver < 2) { /* needs to be upgraded */
			rc = 0;
			val = DAOS_PROP_PO_SCRUB_FREQ_DEFAULT;
			prop->dpp_entries[idx].dpe_flags |= DAOS_PROP_ENTRY_NOT_SET;
		} else if (rc != 0) {
			D_GOTO(out_prop, rc);
		}
		D_ASSERT(idx < nr);
		prop->dpp_entries[idx].dpe_type = DAOS_PROP_PO_SCRUB_FREQ;
		prop->dpp_entries[idx].dpe_val = val;
		idx++;
	}
	if (bits & DAOS_PO_QUERY_PROP_SCRUB_THRESH) {
		d_iov_set(&value, &val, sizeof(val));
		rc = rdb_tx_lookup(tx, &svc->ps_root, &ds_pool_prop_scrub_thresh,
				   &value);
		if (rc == -DER_NONEXIST && global_ver < 2) { /* needs to be upgraded */
			rc = 0;
			val = DAOS_PROP_PO_SCRUB_THRESH_DEFAULT;
			prop->dpp_entries[idx].dpe_flags |= DAOS_PROP_ENTRY_NOT_SET;
		} else if (rc != 0) {
			D_GOTO(out_prop, rc);
		}
		D_ASSERT(idx < nr);
		prop->dpp_entries[idx].dpe_type = DAOS_PROP_PO_SCRUB_THRESH;
		prop->dpp_entries[idx].dpe_val = val;
		idx++;
	}

	if (bits & DAOS_PO_QUERY_PROP_SVC_REDUN_FAC) {
		d_iov_set(&value, &val, sizeof(val));
		rc = rdb_tx_lookup(tx, &svc->ps_root, &ds_pool_prop_svc_redun_fac, &value);
		if (rc == -DER_NONEXIST && global_ver < 2) {
			rc = 0;
			val = DAOS_PROP_PO_SVC_REDUN_FAC_DEFAULT;
			prop->dpp_entries[idx].dpe_flags |= DAOS_PROP_ENTRY_NOT_SET;
		} else if (rc != 0) {
			D_GOTO(out_prop, rc);
		}
		D_ASSERT(idx < nr);
		prop->dpp_entries[idx].dpe_type = DAOS_PROP_PO_SVC_REDUN_FAC;
		prop->dpp_entries[idx].dpe_val = val;
		idx++;
	}

	*prop_out = prop;
	return 0;

out_prop:
	daos_prop_free(prop);
	return rc;
}

/*
 * We use this RPC to not only create the pool metadata but also initialize the
 * pool/container service DB.
 */
void
ds_pool_create_handler(crt_rpc_t *rpc)
{
	struct pool_create_in  *in = crt_req_get(rpc);
	struct pool_create_out *out = crt_reply_get(rpc);
	struct pool_svc	       *svc;
	struct rdb_tx		tx;
	d_iov_t			value;
	struct rdb_kvs_attr	attr;
	daos_prop_t	       *prop_dup = NULL;
	int			rc;

	D_DEBUG(DB_MD, DF_UUID": processing rpc %p\n",
		DP_UUID(in->pri_op.pi_uuid), rpc);

	if (in->pri_ntgts != in->pri_tgt_ranks->rl_nr)
		D_GOTO(out, rc = -DER_PROTO);
	if (in->pri_ndomains != in->pri_domains.ca_count)
		D_GOTO(out, rc = -DER_PROTO);

	/* This RPC doesn't care about whether the service is up. */
	rc = pool_svc_lookup(in->pri_op.pi_uuid, &svc);
	if (rc != 0)
		D_GOTO(out, rc);

	/*
	 * Simply serialize this whole RPC with rsvc_step_{up,down}_cb() and
	 * ds_rsvc_stop().
	 */
	ABT_mutex_lock(svc->ps_rsvc.s_mutex);

	if (svc->ps_rsvc.s_stop) {
		D_DEBUG(DB_MD, DF_UUID": pool service already stopping\n",
			DP_UUID(svc->ps_uuid));
		D_GOTO(out_mutex, rc = -DER_CANCELED);
	}

	rc = rdb_tx_begin(svc->ps_rsvc.s_db, RDB_NIL_TERM, &tx);
	if (rc != 0)
		D_GOTO(out_mutex, rc);
	ABT_rwlock_wrlock(svc->ps_lock);
	ds_cont_wrlock_metadata(svc->ps_cont_svc);

	/* See if the DB has already been initialized. */
	d_iov_set(&value, NULL /* buf */, 0 /* size */);
	rc = rdb_tx_lookup(&tx, &svc->ps_root, &ds_pool_prop_map_buffer,
			   &value);
	if (rc != -DER_NONEXIST) {
		if (rc == 0)
			D_DEBUG(DB_MD, DF_UUID": db already initialized\n",
				DP_UUID(svc->ps_uuid));
		else
			D_ERROR(DF_UUID": failed to look up pool map: "
				DF_RC"\n", DP_UUID(svc->ps_uuid), DP_RC(rc));
		D_GOTO(out_tx, rc);
	}

	/* duplicate the default properties, overwrite it with pool create
	 * parameter and then write to pool meta data.
	 */
	prop_dup = daos_prop_dup(&pool_prop_default, true /* pool */,
				 false /* input */);
	if (prop_dup == NULL) {
		D_ERROR("daos_prop_dup failed.\n");
		D_GOTO(out_tx, rc = -DER_NOMEM);
	}

	if (DAOS_FAIL_CHECK(DAOS_FAIL_POOL_CREATE_VERSION)) {
		uint64_t fail_val = daos_fail_value_get();
		struct daos_prop_entry *entry;

		entry = daos_prop_entry_get(prop_dup, DAOS_PROP_PO_OBJ_VERSION);
		D_ASSERT(entry != NULL);
		entry->dpe_val = (uint32_t)fail_val;
	}

	rc = pool_prop_default_copy(prop_dup, in->pri_prop);
	if (rc) {
		D_ERROR("daos_prop_default_copy failed.\n");
		D_GOTO(out_tx, rc);
	}

	/* Initialize the DB and the metadata for this pool. */
	attr.dsa_class = RDB_KVS_GENERIC;
	attr.dsa_order = 8;
	rc = rdb_tx_create_root(&tx, &attr);
	if (rc != 0)
		D_GOTO(out_tx, rc);
	rc = init_pool_metadata(&tx, &svc->ps_root, in->pri_ntgts, NULL /* group */,
				in->pri_tgt_ranks, prop_dup, in->pri_ndomains,
				in->pri_domains.ca_arrays);
	if (rc != 0)
		D_GOTO(out_tx, rc);
	rc = ds_cont_init_metadata(&tx, &svc->ps_root, in->pri_op.pi_uuid);
	if (rc != 0)
		D_GOTO(out_tx, rc);

	rc = rdb_tx_commit(&tx);
	if (rc != 0)
		D_GOTO(out_tx, rc);

out_tx:
	daos_prop_free(prop_dup);
	ds_cont_unlock_metadata(svc->ps_cont_svc);
	ABT_rwlock_unlock(svc->ps_lock);
	rdb_tx_end(&tx);
	if (rc != 0)
		D_GOTO(out_mutex, rc);

	if (ds_rsvc_get_state(&svc->ps_rsvc) == DS_RSVC_UP_EMPTY) {
		/*
		 * The DB is no longer empty. Since the previous
		 * pool_svc_step_up_cb() call didn't finish stepping up due to
		 * an empty DB, and there hasn't been a pool_svc_step_down_cb()
		 * call yet, we should call pool_svc_step_up() to finish
		 * stepping up.
		 */
		D_DEBUG(DB_MD, DF_UUID": trying to finish stepping up\n",
			DP_UUID(in->pri_op.pi_uuid));
		rc = pool_svc_step_up_cb(&svc->ps_rsvc);
		if (rc != 0) {
			D_ASSERT(rc != DER_UNINIT);
			rdb_resign(svc->ps_rsvc.s_db, svc->ps_rsvc.s_term);
			D_GOTO(out_mutex, rc);
		}
		ds_rsvc_set_state(&svc->ps_rsvc, DS_RSVC_UP);
	}

out_mutex:
	ABT_mutex_unlock(svc->ps_rsvc.s_mutex);
	ds_rsvc_set_hint(&svc->ps_rsvc, &out->pro_op.po_hint);
	pool_svc_put(svc);
out:
	out->pro_op.po_rc = rc;
	D_DEBUG(DB_MD, DF_UUID ": replying rpc: %p " DF_RC "\n", DP_UUID(in->pri_op.pi_uuid), rpc,
		DP_RC(rc));
	crt_reply_send(rpc);
}

static int
pool_connect_iv_dist(struct pool_svc *svc, uuid_t pool_hdl,
		     uint64_t flags, uint64_t sec_capas, d_iov_t *cred,
		     uint32_t global_ver, uint32_t layout_ver)
{
	d_rank_t rank;
	int	 rc;

	D_DEBUG(DB_MD, DF_UUID": bcasting\n", DP_UUID(svc->ps_uuid));

	rc = crt_group_rank(svc->ps_pool->sp_group, &rank);
	if (rc != 0)
		D_GOTO(out, rc);

	rc = ds_pool_iv_conn_hdl_update(svc->ps_pool, pool_hdl, flags,
					sec_capas, cred, global_ver, layout_ver);
	if (rc) {
		if (rc == -DER_SHUTDOWN) {
			D_DEBUG(DB_MD, DF_UUID":"DF_UUID" some ranks stop.\n",
				DP_UUID(svc->ps_uuid), DP_UUID(pool_hdl));
			rc = 0;
		}
		D_GOTO(out, rc);
	}
out:
	D_DEBUG(DB_MD, DF_UUID": bcasted: "DF_RC"\n", DP_UUID(svc->ps_uuid),
		DP_RC(rc));
	return rc;
}

static int
bulk_cb(const struct crt_bulk_cb_info *cb_info)
{
	ABT_eventual *eventual = cb_info->bci_arg;

	ABT_eventual_set(*eventual, (void *)&cb_info->bci_rc,
			 sizeof(cb_info->bci_rc));
	return 0;
}

/* Currently we only maintain compatibility between 2 versions */
#define NUM_POOL_VERSIONS	2

static void
ds_pool_connect_handler(crt_rpc_t *rpc, int handler_version)
{
	struct pool_connect_v4_in       *in = crt_req_get(rpc);
	struct pool_connect_v5_out      *out = crt_reply_get(rpc);
	struct pool_svc		       *svc;
	struct pool_buf		       *map_buf = NULL;
	uint32_t			map_version;
	uint32_t			connectable;
	uint32_t			global_ver;
	uint32_t			obj_layout_ver;
	struct rdb_tx			tx;
	d_iov_t				key;
	d_iov_t				value;
	struct pool_hdl			*hdl = NULL;
	uint32_t			nhandles;
	int				skip_update = 0;
	int				rc;
	daos_prop_t		       *prop = NULL;
	uint64_t			prop_bits;
	struct daos_prop_entry	       *acl_entry;
	struct ownership		owner;
	struct daos_prop_entry	       *owner_entry, *global_ver_entry;
	struct daos_prop_entry	       *owner_grp_entry;
	struct daos_prop_entry	       *obj_ver_entry;
	uint64_t			sec_capas = 0;
	struct pool_metrics	       *metrics;
	char			       *machine = NULL;

	D_DEBUG(DB_MD, DF_UUID ": processing rpc: %p hdl=" DF_UUID "\n",
		DP_UUID(in->pci_op.pi_uuid), rpc, DP_UUID(in->pci_op.pi_hdl));

	rc = pool_svc_lookup_leader(in->pci_op.pi_uuid, &svc,
				    &out->pco_op.po_hint);
	if (rc != 0)
		D_GOTO(out, rc);

	if (in->pci_query_bits & DAOS_PO_QUERY_REBUILD_STATUS) {
		rc = ds_rebuild_query(in->pci_op.pi_uuid, &out->pco_rebuild_st);
		if (rc != 0)
			D_GOTO(out_svc, rc);
	}

	ds_rebuild_running_query(in->pci_op.pi_uuid, &out->pco_rebuild_ver);
	rc = rdb_tx_begin(svc->ps_rsvc.s_db, svc->ps_rsvc.s_term, &tx);
	if (rc != 0)
		D_GOTO(out_svc, rc);

	ABT_rwlock_wrlock(svc->ps_lock);

	/* Check if pool is being destroyed and not accepting connections */
	d_iov_set(&value, &connectable, sizeof(connectable));
	rc = rdb_tx_lookup(&tx, &svc->ps_root,
			   &ds_pool_prop_connectable, &value);
	if (rc != 0)
		D_GOTO(out_lock, rc);
	D_DEBUG(DB_MD, DF_UUID": connectable=%u\n",
		DP_UUID(in->pci_op.pi_uuid), connectable);
	if (!connectable) {
		D_ERROR(DF_UUID": being destroyed, not accepting connections\n",
			DP_UUID(in->pci_op.pi_uuid));
		D_GOTO(out_lock, rc = -DER_BUSY);
	}

	/* Check existing pool handles. */
	d_iov_set(&key, in->pci_op.pi_hdl, sizeof(uuid_t));
	d_iov_set(&value, NULL, 0);
	rc = rdb_tx_lookup(&tx, &svc->ps_handles, &key, &value);
	if (rc == 0) {
		/* found it */
		if (((struct pool_hdl *)value.iov_buf)->ph_flags == in->pci_flags) {
			/*
			 * The handle already exists; only do the pool map
			 * transfer.
			 */
			skip_update = 1;
		} else {
			/* The existing one does not match the new one. */
			D_ERROR(DF_UUID": found conflicting pool handle\n",
				DP_UUID(in->pci_op.pi_uuid));
			D_GOTO(out_lock, rc = -DER_EXIST);
		}
	} else if (rc != -DER_NONEXIST) {
		D_GOTO(out_lock, rc);
	}

	/* Fetch properties, the  ACL and ownership info for access check,
	 * all properties will update to IV.
	 */
	prop_bits = DAOS_PO_QUERY_PROP_ALL;
	rc = pool_prop_read(&tx, svc, prop_bits, &prop);
	if (rc != 0) {
		D_ERROR(DF_UUID": cannot get access data for pool, "
			"rc="DF_RC"\n", DP_UUID(in->pci_op.pi_uuid), DP_RC(rc));
		D_GOTO(out_map_version, rc);
	}
	D_ASSERT(prop != NULL);

	global_ver_entry = daos_prop_entry_get(prop, DAOS_PROP_PO_GLOBAL_VERSION);
	D_ASSERT(global_ver_entry != NULL);
	global_ver = global_ver_entry->dpe_val;
	/*
	 * Reject pool connection if old clients try to connect new format pool.
	 */
	if (handler_version >= 5) {
		struct pool_connect_v5_in *in1 = (struct pool_connect_v5_in *)in;
		int diff = DAOS_POOL_GLOBAL_VERSION - in1->pci_pool_version;

		if (in1->pci_pool_version <= DAOS_POOL_GLOBAL_VERSION) {
			if (diff >= NUM_POOL_VERSIONS) {
				D_ERROR(DF_UUID": cannot connect, client supported pool "
					"layout version (%u) is more than %u versions smaller "
					"than server supported pool layout version(%u), "
					"try to upgrade client firstly.\n",
					DP_UUID(in->pci_op.pi_uuid), in1->pci_pool_version,
					NUM_POOL_VERSIONS - 1, DAOS_POOL_GLOBAL_VERSION);
				D_GOTO(out_map_version, rc = -DER_NOTSUPPORTED);
			}

			if (global_ver > in1->pci_pool_version) {
				D_ERROR(DF_UUID": cannot connect, pool layout version(%u) > "
					"max client supported pool layout version(%u), "
					"try to upgrade client firstly.\n",
					DP_UUID(in->pci_op.pi_uuid), global_ver,
					in1->pci_pool_version);
				D_GOTO(out_map_version, rc = -DER_NOTSUPPORTED);
			}
		} else {
			diff = -diff;
			if (diff >= NUM_POOL_VERSIONS) {
				D_ERROR(DF_UUID": cannot connect, client supported pool "
					"layout version (%u) is more than %u versions "
					"larger than server supported pool layout version(%u), "
					"try to upgrade server firstly.\n",
					DP_UUID(in->pci_op.pi_uuid), in1->pci_pool_version,
					NUM_POOL_VERSIONS - 1, DAOS_POOL_GLOBAL_VERSION);
				D_GOTO(out_map_version, rc = -DER_NOTSUPPORTED);
			}
			/* New clients should be able to access old pools without problem */
		}
	} else {
		/* Assuming 2.0 client */
		if (global_ver > 1) {
			D_ERROR(DF_UUID": cannot connect, 2.0 clients unable to access pool format "
				"version > 1, try to upgrade client firstly.\n",
				DP_UUID(in->pci_op.pi_uuid));
			D_GOTO(out_map_version, rc = -DER_NOTSUPPORTED);
		}
	}

	acl_entry = daos_prop_entry_get(prop, DAOS_PROP_PO_ACL);
	D_ASSERT(acl_entry != NULL);
	D_ASSERT(acl_entry->dpe_val_ptr != NULL);

	owner_entry = daos_prop_entry_get(prop, DAOS_PROP_PO_OWNER);
	D_ASSERT(owner_entry != NULL);
	D_ASSERT(owner_entry->dpe_str != NULL);

	owner_grp_entry = daos_prop_entry_get(prop, DAOS_PROP_PO_OWNER_GROUP);
	D_ASSERT(owner_grp_entry != NULL);
	D_ASSERT(owner_grp_entry->dpe_str != NULL);

	owner.user = owner_entry->dpe_str;
	owner.group = owner_grp_entry->dpe_str;

	obj_ver_entry = daos_prop_entry_get(prop, DAOS_PROP_PO_OBJ_VERSION);
	D_ASSERT(obj_ver_entry != NULL);
	obj_layout_ver = obj_ver_entry->dpe_val;

	/*
	 * Security capabilities determine the access control policy on this
	 * pool handle.
	 */
	rc = ds_sec_pool_get_capabilities(in->pci_flags, &in->pci_cred, &owner,
					  acl_entry->dpe_val_ptr,
					  &sec_capas);
	if (rc != 0) {
		D_ERROR(DF_UUID": refusing connect attempt for "
			DF_X64" error: "DF_RC"\n", DP_UUID(in->pci_op.pi_uuid),
			in->pci_flags, DP_RC(rc));
		D_GOTO(out_map_version, rc);
	}

	rc = ds_sec_cred_get_origin(&in->pci_cred, &machine);

	if (rc != 0) {
		D_ERROR(DF_UUID": unable to retrieve origin error: "DF_RC"\n",
			DP_UUID(in->pci_op.pi_uuid), DP_RC(rc));
		D_GOTO(out_map_version, rc);
	}

	if (!ds_sec_pool_can_connect(sec_capas)) {
		D_ERROR(DF_UUID": permission denied for connect attempt for "
			DF_X64"\n", DP_UUID(in->pci_op.pi_uuid),
			in->pci_flags);
		D_GOTO(out_map_version, rc = -DER_NO_PERM);
	}

	/*
	 * Transfer the pool map to the client before adding the pool handle,
	 * so that we don't need to worry about rolling back the transaction
	 * when the transfer fails. The client has already been authenticated
	 * and authorized at this point. If an error occurs after the transfer
	 * completes, then we simply return the error and the client will throw
	 * its pool_buf away.
	 */
	rc = read_map_buf(&tx, &svc->ps_root, &map_buf, &map_version);
	if (rc != 0) {
		D_ERROR(DF_UUID": failed to read pool map: "DF_RC"\n",
			DP_UUID(svc->ps_uuid), DP_RC(rc));
		D_GOTO(out_map_version, rc);
	}
	rc = ds_pool_transfer_map_buf(map_buf, map_version, rpc,
				      in->pci_map_bulk, &out->pco_map_buf_size);
	if (rc != 0)
		D_GOTO(out_map_version, rc);

	if (skip_update)
		D_GOTO(out_map_version, rc = 0);

	d_iov_set(&value, &nhandles, sizeof(nhandles));
	rc = rdb_tx_lookup(&tx, &svc->ps_root, &ds_pool_prop_nhandles, &value);
	if (rc != 0)
		D_GOTO(out_map_version, rc);

	/* Take care of exclusive handles. */
	if (nhandles != 0) {
		if (in->pci_flags & DAOS_PC_EX) {
			D_DEBUG(DB_MD, DF_UUID": others already connected\n",
				DP_UUID(in->pci_op.pi_uuid));
			D_GOTO(out_map_version, rc = -DER_BUSY);
		} else {
			/*
			 * If there is a non-exclusive handle, then all handles
			 * are non-exclusive.
			 */
			d_iov_set(&value, NULL, 0);
			rc = rdb_tx_fetch(&tx, &svc->ps_handles,
					  RDB_PROBE_FIRST, NULL /* key_in */,
					  NULL /* key_out */, &value);
			if (rc != 0)
				D_GOTO(out_map_version, rc);
			if (((struct pool_hdl *)value.iov_buf)->ph_flags & DAOS_PC_EX)
				D_GOTO(out_map_version, rc = -DER_BUSY);
		}
	}

	rc = pool_connect_iv_dist(svc, in->pci_op.pi_hdl, in->pci_flags,
				  sec_capas, &in->pci_cred, global_ver, obj_layout_ver);
	if (rc == 0 && DAOS_FAIL_CHECK(DAOS_POOL_CONNECT_FAIL_CORPC)) {
		D_DEBUG(DB_MD, DF_UUID": fault injected: DAOS_POOL_CONNECT_FAIL_CORPC\n",
			DP_UUID(in->pci_op.pi_uuid));
		rc = -DER_TIMEDOUT;
	}
	if (rc != 0) {
		D_ERROR(DF_UUID": failed to connect to targets: "DF_RC"\n",
			DP_UUID(in->pci_op.pi_uuid), DP_RC(rc));
		D_GOTO(out_map_version, rc);
	}

	/* handle did not exist so create it */
	/* XXX may be can check pool version to avoid allocating too much ? */
	D_ALLOC(hdl, sizeof(*hdl) + in->pci_cred.iov_len);
	if (hdl == NULL)
		D_GOTO(out_map_version, rc = -DER_NOMEM);

	hdl->ph_flags = in->pci_flags;
	hdl->ph_sec_capas = sec_capas;
	/* XXX may be can check pool version to avoid initializing 3 following hdl fields ? */
	strncpy(hdl->ph_machine, machine, MAXHOSTNAMELEN);
	hdl->ph_cred_len = in->pci_cred.iov_len;
	memcpy(&hdl->ph_cred[0], in->pci_cred.iov_buf, in->pci_cred.iov_len);

	nhandles++;
	d_iov_set(&key, in->pci_op.pi_hdl, sizeof(uuid_t));
	d_iov_set(&value, hdl, svc->ps_global_version != 0 ?
				sizeof(struct pool_hdl) + hdl->ph_cred_len :
				sizeof(struct pool_hdl_v0));
	D_DEBUG(DB_MD, "writing a pool connect handle in db, size %zu, pool version %u\n",
		value.iov_len, svc->ps_global_version);
	rc = rdb_tx_update(&tx, &svc->ps_handles, &key, &value);
	if (rc != 0)
		D_GOTO(out_map_version, rc);

	d_iov_set(&value, &nhandles, sizeof(nhandles));
	rc = rdb_tx_update(&tx, &svc->ps_root, &ds_pool_prop_nhandles, &value);
	if (rc != 0)
		D_GOTO(out_map_version, rc);

	rc = rdb_tx_commit(&tx);
	if (rc)
		D_GOTO(out_map_version, rc);

	/** update metric */
	metrics = svc->ps_pool->sp_metrics[DAOS_POOL_MODULE];
	d_tm_inc_counter(metrics->connect_total, 1);

	if (in->pci_query_bits & DAOS_PO_QUERY_SPACE)
		rc = pool_space_query_bcast(rpc->cr_ctx, svc, in->pci_op.pi_hdl,
					    &out->pco_space);
out_map_version:
	out->pco_op.po_map_version = ds_pool_get_version(svc->ps_pool);
	if (map_buf)
		D_FREE(map_buf);
	if (hdl)
		D_FREE(hdl);
	D_FREE(machine);
out_lock:
	ABT_rwlock_unlock(svc->ps_lock);
	rdb_tx_end(&tx);
	if (prop)
		daos_prop_free(prop);
out_svc:
	ds_rsvc_set_hint(&svc->ps_rsvc, &out->pco_op.po_hint);
	pool_svc_put_leader(svc);
out:
	out->pco_op.po_rc = rc;
	D_DEBUG(DB_MD, DF_UUID ": replying rpc: %p " DF_RC "\n", DP_UUID(in->pci_op.pi_uuid), rpc,
		DP_RC(rc));
	crt_reply_send(rpc);
}

void
ds_pool_connect_handler_v4(crt_rpc_t *rpc)
{
	ds_pool_connect_handler(rpc, 4);
}

void
ds_pool_connect_handler_v5(crt_rpc_t *rpc)
{
	ds_pool_connect_handler(rpc, 5);
}

static int
pool_disconnect_bcast(crt_context_t ctx, struct pool_svc *svc,
		      uuid_t *pool_hdls, int n_pool_hdls)
{
	struct pool_tgt_disconnect_in  *in;
	struct pool_tgt_disconnect_out *out;
	crt_rpc_t		       *rpc;
	int				rc;

	D_DEBUG(DB_MD, DF_UUID": bcasting\n", DP_UUID(svc->ps_uuid));

	rc = bcast_create(ctx, svc, POOL_TGT_DISCONNECT, NULL, &rpc);
	if (rc != 0)
		D_GOTO(out, rc);

	in = crt_req_get(rpc);
	uuid_copy(in->tdi_uuid, svc->ps_uuid);
	in->tdi_hdls.ca_arrays = pool_hdls;
	in->tdi_hdls.ca_count = n_pool_hdls;
	rc = dss_rpc_send(rpc);
	if (rc == 0 && DAOS_FAIL_CHECK(DAOS_POOL_DISCONNECT_FAIL_CORPC)) {
		D_DEBUG(DB_MD, DF_UUID": fault injected: DAOS_POOL_DISCONNECT_FAIL_CORPC\n",
			DP_UUID(svc->ps_uuid));
		rc = -DER_TIMEDOUT;
	}
	if (rc != 0)
		D_GOTO(out_rpc, rc);

	out = crt_reply_get(rpc);
	rc = out->tdo_rc;
	if (rc != 0) {
		D_ERROR(DF_UUID": failed to disconnect from "DF_RC" targets\n",
			DP_UUID(svc->ps_uuid), DP_RC(rc));
		rc = -DER_IO;
	}

out_rpc:
	crt_req_decref(rpc);
out:
	D_DEBUG(DB_MD, DF_UUID": bcasted: "DF_RC"\n", DP_UUID(svc->ps_uuid),
		DP_RC(rc));
	return rc;
}

static int
pool_disconnect_hdls(struct rdb_tx *tx, struct pool_svc *svc, uuid_t *hdl_uuids,
		     int n_hdl_uuids, crt_context_t ctx)
{
	d_iov_t			 value;
	uint32_t		 nhandles;
	int			 i;
	int			 rc;

	D_ASSERTF(n_hdl_uuids > 0, "%d\n", n_hdl_uuids);

	D_DEBUG(DB_MD, DF_UUID": disconnecting %d hdls: hdl_uuids[0]="DF_UUID
		"\n", DP_UUID(svc->ps_uuid), n_hdl_uuids,
		DP_UUID(hdl_uuids[0]));

	/*
	 * TODO: Send POOL_TGT_CLOSE_CONTS and somehow retry until every
	 * container service has responded (through ds_pool).
	 */
	rc = ds_cont_close_by_pool_hdls(svc->ps_uuid, hdl_uuids, n_hdl_uuids,
					ctx);
	if (rc != 0)
		D_GOTO(out, rc);

	rc = pool_disconnect_bcast(ctx, svc, hdl_uuids, n_hdl_uuids);
	if (rc != 0)
		D_GOTO(out, rc);

	d_iov_set(&value, &nhandles, sizeof(nhandles));
	rc = rdb_tx_lookup(tx, &svc->ps_root, &ds_pool_prop_nhandles, &value);
	if (rc != 0)
		D_GOTO(out, rc);

	nhandles -= n_hdl_uuids;

	for (i = 0; i < n_hdl_uuids; i++) {
		d_iov_t key;

		d_iov_set(&key, hdl_uuids[i], sizeof(uuid_t));
		rc = rdb_tx_delete(tx, &svc->ps_handles, &key);
		if (rc != 0)
			D_GOTO(out, rc);
	}

	d_iov_set(&value, &nhandles, sizeof(nhandles));
	rc = rdb_tx_update(tx, &svc->ps_root, &ds_pool_prop_nhandles, &value);
	if (rc != 0)
		D_GOTO(out, rc);

out:
	D_DEBUG(DB_MD, DF_UUID": leaving: "DF_RC"\n", DP_UUID(svc->ps_uuid),
		DP_RC(rc));
	return rc;
}

void
ds_pool_disconnect_handler(crt_rpc_t *rpc)
{
	struct pool_disconnect_in      *pdi = crt_req_get(rpc);
	struct pool_disconnect_out     *pdo = crt_reply_get(rpc);
	struct pool_svc		       *svc;
	struct rdb_tx			tx;
	d_iov_t			key;
	d_iov_t			value;
	int				rc;

	D_DEBUG(DB_MD, DF_UUID ": processing rpc: %p hdl=" DF_UUID "\n",
		DP_UUID(pdi->pdi_op.pi_uuid), rpc, DP_UUID(pdi->pdi_op.pi_hdl));

	rc = pool_svc_lookup_leader(pdi->pdi_op.pi_uuid, &svc,
				    &pdo->pdo_op.po_hint);
	if (rc != 0)
		D_GOTO(out, rc);

	rc = rdb_tx_begin(svc->ps_rsvc.s_db, svc->ps_rsvc.s_term, &tx);
	if (rc != 0)
		D_GOTO(out_svc, rc);

	ABT_rwlock_wrlock(svc->ps_lock);

	d_iov_set(&key, pdi->pdi_op.pi_hdl, sizeof(uuid_t));
	d_iov_set(&value, NULL, 0);
	rc = rdb_tx_lookup(&tx, &svc->ps_handles, &key, &value);
	if (rc != 0) {
		if (rc == -DER_NONEXIST)
			rc = 0;
		D_GOTO(out_lock, rc);
	}

	rc = pool_disconnect_hdls(&tx, svc, &pdi->pdi_op.pi_hdl,
				  1 /* n_hdl_uuids */, rpc->cr_ctx);
	if (rc != 0)
		D_GOTO(out_lock, rc);

	rc = rdb_tx_commit(&tx);
	/* No need to set pdo->pdo_op.po_map_version. */

	if (rc == 0) {
		struct pool_metrics *metrics;

		/** update metric */
		metrics = svc->ps_pool->sp_metrics[DAOS_POOL_MODULE];
		d_tm_inc_counter(metrics->disconnect_total, 1);
	}

out_lock:
	ABT_rwlock_unlock(svc->ps_lock);
	rdb_tx_end(&tx);
out_svc:
	ds_rsvc_set_hint(&svc->ps_rsvc, &pdo->pdo_op.po_hint);
	pool_svc_put_leader(svc);
out:
	pdo->pdo_op.po_rc = rc;
	D_DEBUG(DB_MD, DF_UUID ": replying rpc: %p " DF_RC "\n", DP_UUID(pdi->pdi_op.pi_uuid), rpc,
		DP_RC(rc));
	crt_reply_send(rpc);
}

static int
pool_space_query_bcast(crt_context_t ctx, struct pool_svc *svc, uuid_t pool_hdl,
		       struct daos_pool_space *ps)
{
	struct pool_tgt_query_in	*in;
	struct pool_tgt_query_out	*out;
	crt_rpc_t			*rpc;
	int				 rc;

	D_DEBUG(DB_MD, DF_UUID": bcasting\n", DP_UUID(svc->ps_uuid));

	rc = bcast_create(ctx, svc, POOL_TGT_QUERY, NULL, &rpc);
	if (rc != 0)
		goto out;

	in = crt_req_get(rpc);
	uuid_copy(in->tqi_op.pi_uuid, svc->ps_uuid);
	uuid_copy(in->tqi_op.pi_hdl, pool_hdl);
	rc = dss_rpc_send(rpc);
	if (rc == 0 && DAOS_FAIL_CHECK(DAOS_POOL_QUERY_FAIL_CORPC)) {
		D_DEBUG(DB_MD, DF_UUID": fault injected: DAOS_POOL_QUERY_FAIL_CORPC\n",
			DP_UUID(svc->ps_uuid));
		rc = -DER_TIMEDOUT;
	}
	if (rc != 0)
		goto out_rpc;

	out = crt_reply_get(rpc);
	rc = out->tqo_rc;
	if (rc != 0) {
		D_ERROR(DF_UUID": failed to query from "DF_RC" targets\n",
			DP_UUID(svc->ps_uuid), DP_RC(rc));
		rc = -DER_IO;
	} else {
		D_ASSERT(ps != NULL);
		*ps = out->tqo_space;
	}

out_rpc:
	crt_req_decref(rpc);
out:
	D_DEBUG(DB_MD, DF_UUID": bcasted: "DF_RC"\n", DP_UUID(svc->ps_uuid),
		DP_RC(rc));
	return rc;
}

/*
 * Transfer list of containers to "remote_bulk". If the remote bulk buffer
 * is too small, then return -DER_TRUNC. RPC response will contain the number
 * of containers in the pool that the client can use to resize its buffer
 * for another RPC request.
 */
static int
transfer_cont_buf(void *cont_buf, size_t cont_buf_size, struct pool_svc *svc,
		  crt_rpc_t *rpc, crt_bulk_t remote_bulk)
{
	daos_size_t			 remote_bulk_size;
	d_iov_t				 cont_iov;
	d_sg_list_t			 cont_sgl;
	crt_bulk_t			 bulk = CRT_BULK_NULL;
	struct crt_bulk_desc		 bulk_desc;
	crt_bulk_opid_t			 bulk_opid;
	ABT_eventual			 eventual;
	int				*status;
	int				 rc;

	D_ASSERT(cont_buf_size > 0);

	/* Check if the client bulk buffer is large enough. */
	rc = crt_bulk_get_len(remote_bulk, &remote_bulk_size);
	if (rc != 0)
		D_GOTO(out, rc);
	if (remote_bulk_size < cont_buf_size) {
		D_ERROR(DF_UUID": remote container buffer("DF_U64") < required (%zu)\n",
			DP_UUID(svc->ps_uuid), remote_bulk_size, cont_buf_size);
		D_GOTO(out, rc = -DER_TRUNC);
	}

	d_iov_set(&cont_iov, cont_buf, cont_buf_size);
	cont_sgl.sg_nr = 1;
	cont_sgl.sg_nr_out = 0;
	cont_sgl.sg_iovs = &cont_iov;

	rc = crt_bulk_create(rpc->cr_ctx, &cont_sgl, CRT_BULK_RO, &bulk);
	if (rc != 0)
		D_GOTO(out, rc);

	/* Prepare for crt_bulk_transfer(). */
	bulk_desc.bd_rpc = rpc;
	bulk_desc.bd_bulk_op = CRT_BULK_PUT;
	bulk_desc.bd_remote_hdl = remote_bulk;
	bulk_desc.bd_remote_off = 0;
	bulk_desc.bd_local_hdl = bulk;
	bulk_desc.bd_local_off = 0;
	bulk_desc.bd_len = cont_iov.iov_len;

	rc = ABT_eventual_create(sizeof(*status), &eventual);
	if (rc != ABT_SUCCESS)
		D_GOTO(out_bulk, rc = dss_abterr2der(rc));

	rc = crt_bulk_transfer(&bulk_desc, bulk_cb, &eventual, &bulk_opid);
	if (rc != 0)
		D_GOTO(out_eventual, rc);

	rc = ABT_eventual_wait(eventual, (void **)&status);
	if (rc != ABT_SUCCESS)
		D_GOTO(out_eventual, rc = dss_abterr2der(rc));

	if (*status != 0)
		D_GOTO(out_eventual, rc = *status);

out_eventual:
	ABT_eventual_free(&eventual);
out_bulk:
	if (bulk != CRT_BULK_NULL)
		crt_bulk_free(bulk);
out:
	return rc;
}

/**
 * Send CaRT RPC to pool svc to get container list.
 *
 * \param[in]	uuid		UUID of the pool
 * \param[in]	ranks		Pool service replicas
 * \param[out]	containers	Array of container information (allocated)
 * \param[out]	ncontainers	Number of items in containers
 *
 * return	0		Success
 *
 */
int
ds_pool_svc_list_cont(uuid_t uuid, d_rank_list_t *ranks,
		      struct daos_pool_cont_info **containers,
		      uint64_t *ncontainers)
{
	int				rc;
	struct rsvc_client		client;
	crt_endpoint_t			ep;
	struct dss_module_info		*info = dss_get_module_info();
	crt_rpc_t			*rpc;
	struct pool_list_cont_in	*in;
	struct pool_list_cont_out	*out;
	uint64_t			resp_ncont = 1024;
	struct daos_pool_cont_info	*resp_cont = NULL;

	D_DEBUG(DB_MGMT, DF_UUID": Getting container list\n", DP_UUID(uuid));

	*containers = NULL;

	rc = rsvc_client_init(&client, ranks);
	if (rc != 0)
		D_GOTO(out, rc);

rechoose:
	ep.ep_grp = NULL; /* primary group */
	rc = rsvc_client_choose(&client, &ep);
	if (rc != 0) {
		D_ERROR(DF_UUID": cannot find pool service: "DF_RC"\n",
			DP_UUID(uuid), DP_RC(rc));
		goto out_client;
	}

realloc_resp:
	rc = pool_req_create(info->dmi_ctx, &ep, POOL_LIST_CONT, &rpc);
	if (rc != 0) {
		D_ERROR(DF_UUID": failed to create pool list cont rpc: %d\n",
			DP_UUID(uuid), rc);
		D_GOTO(out_client, rc);
	}

	/* Allocate response buffer */
	D_ALLOC_ARRAY(resp_cont, resp_ncont);
	if (resp_cont == NULL)
		D_GOTO(out_rpc, rc = -DER_NOMEM);

	in = crt_req_get(rpc);
	uuid_copy(in->plci_op.pi_uuid, uuid);
	uuid_clear(in->plci_op.pi_hdl);
	in->plci_ncont = resp_ncont;
	rc = list_cont_bulk_create(info->dmi_ctx, &in->plci_cont_bulk,
				   resp_cont, in->plci_ncont * sizeof(struct daos_pool_cont_info));
	if (rc != 0)
		D_GOTO(out_resp_buf, rc);

	rc = dss_rpc_send(rpc);
	out = crt_reply_get(rpc);
	D_ASSERT(out != NULL);

	rc = pool_rsvc_client_complete_rpc(&client, &ep, rc, &out->plco_op);
	if (rc == RSVC_CLIENT_RECHOOSE) {
		/* To simplify logic, destroy bulk hdl and buffer each time */
		list_cont_bulk_destroy(in->plci_cont_bulk);
		D_FREE(resp_cont);
		crt_req_decref(rpc);
		dss_sleep(RECHOOSE_SLEEP_MS);
		D_GOTO(rechoose, rc);
	}

	rc = out->plco_op.po_rc;
	if (rc == -DER_TRUNC) {
		/* resp_ncont too small - realloc with server-provided ncont */
		resp_ncont = out->plco_ncont;
		list_cont_bulk_destroy(in->plci_cont_bulk);
		D_FREE(resp_cont);
		crt_req_decref(rpc);
		D_GOTO(realloc_resp, rc);
	} else if (rc != 0) {
		D_ERROR(DF_UUID": failed to get container list for pool: %d\n",
			DP_UUID(uuid), rc);
	} else {
		*ncontainers = out->plco_ncont;
		*containers = resp_cont;
	}

	list_cont_bulk_destroy(in->plci_cont_bulk);
out_resp_buf:
	if (rc != 0)
		D_FREE(resp_cont);
out_rpc:
	crt_req_decref(rpc);
out_client:
	rsvc_client_fini(&client);
out:
	return rc;
}

static bool is_pool_from_srv(uuid_t pool_uuid, uuid_t poh_uuid);

/* CaRT RPC handler for pool container listing
 * Requires a pool handle (except for rebuild).
 */
void
ds_pool_list_cont_handler(crt_rpc_t *rpc)
{
	struct pool_list_cont_in	*in = crt_req_get(rpc);
	struct pool_list_cont_out	*out = crt_reply_get(rpc);
	struct daos_pool_cont_info	*cont_buf = NULL;
	uint64_t			 ncont = 0;
	struct pool_svc			*svc;
	struct rdb_tx			 tx;
	d_iov_t				 key;
	d_iov_t				 value;
	int				 rc;

	D_DEBUG(DB_MD, DF_UUID ": processing rpc: %p hdl=" DF_UUID "\n",
		DP_UUID(in->plci_op.pi_uuid), rpc, DP_UUID(in->plci_op.pi_hdl));

	rc = pool_svc_lookup_leader(in->plci_op.pi_uuid, &svc,
				    &out->plco_op.po_hint);
	if (rc != 0)
		D_GOTO(out, rc);

	/* Verify pool handle only if RPC initiated by a client
	 * (not for mgmt svc to pool svc RPCs that do not have a handle).
	 */
	if (daos_rpc_from_client(rpc)) {
		rc = rdb_tx_begin(svc->ps_rsvc.s_db, svc->ps_rsvc.s_term, &tx);
		if (rc != 0)
			D_GOTO(out_svc, rc);

		ABT_rwlock_rdlock(svc->ps_lock);

		/* Verify the pool handle. Note: since rebuild will not
		 * connect the pool, so we only verify the non-rebuild
		 * pool.
		 */
		if (!is_pool_from_srv(in->plci_op.pi_uuid,
				      in->plci_op.pi_hdl)) {
			d_iov_set(&key, in->plci_op.pi_hdl, sizeof(uuid_t));
			d_iov_set(&value, NULL, 0);
			rc = rdb_tx_lookup(&tx, &svc->ps_handles, &key, &value);
			if (rc == -DER_NONEXIST)
				rc = -DER_NO_HDL;
				/* defer goto out_svc until unlock/tx_end */
		}

		ABT_rwlock_unlock(svc->ps_lock);
		rdb_tx_end(&tx);
		if (rc != 0)
			D_GOTO(out_svc, rc);
	}

	/* Call container service to get the list */
	rc = ds_cont_list(in->plci_op.pi_uuid, &cont_buf, &ncont);
	if (rc != 0) {
		D_GOTO(out_svc, rc);
	} else if ((in->plci_ncont > 0) && (ncont > in->plci_ncont)) {
		/* Got a list, but client buffer not supplied or too small */
		D_DEBUG(DB_MD, DF_UUID": hdl="DF_UUID": has %"PRIu64
				 " containers (more than client: %"PRIu64")\n",
				 DP_UUID(in->plci_op.pi_uuid),
				 DP_UUID(in->plci_op.pi_hdl),
				 ncont, in->plci_ncont);
		D_GOTO(out_free_cont_buf, rc = -DER_TRUNC);
	} else {
		size_t nbytes = ncont * sizeof(struct daos_pool_cont_info);

		D_DEBUG(DB_MD, DF_UUID": hdl="DF_UUID": has %"PRIu64 "containers\n",
			DP_UUID(in->plci_op.pi_uuid), DP_UUID(in->plci_op.pi_hdl), ncont);

		/* Send any results only if client provided a handle */
		if (cont_buf && (in->plci_ncont > 0) && (in->plci_cont_bulk != CRT_BULK_NULL))
			rc = transfer_cont_buf(cont_buf, nbytes, svc, rpc, in->plci_cont_bulk);
	}

out_free_cont_buf:
	if (cont_buf) {
		D_FREE(cont_buf);
		cont_buf = NULL;
	}
out_svc:
	ds_rsvc_set_hint(&svc->ps_rsvc, &out->plco_op.po_hint);
	pool_svc_put_leader(svc);
out:
	out->plco_op.po_rc = rc;
	out->plco_ncont = ncont;
	D_DEBUG(DB_MD, DF_UUID ": replying rpc: %p %d\n", DP_UUID(in->plci_op.pi_uuid), rpc, rc);
	crt_reply_send(rpc);
}

/* TODO: consider moving to common function for client and engine use */
static bool
pool_cont_filter_is_valid(uuid_t pool_uuid, daos_pool_cont_filter_t *filt)
{
	uint32_t	i;

	/* TODO: decide if filt == NULL is ok especially on client side */
	D_ASSERT(filt != NULL);

	D_DEBUG(DB_MD, DF_UUID": filter with %u parts, combine with logical %s\n",
		DP_UUID(pool_uuid), filt->pcf_nparts, (filt->pcf_combine_func == 0) ? "AND" : "OR");
	if ((filt->pcf_nparts > 0) && (filt->pcf_parts == NULL)) {
		D_ERROR(DF_UUID": filter has %u parts but pcf_parts is NULL\n", DP_UUID(pool_uuid),
			filt->pcf_nparts);
		return false;
	}
	for (i = 0; i < filt->pcf_nparts; i++) {
		daos_pool_cont_filter_part_t *part = filt->pcf_parts[i];

		if (part->pcfp_key >= PCF_KEY_MAX) {
			D_ERROR(DF_UUID": filter part key %u is outside of valid range %u..%u\n",
				DP_UUID(pool_uuid), part->pcfp_key, 0, (PCF_KEY_MAX - 1));
			return false;
		}
		if (part->pcfp_func >= PCF_FUNC_MAX) {
			D_ERROR(DF_UUID": filter part func %u is outside of valid range %u..%u\n",
				DP_UUID(pool_uuid), part->pcfp_key, 0, (PCF_FUNC_MAX - 1));
			return false;
		}
		D_DEBUG(DB_MD, DF_UUID": filter part %u: key(%s) %s "DF_U64"\n",
			DP_UUID(pool_uuid), i,
			daos_pool_cont_filter_key_str(part->pcfp_key),
			daos_pool_cont_filter_func_str(part->pcfp_func),
			part->pcfp_val64);
	}

	return true;
}

/* CaRT RPC handler for pool container filtering
 * Requires a pool handle.
 */
void
ds_pool_filter_cont_handler(crt_rpc_t *rpc)
{
	struct pool_filter_cont_in	*in = crt_req_get(rpc);
	struct pool_filter_cont_out	*out = crt_reply_get(rpc);
	struct daos_pool_cont_info2	*cont_buf = NULL;
	uint64_t			 ncont = 0;
	struct pool_svc			*svc;
	struct rdb_tx			 tx;
	d_iov_t				 key;
	d_iov_t				 value;
	int				 rc;

	D_DEBUG(DB_MD, DF_UUID ": processing rpc: %p hdl=" DF_UUID "\n",
		DP_UUID(in->pfci_op.pi_uuid), rpc, DP_UUID(in->pfci_op.pi_hdl));

	rc = pool_svc_lookup_leader(in->pfci_op.pi_uuid, &svc, &out->pfco_op.po_hint);
	if (rc != 0)
		D_GOTO(out, rc);

	/* Verify pool handle only if RPC initiated by a client
	 * (not for mgmt svc to pool svc RPCs that do not have a handle).
	 */
	if (daos_rpc_from_client(rpc)) {
		rc = rdb_tx_begin(svc->ps_rsvc.s_db, svc->ps_rsvc.s_term, &tx);
		if (rc != 0)
			D_GOTO(out_svc, rc);

		ABT_rwlock_rdlock(svc->ps_lock);

		/* Verify the pool handle. Note: since rebuild will not
		 * connect the pool, so we only verify the non-rebuild
		 * pool.
		 */
		if (!is_pool_from_srv(in->pfci_op.pi_uuid,
				      in->pfci_op.pi_hdl)) {
			d_iov_set(&key, in->pfci_op.pi_hdl, sizeof(uuid_t));
			d_iov_set(&value, NULL, 0);
			rc = rdb_tx_lookup(&tx, &svc->ps_handles, &key, &value);
			if (rc == -DER_NONEXIST)
				rc = -DER_NO_HDL;
				/* defer goto out_svc until unlock/tx_end */
		}

		ABT_rwlock_unlock(svc->ps_lock);
		rdb_tx_end(&tx);
		if (rc != 0)
			D_GOTO(out_svc, rc);
	}

	/* Debug log and check filter specification */
	if (!pool_cont_filter_is_valid(in->pfci_op.pi_uuid, &in->pfci_filt)) {
		D_ERROR(DF_UUID": filter input failed\n", DP_UUID(in->pfci_op.pi_uuid));
		D_GOTO(out_svc, rc = -DER_INVAL);
	}

	/* Call container service to get the filtered list of containers */
	rc = ds_cont_filter(in->pfci_op.pi_uuid, &in->pfci_filt, &cont_buf, &ncont);
	if (rc != 0) {
		D_GOTO(out_svc, rc);
	} else if ((in->pfci_ncont > 0) && (ncont > in->pfci_ncont)) {
		/* Got a list, but client buffer not supplied or too small */
		D_DEBUG(DB_MD, DF_UUID": hdl="DF_UUID": %"PRIu64" matching containers "
			"(more than client: %"PRIu64")\n",DP_UUID(in->pfci_op.pi_uuid),
			DP_UUID(in->pfci_op.pi_hdl), ncont, in->pfci_ncont);
		D_GOTO(out_free_cont_buf, rc = -DER_TRUNC);
	} else {
		size_t nbytes = ncont * sizeof(struct daos_pool_cont_info2);

		D_DEBUG(DB_MD, DF_UUID": hdl="DF_UUID": %"PRIu64" matching containers\n",
			DP_UUID(in->pfci_op.pi_uuid), DP_UUID(in->pfci_op.pi_hdl), ncont);

		/* Send any results only if client provided a handle */
		if (cont_buf && (in->pfci_ncont > 0) && (in->pfci_cont_bulk != CRT_BULK_NULL))
			rc = transfer_cont_buf(cont_buf, nbytes, svc, rpc, in->pfci_cont_bulk);
	}
out_free_cont_buf:
	if (cont_buf) {
		D_FREE(cont_buf);
		cont_buf = NULL;
	}
out_svc:
	ds_rsvc_set_hint(&svc->ps_rsvc, &out->pfco_op.po_hint);
	pool_svc_put_leader(svc);
out:
	out->pfco_op.po_rc = rc;
	out->pfco_ncont = ncont;
	D_DEBUG(DB_MD, DF_UUID ": replying rpc: %p %d\n", DP_UUID(in->pfci_op.pi_uuid), rpc, rc);
	crt_reply_send(rpc);
}

static void
ds_pool_query_handler(crt_rpc_t *rpc, int version)
{
	struct pool_query_v5_in	 *in = crt_req_get(rpc);
	struct pool_query_v5_out *out = crt_reply_get(rpc);
	daos_prop_t		 *prop = NULL;
	struct pool_buf		 *map_buf;
	uint32_t		  map_version = 0;
	struct pool_svc		 *svc;
	struct pool_metrics	 *metrics;
	struct rdb_tx		  tx;
	d_iov_t			  key;
	d_iov_t			  value;
	int			  rc;
	struct daos_prop_entry	 *entry;

	D_DEBUG(DB_MD, DF_UUID ": processing rpc: %p hdl=" DF_UUID "\n",
		DP_UUID(in->pqi_op.pi_uuid), rpc, DP_UUID(in->pqi_op.pi_hdl));

	rc = pool_svc_lookup_leader(in->pqi_op.pi_uuid, &svc,
				    &out->pqo_op.po_hint);
	if (rc != 0)
		D_GOTO(out, rc);

	if (in->pqi_query_bits & DAOS_PO_QUERY_REBUILD_STATUS) {
		rc = ds_rebuild_query(in->pqi_op.pi_uuid, &out->pqo_rebuild_st);
		if (rc != 0)
			D_GOTO(out_svc, rc);
	}

	if (version >= 5)
		ds_rebuild_running_query(in->pqi_op.pi_uuid, &out->pqo_rebuild_ver);

	rc = rdb_tx_begin(svc->ps_rsvc.s_db, svc->ps_rsvc.s_term, &tx);
	if (rc != 0)
		D_GOTO(out_svc, rc);

	ABT_rwlock_rdlock(svc->ps_lock);

	/* Verify the pool handle for client calls.
	 * Note: since rebuild will not connect the pool, so we only verify
	 * the non-rebuild pool. Server-to-server calls also don't have a
	 * handle.
	 */
	if (daos_rpc_from_client(rpc) &&
	    !is_pool_from_srv(in->pqi_op.pi_uuid, in->pqi_op.pi_hdl)) {
		d_iov_set(&key, in->pqi_op.pi_hdl, sizeof(uuid_t));
		d_iov_set(&value, NULL, 0);
		rc = rdb_tx_lookup(&tx, &svc->ps_handles, &key, &value);
		if (rc != 0) {
			if (rc == -DER_NONEXIST)
				rc = -DER_NO_HDL;
			D_GOTO(out_lock, rc);
		}
	}

	if (version >= 5) {
		rc = pool_prop_read(&tx, svc, DAOS_PO_QUERY_PROP_GLOBAL_VERSION, &prop);
		if (rc != 0)
			D_GOTO(out_lock, rc);

		entry = daos_prop_entry_get(prop, DAOS_PROP_PO_GLOBAL_VERSION);
		D_ASSERT(entry != NULL);
		out->pqo_pool_layout_ver = entry->dpe_val;
		out->pqo_upgrade_layout_ver = DAOS_POOL_GLOBAL_VERSION;
		daos_prop_free(prop);
		prop = NULL;
	}

	/* read optional properties */
	rc = pool_prop_read(&tx, svc, in->pqi_query_bits, &prop);
	if (rc != 0)
		D_GOTO(out_lock, rc);
	out->pqo_prop = prop;

	if (unlikely(DAOS_FAIL_CHECK(DAOS_FORCE_PROP_VERIFY) && prop != NULL)) {
		daos_prop_t		*iv_prop = NULL;
		struct daos_prop_entry	*iv_entry;
		int			i;

		D_ALLOC_PTR(iv_prop);
		if (iv_prop == NULL)
			D_GOTO(out_lock, rc = -DER_NOMEM);

		rc = ds_pool_iv_prop_fetch(svc->ps_pool, iv_prop);
		if (rc) {
			D_ERROR("ds_pool_iv_prop_fetch failed "DF_RC"\n",
				DP_RC(rc));
			daos_prop_free(iv_prop);
			D_GOTO(out_lock, rc);
		}

		for (i = 0; i < prop->dpp_nr; i++) {
			entry = &prop->dpp_entries[i];
			iv_entry = daos_prop_entry_get(iv_prop,
						       entry->dpe_type);
			D_ASSERT(iv_entry != NULL);
			switch (entry->dpe_type) {
			case DAOS_PROP_PO_LABEL:
				D_ASSERT(strlen(entry->dpe_str) <=
					 DAOS_PROP_LABEL_MAX_LEN);
				if (strncmp(entry->dpe_str, iv_entry->dpe_str,
					    DAOS_PROP_LABEL_MAX_LEN) != 0) {
					D_ERROR("mismatch %s - %s.\n",
						entry->dpe_str,
						iv_entry->dpe_str);
					rc = -DER_IO;
				}
				break;
			case DAOS_PROP_PO_OWNER:
			case DAOS_PROP_PO_OWNER_GROUP:
				D_ASSERT(strlen(entry->dpe_str) <=
					 DAOS_ACL_MAX_PRINCIPAL_LEN);
				if (strncmp(entry->dpe_str, iv_entry->dpe_str,
					    DAOS_ACL_MAX_PRINCIPAL_BUF_LEN)
				    != 0) {
					D_ERROR("mismatch %s - %s.\n",
						entry->dpe_str,
						iv_entry->dpe_str);
					rc = -DER_IO;
				}
				break;
			case DAOS_PROP_PO_SPACE_RB:
			case DAOS_PROP_PO_SELF_HEAL:
			case DAOS_PROP_PO_RECLAIM:
			case DAOS_PROP_PO_EC_CELL_SZ:
			case DAOS_PROP_PO_REDUN_FAC:
			case DAOS_PROP_PO_EC_PDA:
			case DAOS_PROP_PO_RP_PDA:
			case DAOS_PROP_PO_GLOBAL_VERSION:
			case DAOS_PROP_PO_UPGRADE_STATUS:
			case DAOS_PROP_PO_SCRUB_MODE:
			case DAOS_PROP_PO_SCRUB_FREQ:
			case DAOS_PROP_PO_SCRUB_THRESH:
			case DAOS_PROP_PO_SVC_REDUN_FAC:
			case DAOS_PROP_PO_OBJ_VERSION:
				if (entry->dpe_val != iv_entry->dpe_val) {
					D_ERROR("type %d mismatch "DF_U64" - "
						DF_U64".\n", entry->dpe_type,
						entry->dpe_val,
						iv_entry->dpe_val);
					rc = -DER_IO;
					}
				break;
			case DAOS_PROP_PO_POLICY:
				D_ASSERT(strnlen(entry->dpe_str,
						 DAOS_PROP_POLICYSTR_MAX_LEN) <=
					 DAOS_PROP_POLICYSTR_MAX_LEN);
				if (strncmp(entry->dpe_str, iv_entry->dpe_str,
					    DAOS_PROP_POLICYSTR_MAX_LEN) != 0) {
					D_ERROR("mismatch %s - %s.\n",
						entry->dpe_str,
						iv_entry->dpe_str);
					rc = -DER_IO;
				}
				break;
			case DAOS_PROP_PO_ACL:
				if (daos_prop_entry_cmp_acl(entry,
							    iv_entry) != 0)
					rc = -DER_IO;
				break;
			case DAOS_PROP_PO_SVC_LIST:
				break;
			default:
				D_ASSERTF(0, "bad dpe_type %d\n",
					  entry->dpe_type);
				break;
			};
		}
		daos_prop_free(iv_prop);
		if (rc) {
			D_ERROR("iv_prop verify failed "DF_RC"\n", DP_RC(rc));
			D_GOTO(out_lock, rc);
		}
	}

	rc = read_map_buf(&tx, &svc->ps_root, &map_buf, &map_version);
	if (rc != 0)
		D_ERROR(DF_UUID": failed to read pool map: "DF_RC"\n",
			DP_UUID(svc->ps_uuid), DP_RC(rc));

out_lock:
	ABT_rwlock_unlock(svc->ps_lock);
	rdb_tx_end(&tx);
	if (rc != 0)
		goto out_svc;

	rc = ds_pool_transfer_map_buf(map_buf, map_version, rpc,
				      in->pqi_map_bulk, &out->pqo_map_buf_size);
	D_FREE(map_buf);
	if (rc != 0)
		goto out_svc;

	metrics = svc->ps_pool->sp_metrics[DAOS_POOL_MODULE];

	/* See comment above, rebuild doesn't connect the pool */
	if ((in->pqi_query_bits & DAOS_PO_QUERY_SPACE) &&
	    !is_pool_from_srv(in->pqi_op.pi_uuid, in->pqi_op.pi_hdl)) {
		rc = pool_space_query_bcast(rpc->cr_ctx, svc, in->pqi_op.pi_hdl,
					    &out->pqo_space);
		if (unlikely(rc))
			goto out_svc;

		d_tm_inc_counter(metrics->query_space_total, 1);
	}
	d_tm_inc_counter(metrics->query_total, 1);

out_svc:
	if (map_version == 0)
		out->pqo_op.po_map_version = ds_pool_get_version(svc->ps_pool);
	else
		out->pqo_op.po_map_version = map_version;
	ds_rsvc_set_hint(&svc->ps_rsvc, &out->pqo_op.po_hint);
	pool_svc_put_leader(svc);
out:
	out->pqo_op.po_rc = rc;
	D_DEBUG(DB_MD, DF_UUID ": replying rpc: %p " DF_RC "\n", DP_UUID(in->pqi_op.pi_uuid), rpc,
		DP_RC(rc));
	crt_reply_send(rpc);
	if (prop)
		daos_prop_free(prop);
}

void
ds_pool_query_handler_v4(crt_rpc_t *rpc)
{
	ds_pool_query_handler(rpc, 4);
}

void
ds_pool_query_handler_v5(crt_rpc_t *rpc)
{
	ds_pool_query_handler(rpc, 5);
}

/* Convert pool_comp_state_t to daos_target_state_t */
static daos_target_state_t
enum_pool_comp_state_to_tgt_state(int tgt_state)
{
	switch (tgt_state) {
	case PO_COMP_ST_UNKNOWN: return DAOS_TS_UNKNOWN;
	case PO_COMP_ST_NEW: return DAOS_TS_NEW;
	case PO_COMP_ST_UP: return DAOS_TS_UP;
	case PO_COMP_ST_UPIN: return DAOS_TS_UP_IN;
	case PO_COMP_ST_DOWN: return  DAOS_TS_DOWN;
	case PO_COMP_ST_DOWNOUT: return DAOS_TS_DOWN_OUT;
	case PO_COMP_ST_DRAIN: return DAOS_TS_DRAIN;
	}

	return DAOS_TS_UNKNOWN;
}

static int
pool_query_tgt_space(crt_context_t ctx, struct pool_svc *svc, uuid_t pool_hdl,
		     d_rank_t rank, uint32_t tgt_idx, struct daos_space *ds)
{
	struct pool_tgt_query_in	*in;
	struct pool_tgt_query_out	*out;
	crt_rpc_t			*rpc;
	crt_endpoint_t			 tgt_ep = { 0 };
	crt_opcode_t			 opcode;
	int				 rc;

	D_DEBUG(DB_MD, DF_UUID": query target for rank:%u tgt:%u\n",
		DP_UUID(svc->ps_uuid), rank, tgt_idx);

	tgt_ep.ep_rank = rank;
	tgt_ep.ep_tag = daos_rpc_tag(DAOS_REQ_TGT, tgt_idx);
	opcode = DAOS_RPC_OPCODE(POOL_TGT_QUERY, DAOS_POOL_MODULE,
				 DAOS_POOL_VERSION);
	rc = crt_req_create(ctx, &tgt_ep, opcode, &rpc);
	if (rc) {
		D_ERROR("crt_req_create failed: "DF_RC"\n", DP_RC(rc));
		return rc;
	}

	in = crt_req_get(rpc);
	uuid_copy(in->tqi_op.pi_uuid, svc->ps_uuid);
	uuid_copy(in->tqi_op.pi_hdl, pool_hdl);

	rc = dss_rpc_send(rpc);
	if (rc != 0)
		goto out_rpc;

	out = crt_reply_get(rpc);
	rc = out->tqo_rc;
	if (rc != 0) {
		D_ERROR(DF_UUID": failed to query rank:%u, tgt:%u, "DF_RC"\n",
			DP_UUID(svc->ps_uuid), rank, tgt_idx, DP_RC(rc));
	} else {
		D_ASSERT(ds != NULL);
		*ds = out->tqo_space.ps_space;
	}

out_rpc:
	crt_req_decref(rpc);
	return rc;
}

void
ds_pool_query_info_handler(crt_rpc_t *rpc)
{
	struct pool_query_info_in	*in = crt_req_get(rpc);
	struct pool_query_info_out	*out = crt_reply_get(rpc);
	struct pool_svc			*svc;
	struct pool_target		*target = NULL;
	int				 tgt_state;
	int				 rc;

	D_DEBUG(DB_MD, DF_UUID ": processing rpc: %p hdl=" DF_UUID "\n",
		DP_UUID(in->pqii_op.pi_uuid), rpc, DP_UUID(in->pqii_op.pi_hdl));

	rc = pool_svc_lookup_leader(in->pqii_op.pi_uuid, &svc,
				    &out->pqio_op.po_hint);
	if (rc != 0)
		D_GOTO(out, rc);

	/* get the target state from pool map */
	ABT_rwlock_rdlock(svc->ps_pool->sp_lock);
	rc = pool_map_find_target_by_rank_idx(svc->ps_pool->sp_map,
					      in->pqii_rank,
					      in->pqii_tgt,
					      &target);
	if (rc != 1) {
		D_ERROR(DF_UUID": Failed to get rank:%u, idx:%d\n, rc:%d",
			DP_UUID(in->pqii_op.pi_uuid), in->pqii_rank,
			in->pqii_tgt, rc);
		ABT_rwlock_unlock(svc->ps_pool->sp_lock);
		D_GOTO(out_svc, rc = -DER_NONEXIST);
	} else {
		rc = 0;
	}

	D_ASSERT(target != NULL);

	tgt_state = target->ta_comp.co_status;
	out->pqio_state = enum_pool_comp_state_to_tgt_state(tgt_state);
	out->pqio_op.po_map_version =
			pool_map_get_version(svc->ps_pool->sp_map);

	ABT_rwlock_unlock(svc->ps_pool->sp_lock);

	if (tgt_state == PO_COMP_ST_UPIN) {
		rc = pool_query_tgt_space(rpc->cr_ctx, svc, in->pqii_op.pi_hdl,
					  in->pqii_rank, in->pqii_tgt,
					  &out->pqio_space);
		if (rc)
			D_ERROR(DF_UUID": Failed to query rank:%u, tgt:%d, "
				""DF_RC"\n", DP_UUID(in->pqii_op.pi_uuid),
				in->pqii_rank, in->pqii_tgt, DP_RC(rc));
	} else {
		memset(&out->pqio_space, 0, sizeof(out->pqio_space));
	}
out_svc:
	ds_rsvc_set_hint(&svc->ps_rsvc, &out->pqio_op.po_hint);
	pool_svc_put_leader(svc);
out:
	out->pqio_op.po_rc = rc;
	out->pqio_rank = in->pqii_rank;
	out->pqio_tgt = in->pqii_tgt;

	D_DEBUG(DB_MD, DF_UUID ": replying rpc: %p " DF_RC "\n", DP_UUID(in->pqii_op.pi_uuid), rpc,
		DP_RC(rc));
	crt_reply_send(rpc);
}

static int
process_query_result(d_rank_list_t **ranks, daos_pool_info_t *info, uuid_t pool_uuid,
		     uint32_t map_version, uint32_t leader_rank, struct daos_pool_space *ps,
		     struct daos_rebuild_status *rs, struct pool_buf *map_buf)
{
	struct pool_map	       *map;
	int			rc;
	unsigned int		num_disabled = 0;

	rc = pool_map_create(map_buf, map_version, &map);
	if (rc != 0) {
		D_ERROR(DF_UUID": failed to create local pool map, "DF_RC"\n",
			DP_UUID(pool_uuid), DP_RC(rc));
		return rc;
	}

	rc = pool_map_find_failed_tgts(map, NULL, &num_disabled);
	if (rc != 0) {
		D_ERROR(DF_UUID": failed to get num disabled tgts, "DF_RC"\n",
			DP_UUID(pool_uuid), DP_RC(rc));
		goto out;
	}
	info->pi_ndisabled = num_disabled;

	if (ranks != NULL) {
		bool	get_enabled = (info ? ((info->pi_bits & DPI_ENGINES_ENABLED) != 0) : false);

		rc = pool_map_get_ranks(pool_uuid, map, get_enabled, ranks);
		if (rc != 0) {
			D_ERROR(DF_UUID": pool_map_get_ranks() failed, "DF_RC"\n",
				DP_UUID(pool_uuid), DP_RC(rc));
			goto out;
		}
		D_DEBUG(DB_MD, DF_UUID": found %u %s ranks in pool map\n",
			DP_UUID(pool_uuid), (*ranks)->rl_nr, get_enabled ? "ENABLED" : "DISABLED");
	}

	pool_query_reply_to_info(pool_uuid, map_buf, map_version, leader_rank, ps, rs, info);

out:
	pool_map_decref(map);
	return rc;
}

/**
 * Query the pool without holding a pool handle.
 *
 * \param[in]	pool_uuid		UUID of the pool
 * \param[in]	ps_ranks		Ranks of pool svc replicas
 * \param[out]	ranks			Optional, returned storage ranks in this pool.
 *					If #pool_info is NULL, engines with disabled targets.
 *					If #pool_info is passed, engines with enabled or disabled
 *					targets according to #pi_bits (DPI_ENGINES_ENABLED bit).
 *					Note: ranks may be empty (i.e., *ranks->rl_nr may be 0).
 *					The caller must free the list with d_rank_list_free().
 * \param[out]	pool_info		Results of the pool query
 * \param[out]	pool_layout_ver		Results of the current pool global version
 * \param[out]	pool_upgrade_layout_ver	Results of the target latest pool global version
 *
 * \return	0		Success
 *		-DER_INVAL	Invalid input
 *		Negative value	Error
 */
int
ds_pool_svc_query(uuid_t pool_uuid, d_rank_list_t *ps_ranks, d_rank_list_t **ranks,
		  daos_pool_info_t *pool_info, uint32_t *pool_layout_ver,
		  uint32_t *upgrade_layout_ver)
{
	int			  rc;
	struct rsvc_client	  client;
	crt_endpoint_t		  ep;
	struct dss_module_info	 *info = dss_get_module_info();
	crt_rpc_t		 *rpc;
	struct pool_query_v5_in	 *in;
	struct pool_query_v5_out *out;
	struct pool_buf		 *map_buf;
	uint32_t		  map_size = 0;

	if (ranks == NULL || pool_info == NULL)
		D_GOTO(out, rc = -DER_INVAL);

	D_DEBUG(DB_MGMT, DF_UUID": Querying pool\n", DP_UUID(pool_uuid));

	rc = rsvc_client_init(&client, ps_ranks);
	if (rc != 0)
		goto out;

rechoose:
	ep.ep_grp = NULL; /* primary group */
	rc = rsvc_client_choose(&client, &ep);
	if (rc != 0) {
		D_ERROR(DF_UUID": cannot find pool service: "DF_RC"\n",
			DP_UUID(pool_uuid), DP_RC(rc));
		goto out_client;
	}

realloc:
	rc = pool_req_create(info->dmi_ctx, &ep, POOL_QUERY, &rpc);
	if (rc != 0) {
		D_ERROR(DF_UUID": failed to create pool query rpc, "DF_RC"\n",
			DP_UUID(pool_uuid), DP_RC(rc));
		goto out_client;
	}

	in = crt_req_get(rpc);
	uuid_copy(in->pqi_op.pi_uuid, pool_uuid);
	uuid_clear(in->pqi_op.pi_hdl);
	in->pqi_query_bits = pool_query_bits(pool_info, NULL);

	rc = map_bulk_create(info->dmi_ctx, &in->pqi_map_bulk, &map_buf,
			     map_size);
	if (rc != 0)
		goto out_rpc;

	rc = dss_rpc_send(rpc);
	out = crt_reply_get(rpc);
	D_ASSERT(out != NULL);

	rc = pool_rsvc_client_complete_rpc(&client, &ep, rc, &out->pqo_op);
	if (rc == RSVC_CLIENT_RECHOOSE) {
		map_bulk_destroy(in->pqi_map_bulk, map_buf);
		crt_req_decref(rpc);
		dss_sleep(RECHOOSE_SLEEP_MS);
		goto rechoose;
	}

	rc = out->pqo_op.po_rc;
	if (rc == -DER_TRUNC) {
		map_size = out->pqo_map_buf_size;
		map_bulk_destroy(in->pqi_map_bulk, map_buf);
		crt_req_decref(rpc);
		goto realloc;
	} else if (rc != 0) {
		D_ERROR(DF_UUID": failed to query pool, "DF_RC"\n", DP_UUID(pool_uuid), DP_RC(rc));
		goto out_bulk;
	}

	D_DEBUG(DB_MGMT, DF_UUID": Successfully queried pool\n", DP_UUID(pool_uuid));

	rc = process_query_result(ranks, pool_info, pool_uuid,
				  out->pqo_op.po_map_version, out->pqo_op.po_hint.sh_rank,
				  &out->pqo_space, &out->pqo_rebuild_st, map_buf);
	if (pool_layout_ver)
		*pool_layout_ver = out->pqo_pool_layout_ver;
	if (upgrade_layout_ver)
		*upgrade_layout_ver = out->pqo_upgrade_layout_ver;
	if (rc != 0)
		D_ERROR(DF_UUID": failed to process pool query results, "DF_RC"\n",
			DP_UUID(pool_uuid), DP_RC(rc));

out_bulk:
	map_bulk_destroy(in->pqi_map_bulk, map_buf);
out_rpc:
	crt_req_decref(rpc);
out_client:
	rsvc_client_fini(&client);
out:
	return rc;
}

/**
 * Query pool target information without holding a pool handle.
 *
 * \param[in]	pool_uuid	UUID of the pool
 * \param[in]	ps_ranks	Ranks of pool svc replicas
 * \param[in]	rank		Pool storage engine rank
 * \param[in]	tgt_idx		Target index within the pool storage engine
 * \param[out]	ti		Target information (state, storage capacity and usage)
 *
 * \return	0		Success
 *		-DER_INVAL	Invalid input
 *		Negative value	Other error
 */
int
ds_pool_svc_query_target(uuid_t pool_uuid, d_rank_list_t *ps_ranks, d_rank_t rank,
			 uint32_t tgt_idx, daos_target_info_t *ti)
{
	int				rc;
	struct rsvc_client		client;
	crt_endpoint_t			ep;
	struct dss_module_info		*info = dss_get_module_info();
	crt_rpc_t			*rpc;
	int				i;
	struct pool_query_info_in	*in;
	struct pool_query_info_out	*out;

	if (ti == NULL)
		D_GOTO(out, rc = -DER_INVAL);

	D_DEBUG(DB_MGMT, DF_UUID": Querying pool target %u\n", DP_UUID(pool_uuid), tgt_idx);

	rc = rsvc_client_init(&client, ps_ranks);
	if (rc != 0)
		goto out;

rechoose:
	ep.ep_grp = NULL; /* primary group */
	rc = rsvc_client_choose(&client, &ep);
	if (rc != 0) {
		D_ERROR(DF_UUID": cannot find pool service: "DF_RC"\n",
			DP_UUID(pool_uuid), DP_RC(rc));
		goto out_client;
	}

	rc = pool_req_create(info->dmi_ctx, &ep, POOL_QUERY_INFO, &rpc);
	if (rc != 0) {
		D_ERROR(DF_UUID": failed to create pool query target rpc, "DF_RC"\n",
			DP_UUID(pool_uuid), DP_RC(rc));
		goto out_client;
	}

	in = crt_req_get(rpc);
	uuid_copy(in->pqii_op.pi_uuid, pool_uuid);
	uuid_clear(in->pqii_op.pi_hdl);
	in->pqii_rank = rank;
	in->pqii_tgt = tgt_idx;

	rc = dss_rpc_send(rpc);
	out = crt_reply_get(rpc);
	D_ASSERT(out != NULL);

	rc = pool_rsvc_client_complete_rpc(&client, &ep, rc, &out->pqio_op);
	if (rc == RSVC_CLIENT_RECHOOSE) {
		crt_req_decref(rpc);
		dss_sleep(RECHOOSE_SLEEP_MS);
		goto rechoose;
	}

	rc = out->pqio_op.po_rc;
	if (rc != 0) {
		D_ERROR(DF_UUID": failed to query pool rank %u target %u "DF_RC"\n",
			DP_UUID(pool_uuid), rank, tgt_idx, DP_RC(rc));
		goto out_rpc;
	}

	D_DEBUG(DB_MGMT, DF_UUID": Successfully queried pool rank %u target %u\n",
		DP_UUID(pool_uuid), rank, tgt_idx);

	ti->ta_type = DAOS_TP_UNKNOWN;
	ti->ta_state = out->pqio_state;
	for (i = 0; i < DAOS_MEDIA_MAX; i++) {
		ti->ta_space.s_total[i] = out->pqio_space.s_total[i];
		ti->ta_space.s_free[i] = out->pqio_space.s_free[i];
	}

out_rpc:
	crt_req_decref(rpc);
out_client:
	rsvc_client_fini(&client);
out:
	return rc;
}

/**
 * Query a pool's properties without having a handle for the pool
 */
void
ds_pool_prop_get_handler(crt_rpc_t *rpc)
{
	struct pool_prop_get_in		*in = crt_req_get(rpc);
	struct pool_prop_get_out	*out = crt_reply_get(rpc);
	struct pool_svc			*svc;
	struct rdb_tx			tx;
	int				rc;
	daos_prop_t			*prop = NULL;

	D_DEBUG(DB_MD, DF_UUID": processing rpc %p\n",
		DP_UUID(in->pgi_op.pi_uuid), rpc);

	rc = pool_svc_lookup_leader(in->pgi_op.pi_uuid, &svc,
				    &out->pgo_op.po_hint);
	if (rc != 0)
		D_GOTO(out, rc);

	rc = rdb_tx_begin(svc->ps_rsvc.s_db, svc->ps_rsvc.s_term, &tx);
	if (rc != 0)
		D_GOTO(out_svc, rc);

	ABT_rwlock_rdlock(svc->ps_lock);

	rc = pool_prop_read(&tx, svc, in->pgi_query_bits, &prop);
	if (rc != 0)
		D_GOTO(out_lock, rc);
	out->pgo_prop = prop;

out_lock:
	ABT_rwlock_unlock(svc->ps_lock);
	rdb_tx_end(&tx);
out_svc:
	ds_rsvc_set_hint(&svc->ps_rsvc, &out->pgo_op.po_hint);
	pool_svc_put_leader(svc);
out:
	out->pgo_op.po_rc = rc;
	D_DEBUG(DB_MD, DF_UUID ": replying rpc: %p " DF_RC "\n", DP_UUID(in->pgi_op.pi_uuid), rpc,
		DP_RC(rc));
	crt_reply_send(rpc);
	if (prop)
		daos_prop_free(prop);
}

/**
 * Send a CaRT message to the pool svc to get the ACL pool property.
 *
 * \param[in]		pool_uuid	UUID of the pool
 * \param[in]		ranks		Pool service replicas
 * \param[in][out]	prop		Prop with requested properties, to be
 *					filled out and returned.
 *
 * \return	0		Success
 *
 */
int
ds_pool_svc_get_prop(uuid_t pool_uuid, d_rank_list_t *ranks,
		     daos_prop_t *prop)
{
	int				rc;
	struct rsvc_client		client;
	crt_endpoint_t			ep;
	struct dss_module_info		*info = dss_get_module_info();
	crt_rpc_t			*rpc;
	struct pool_prop_get_in		*in;
	struct pool_prop_get_out	*out;

	D_DEBUG(DB_MGMT, DF_UUID": Getting prop\n", DP_UUID(pool_uuid));

	rc = rsvc_client_init(&client, ranks);
	if (rc != 0)
		D_GOTO(out, rc);

rechoose:
	ep.ep_grp = NULL; /* primary group */
	rc = rsvc_client_choose(&client, &ep);
	if (rc != 0) {
		D_ERROR(DF_UUID": cannot find pool service: "DF_RC"\n",
			DP_UUID(pool_uuid), DP_RC(rc));
		goto out_client;
	}

	rc = pool_req_create(info->dmi_ctx, &ep, POOL_PROP_GET, &rpc);
	if (rc != 0) {
		D_ERROR(DF_UUID": failed to create pool get prop rpc: "
			""DF_RC"\n", DP_UUID(pool_uuid), DP_RC(rc));
		D_GOTO(out_client, rc);
	}

	in = crt_req_get(rpc);
	uuid_copy(in->pgi_op.pi_uuid, pool_uuid);
	uuid_clear(in->pgi_op.pi_hdl);
	in->pgi_query_bits = pool_query_bits(NULL, prop);

	rc = dss_rpc_send(rpc);
	out = crt_reply_get(rpc);
	D_ASSERT(out != NULL);

	rc = pool_rsvc_client_complete_rpc(&client, &ep, rc, &out->pgo_op);
	if (rc == RSVC_CLIENT_RECHOOSE) {
		crt_req_decref(rpc);
		dss_sleep(RECHOOSE_SLEEP_MS);
		D_GOTO(rechoose, rc);
	}

	rc = out->pgo_op.po_rc;
	if (rc != 0) {
		D_ERROR(DF_UUID": failed to get prop for pool: "DF_RC"\n",
			DP_UUID(pool_uuid), DP_RC(rc));
		D_GOTO(out_rpc, rc);
	}

	rc = daos_prop_copy(prop, out->pgo_prop);

out_rpc:
	crt_req_decref(rpc);
out_client:
	rsvc_client_fini(&client);
out:
	return rc;
}

int
ds_pool_extend(uuid_t pool_uuid, int ntargets, const d_rank_list_t *rank_list, int ndomains,
	       const uint32_t *domains, d_rank_list_t *svc_ranks)
{
	int				rc;
	struct rsvc_client		client;
	crt_endpoint_t			ep;
	struct dss_module_info		*info = dss_get_module_info();
	crt_rpc_t			*rpc;
	struct pool_extend_in		*in;
	struct pool_extend_out		*out;

	rc = rsvc_client_init(&client, svc_ranks);
	if (rc != 0)
		return rc;

rechoose:

	ep.ep_grp = NULL; /* primary group */
	rc = rsvc_client_choose(&client, &ep);
	if (rc != 0) {
		D_ERROR(DF_UUID": cannot find pool service: "DF_RC"\n",
			DP_UUID(pool_uuid), DP_RC(rc));
		goto out_client;
	}

	rc = pool_req_create(info->dmi_ctx, &ep, POOL_EXTEND, &rpc);
	if (rc != 0) {
		D_ERROR(DF_UUID": failed to create pool extend rpc: "
			""DF_RC"\n", DP_UUID(pool_uuid), DP_RC(rc));
		D_GOTO(out_client, rc);
	}

	in = crt_req_get(rpc);
	uuid_copy(in->pei_op.pi_uuid, pool_uuid);
	in->pei_ntgts = ntargets;
	in->pei_ndomains = ndomains;
	in->pei_tgt_ranks = (d_rank_list_t *)rank_list;
	in->pei_domains.ca_count = ndomains;
	in->pei_domains.ca_arrays = (uint32_t *)domains;

	rc = dss_rpc_send(rpc);
	out = crt_reply_get(rpc);
	D_ASSERT(out != NULL);

	rc = pool_rsvc_client_complete_rpc(&client, &ep, rc, &out->peo_op);
	if (rc == RSVC_CLIENT_RECHOOSE) {
		crt_req_decref(rpc);
		dss_sleep(RECHOOSE_SLEEP_MS);
		D_GOTO(rechoose, rc);
	}

	rc = out->peo_op.po_rc;
	if (rc != 0) {
		D_ERROR(DF_UUID": Failed to set targets to UP state for "
				"reintegration: "DF_RC"\n", DP_UUID(pool_uuid),
				DP_RC(rc));
		D_GOTO(out_rpc, rc);
	}

out_rpc:
	crt_req_decref(rpc);
out_client:
	rsvc_client_fini(&client);
	return rc;
}

int
ds_pool_target_update_state(uuid_t pool_uuid, d_rank_list_t *ranks,
			    struct pool_target_addr_list *target_addrs,
			    pool_comp_state_t state)
{
	int				rc;
	struct rsvc_client		client;
	crt_endpoint_t			ep;
	struct dss_module_info		*info = dss_get_module_info();
	crt_rpc_t			*rpc;
	struct pool_add_in		*in;
	struct pool_add_out		*out;
	crt_opcode_t			opcode;

	rc = rsvc_client_init(&client, ranks);
	if (rc != 0)
		return rc;

rechoose:
	ep.ep_grp = NULL; /* primary group */
	rc = rsvc_client_choose(&client, &ep);
	if (rc != 0) {
		D_ERROR(DF_UUID": cannot find pool service: "DF_RC"\n",
			DP_UUID(pool_uuid), DP_RC(rc));
		goto out_client;
	}

	switch (state) {
	case PO_COMP_ST_DOWN:
		opcode = POOL_EXCLUDE;
		break;
	case PO_COMP_ST_UP:
		opcode = POOL_REINT;
		break;
	case PO_COMP_ST_DRAIN:
		opcode = POOL_DRAIN;
		break;
	default:
		D_GOTO(out_client, rc = -DER_INVAL);
	}

	rc = pool_req_create(info->dmi_ctx, &ep, opcode, &rpc);
	if (rc != 0) {
		D_ERROR(DF_UUID": failed to create pool req: "DF_RC"\n",
			DP_UUID(pool_uuid), DP_RC(rc));
		D_GOTO(out_client, rc);
	}

	in = crt_req_get(rpc);
	uuid_copy(in->pti_op.pi_uuid, pool_uuid);

	in->pti_addr_list.ca_arrays = target_addrs->pta_addrs;
	in->pti_addr_list.ca_count = (size_t)target_addrs->pta_number;

	rc = dss_rpc_send(rpc);
	out = crt_reply_get(rpc);
	D_ASSERT(out != NULL);

	rc = pool_rsvc_client_complete_rpc(&client, &ep, rc, &out->pto_op);
	if (rc == RSVC_CLIENT_RECHOOSE) {
		crt_req_decref(rpc);
		dss_sleep(RECHOOSE_SLEEP_MS);
		D_GOTO(rechoose, rc);
	}

	rc = out->pto_op.po_rc;
	if (rc != 0) {
		D_ERROR(DF_UUID": Failed to set targets to %s state: "DF_RC"\n",
			DP_UUID(pool_uuid),
			state == PO_COMP_ST_DOWN ? "DOWN" :
			state == PO_COMP_ST_UP ? "UP" : "UNKNOWN",
			DP_RC(rc));
		D_GOTO(out_rpc, rc);
	}

out_rpc:
	crt_req_decref(rpc);
out_client:
	rsvc_client_fini(&client);
	return rc;
}

/**
 * Set a pool's properties without having a handle for the pool
 */
void
ds_pool_prop_set_handler(crt_rpc_t *rpc)
{
	struct pool_prop_set_in		*in = crt_req_get(rpc);
	struct pool_prop_set_out	*out = crt_reply_get(rpc);
	struct pool_svc			*svc;
	struct rdb_tx			tx;
	daos_prop_t			*prop = NULL;
	int				rc;

	D_DEBUG(DB_MD, DF_UUID": processing rpc %p\n",
		DP_UUID(in->psi_op.pi_uuid), rpc);

	rc = pool_svc_lookup_leader(in->psi_op.pi_uuid, &svc,
				    &out->pso_op.po_hint);
	if (rc != 0)
		D_GOTO(out, rc);

	if (!daos_prop_valid(in->psi_prop, true /* pool */, true /* input */)) {
		D_ERROR(DF_UUID": invalid properties input\n",
			DP_UUID(in->psi_op.pi_uuid));
		D_GOTO(out_svc, rc = -DER_INVAL);
	}

	rc = rdb_tx_begin(svc->ps_rsvc.s_db, svc->ps_rsvc.s_term, &tx);
	if (rc != 0)
		D_GOTO(out_svc, rc);

	ABT_rwlock_wrlock(svc->ps_lock);

	rc = pool_prop_write(&tx, &svc->ps_root, in->psi_prop);
	if (rc != 0) {
		D_ERROR(DF_UUID": failed to write prop for pool: %d\n",
			DP_UUID(in->psi_op.pi_uuid), rc);
		D_GOTO(out_lock, rc);
	}

	rc = rdb_tx_commit(&tx);
	if (rc != 0)
		D_GOTO(out_lock, rc);

	/* Read all props & update prop IV */
	rc = pool_prop_read(&tx, svc, DAOS_PO_QUERY_PROP_ALL, &prop);
	if (rc != 0) {
		D_ERROR(DF_UUID": failed to read prop for pool, rc=%d\n",
			DP_UUID(in->psi_op.pi_uuid), rc);
		D_GOTO(out_lock, rc);
	}
	D_ASSERT(prop != NULL);

out_lock:
	ABT_rwlock_unlock(svc->ps_lock);
	rdb_tx_end(&tx);
	/*
	 * TODO: Introduce prop version to avoid inconsistent prop over targets
	 *	 caused by the out of order IV sync.
	 */
	if (!rc && prop != NULL) {
		rc = ds_pool_iv_prop_update(svc->ps_pool, prop);
		if (rc)
			D_ERROR(DF_UUID": failed to update prop IV for pool, "
				"%d.\n", DP_UUID(in->psi_op.pi_uuid), rc);
		daos_prop_free(prop);
	}
out_svc:
	ds_rsvc_set_hint(&svc->ps_rsvc, &out->pso_op.po_hint);
	pool_svc_put_leader(svc);
out:
	out->pso_op.po_rc = rc;
	D_DEBUG(DB_MD, DF_UUID ": replying rpc: %p %d\n", DP_UUID(in->psi_op.pi_uuid), rpc, rc);
	crt_reply_send(rpc);
}

static int
pool_upgrade_one_prop_int(struct rdb_tx *tx, struct pool_svc *svc, uuid_t uuid, bool *need_commit,
			  const char *friendly_name, d_iov_t *prop_iov, uint64_t default_value)
{
	d_iov_t			value;
	uint64_t		val;
	int			rc;

	d_iov_set(&value, &val, sizeof(default_value));
	rc = rdb_tx_lookup(tx, &svc->ps_root, prop_iov, &value);
	if (rc && rc != -DER_NONEXIST) {
		return rc;
	} else if (rc == -DER_NONEXIST) {
		val = default_value;
		rc = rdb_tx_update(tx, &svc->ps_root, prop_iov, &value);
		if (rc) {
			D_ERROR(DF_UUID": failed to upgrade '%s' of pool: %d.\n",
				DP_UUID(uuid), friendly_name, rc);
			return rc;
		}
		*need_commit = true;
	}
	return 0;
}

static int
pool_upgrade_props(struct rdb_tx *tx, struct pool_svc *svc,
			      uuid_t pool_uuid, crt_rpc_t *rpc)
{
	d_iov_t			value;
	uint64_t		val;
	uint32_t		val32;
	int			rc;
	bool			need_commit = false;
	uuid_t		       *hdl_uuids = NULL;
	size_t			hdl_uuids_size;
	int			n_hdl_uuids = 0;
	uint32_t		connectable;

	if (rpc) {
		rc = find_hdls_to_evict(tx, svc, &hdl_uuids, &hdl_uuids_size,
					&n_hdl_uuids, NULL);
		if (rc)
			return rc;
		D_DEBUG(DB_MD, "number of handles found was: %d\n", n_hdl_uuids);
	}

	if (n_hdl_uuids > 0) {
		rc = pool_disconnect_hdls(tx, svc, hdl_uuids, n_hdl_uuids,
					  rpc->cr_ctx);
		if (rc != 0)
			D_GOTO(out_free, rc);
		need_commit = true;
	}

	d_iov_set(&value, &connectable, sizeof(connectable));
	rc = rdb_tx_lookup(tx, &svc->ps_root, &ds_pool_prop_connectable,
			   &value);
	if (rc)
		D_GOTO(out_free, rc);

	/*
	 * Write connectable property to 0 to reject any new connections
	 * while upgrading in progress.
	 */
	if (connectable > 0) {
		connectable = 0;
		rc = rdb_tx_update(tx, &svc->ps_root, &ds_pool_prop_connectable,
				   &value);
		if (rc) {
			D_ERROR(DF_UUID": failed to set connectable of pool "
				"%d.\n", DP_UUID(pool_uuid), rc);
			D_GOTO(out_free, rc);
		}
		need_commit = true;
	}

	d_iov_set(&value, NULL, 0);
	rc = rdb_tx_lookup(tx, &svc->ps_root, &ds_pool_prop_policy,
			   &value);
	if (rc && rc != -DER_NONEXIST) {
		return rc;
	} else if (rc == -DER_NONEXIST) {
		value.iov_buf = DAOS_PROP_POLICYSTR_DEFAULT;
		value.iov_len = strlen(DAOS_PROP_POLICYSTR_DEFAULT);
		value.iov_buf_len = value.iov_len;
		rc = rdb_tx_update(tx, &svc->ps_root, &ds_pool_prop_policy,
				   &value);
		if (rc) {
			D_ERROR(DF_UUID": failed to upgrade pool policy of pool "
				"%d.\n", DP_UUID(pool_uuid), rc);
			D_GOTO(out_free, rc);
		}
		need_commit = true;
	}

	d_iov_set(&value, &val, sizeof(val));
	rc = rdb_tx_lookup(tx, &svc->ps_root, &ds_pool_prop_redun_fac,
			   &value);
	if (rc && rc != -DER_NONEXIST) {
		D_GOTO(out_free, rc);
	} else if (rc == -DER_NONEXIST) {
		val = DAOS_PROP_PO_REDUN_FAC_DEFAULT;
		rc = rdb_tx_update(tx, &svc->ps_root, &ds_pool_prop_redun_fac, &value);
		if (rc) {
			D_ERROR(DF_UUID": failed to upgrade redundancy factor of pool, "
				"%d.\n", DP_UUID(pool_uuid), rc);
			D_GOTO(out_free, rc);
		}
		need_commit = true;
	}

	rc = rdb_tx_lookup(tx, &svc->ps_root, &ds_pool_prop_ec_pda, &value);
	if (rc && rc != -DER_NONEXIST) {
		D_GOTO(out_free, rc);
	} else if (rc == -DER_NONEXIST) {
		val = DAOS_PROP_PO_EC_PDA_DEFAULT;
		rc = rdb_tx_update(tx, &svc->ps_root, &ds_pool_prop_ec_pda, &value);
		if (rc) {
			D_ERROR(DF_UUID": failed to upgrade EC performance domain "
				"affinity of pool, %d.\n", DP_UUID(pool_uuid), rc);
			D_GOTO(out_free, rc);
		}
		need_commit = true;
	}

	rc = rdb_tx_lookup(tx, &svc->ps_root, &ds_pool_prop_rp_pda, &value);
	if (rc && rc != -DER_NONEXIST) {
		D_GOTO(out_free, rc);
	} else if (rc == -DER_NONEXIST) {
		val = DAOS_PROP_PO_RP_PDA_DEFAULT;
		rc = rdb_tx_update(tx, &svc->ps_root, &ds_pool_prop_rp_pda, &value);
		if (rc) {
			D_ERROR(DF_UUID": failed to upgrade RP performance domain "
				"affinity of pool, %d.\n", DP_UUID(pool_uuid), rc);
			D_GOTO(out_free, rc);
		}
		need_commit = true;
	}

	rc = rdb_tx_lookup(tx, &svc->ps_root, &ds_pool_prop_svc_redun_fac, &value);
	if (rc && rc != -DER_NONEXIST) {
		D_GOTO(out_free, rc);
	} else if (rc == -DER_NONEXIST) {
		d_rank_list_t *replicas;

		rc = rdb_get_ranks(svc->ps_rsvc.s_db, &replicas);
		if (rc != 0) {
			D_ERROR(DF_UUID": failed to get service replica ranks: "DF_RC"\n",
				DP_UUID(svc->ps_uuid), DP_RC(rc));
			D_GOTO(out_free, rc);
		}
		val = ds_pool_svc_rf_from_nreplicas(replicas->rl_nr);
		if (val < DAOS_PROP_PO_SVC_REDUN_FAC_DEFAULT)
			val = DAOS_PROP_PO_SVC_REDUN_FAC_DEFAULT;
		d_rank_list_free(replicas);
		rc = rdb_tx_update(tx, &svc->ps_root, &ds_pool_prop_svc_redun_fac, &value);
		if (rc) {
			D_ERROR(DF_UUID": failed to upgrade service redundancy factor "
				"of pool, %d.\n", DP_UUID(pool_uuid), rc);
			D_GOTO(out_free, rc);
		}
		need_commit = true;
	}

	/* Upgrade to have scrubbing properties */
	rc = pool_upgrade_one_prop_int(tx, svc, pool_uuid, &need_commit, "scrub mode",
				       &ds_pool_prop_scrub_mode, DAOS_PROP_PO_SCRUB_MODE_DEFAULT);
	if (rc != 0)
		D_GOTO(out_free, rc);

	rc = pool_upgrade_one_prop_int(tx, svc, pool_uuid, &need_commit, "scrub freq",
				       &ds_pool_prop_scrub_freq, DAOS_PROP_PO_SCRUB_FREQ_DEFAULT);
	if (rc != 0)
		D_GOTO(out_free, rc);

	rc = pool_upgrade_one_prop_int(tx, svc, pool_uuid, &need_commit, "scrub thresh",
				       &ds_pool_prop_scrub_thresh,
				       DAOS_PROP_PO_SCRUB_THRESH_DEFAULT);
	if (rc != 0)
		D_GOTO(out_free, rc);

	d_iov_set(&value, &val32, sizeof(val32));
	rc = rdb_tx_lookup(tx, &svc->ps_root, &ds_pool_prop_upgrade_status, &value);
	if (rc && rc != -DER_NONEXIST) {
		D_GOTO(out_free, rc);
	} else if (rc == -DER_NONEXIST || val32 != DAOS_UPGRADE_STATUS_IN_PROGRESS) {
		val32 = DAOS_UPGRADE_STATUS_IN_PROGRESS;
		rc = rdb_tx_update(tx, &svc->ps_root, &ds_pool_prop_upgrade_status, &value);
		if (rc) {
			D_ERROR(DF_UUID": failed to upgrade 'upgrade status' "
				"of pool, %d.\n", DP_UUID(pool_uuid), rc);
			D_GOTO(out_free, rc);
		}
		need_commit = true;
	}

	rc = rdb_tx_lookup(tx, &svc->ps_root, &ds_pool_prop_upgrade_global_version,
			   &value);
	if (rc && rc != -DER_NONEXIST) {
		D_GOTO(out_free, rc);
	} else if (rc == -DER_NONEXIST || val32 != DAOS_POOL_GLOBAL_VERSION) {
		val32 = DAOS_POOL_GLOBAL_VERSION;
		rc = rdb_tx_update(tx, &svc->ps_root,
				   &ds_pool_prop_upgrade_global_version, &value);
		if (rc != 0) {
			D_ERROR("failed to write upgrade global version prop, "DF_RC"\n",
				DP_RC(rc));
			D_GOTO(out_free, rc);
		}
		need_commit = true;
	}

	if (need_commit) {
		daos_prop_t *prop = NULL;

		rc = rdb_tx_commit(tx);
		if (rc)
			D_GOTO(out_free, rc);
		rc = pool_prop_read(tx, svc, DAOS_PO_QUERY_PROP_ALL, &prop);
		if (rc)
			D_GOTO(out_free, rc);
		rc = ds_pool_iv_prop_update(svc->ps_pool, prop);
		daos_prop_free(prop);
	}

out_free:
	D_FREE(hdl_uuids);
	return rc;
}

static int
<<<<<<< HEAD
ds_pool_mark_connectable_internal(struct rdb_tx *tx, struct pool_svc *svc)
{
	d_iov_t		value;
	uint32_t	connectable = 0;
	int		rc;

	d_iov_set(&value, &connectable, sizeof(connectable));
	rc = rdb_tx_lookup(tx, &svc->ps_root, &ds_pool_prop_connectable, &value);
	if ((rc == 0 && connectable == 0) || rc == -DER_NONEXIST) {
		connectable = 1;
		rc = rdb_tx_update(tx, &svc->ps_root, &ds_pool_prop_connectable, &value);
		if (rc == 0)
			rc = 1;
	}

	if (rc < 0)
		D_ERROR("Failed to mark connectable of pool "DF_UUIDF": "DF_RC"\n",
			DP_UUID(svc->ps_uuid), DP_RC(rc));

	return rc;
}

static int ds_pool_mark_upgrade_completed(uuid_t pool_uuid,
					  struct pool_svc *svc, int rc)
=======
__ds_pool_mark_upgrade_completed(uuid_t pool_uuid, struct pool_svc *svc, int rc)
>>>>>>> 4ab3862a
{
	struct rdb_tx			tx;
	d_iov_t				value;
	uint32_t			upgrade_status;
	uint32_t			global_version;
<<<<<<< HEAD
=======
	uint32_t			obj_version;
	uint32_t			connectable;
>>>>>>> 4ab3862a
	int				rc1;
	daos_prop_t			*prop = NULL;

	rc1 = rdb_tx_begin(svc->ps_rsvc.s_db, svc->ps_rsvc.s_term, &tx);
	if (rc1 != 0)
		D_GOTO(out, rc1);

	ABT_rwlock_wrlock(svc->ps_lock);
	if (rc == 0)
		upgrade_status = DAOS_UPGRADE_STATUS_COMPLETED;
	else
		upgrade_status = DAOS_UPGRADE_STATUS_FAILED;

	d_iov_set(&value, &upgrade_status, sizeof(upgrade_status));
	rc1 = rdb_tx_update(&tx, &svc->ps_root, &ds_pool_prop_upgrade_status,
			   &value);
	if (rc1)
		D_GOTO(out_tx, rc1);

	/*
	 * only bump global version and connectable properties
	 * if upgrade succeed.
	 */
	if (rc == 0) {
		global_version = DAOS_POOL_GLOBAL_VERSION;
		d_iov_set(&value, &global_version, sizeof(global_version));
		rc1 = rdb_tx_update(&tx, &svc->ps_root,
				    &ds_pool_prop_global_version, &value);
		if (rc1) {
			D_ERROR(DF_UUID": failed to upgrade global version "
				"of pool, %d.\n", DP_UUID(pool_uuid), rc1);
			D_GOTO(out_tx, rc1);
		}

<<<<<<< HEAD
		rc1 = ds_pool_mark_connectable_internal(&tx, svc);
		if (rc1 < 0) {
=======
		if (DAOS_FAIL_CHECK(DAOS_FAIL_POOL_CREATE_VERSION)) {
			uint64_t fail_val = daos_fail_value_get();

			obj_version = (uint32_t)fail_val;
		} else {
			obj_version = DS_POOL_OBJ_VERSION;
		}

		d_iov_set(&value, &obj_version, sizeof(obj_version));
		rc1 = rdb_tx_update(&tx, &svc->ps_root,
				    &ds_pool_prop_obj_version, &value);
		if (rc1) {
			D_ERROR(DF_UUID": failed to upgrade global version "
				"of pool, %d.\n", DP_UUID(pool_uuid), rc1);
			D_GOTO(out_tx, rc1);
		}

		connectable = 1;
		d_iov_set(&value, &connectable, sizeof(connectable));
		rc1 = rdb_tx_update(&tx, &svc->ps_root, &ds_pool_prop_connectable,
				    &value);
		if (rc1) {
>>>>>>> 4ab3862a
			D_ERROR(DF_UUID": failed to set connectable of pool "
				"%d.\n", DP_UUID(pool_uuid), rc1);
			D_GOTO(out_tx, rc1);
		}
	}

	rc1 = rdb_tx_commit(&tx);
	if (rc1)
		D_GOTO(out_tx, rc1);

	if (rc == 0)
		/* also bump cached version */
		svc->ps_global_version = DAOS_POOL_GLOBAL_VERSION;

	rc1 = pool_prop_read(&tx, svc, DAOS_PO_QUERY_PROP_ALL, &prop);
	if (rc1)
		D_GOTO(out_tx, rc1);
	rc1 = ds_pool_iv_prop_update(svc->ps_pool, prop);
	daos_prop_free(prop);
	if (rc1)
		D_GOTO(out_tx, rc1);

out_tx:
	ABT_rwlock_unlock(svc->ps_lock);
	rdb_tx_end(&tx);
out:
	D_DEBUG(DB_MD, DF_UUID "mark upgrade complete.: %d/%d\n", DP_UUID(pool_uuid), rc1, rc);
	return rc1;
}

/* check and upgrade the object layout if needed. */
static int
pool_check_upgrade_object_layout(struct rdb_tx *tx, struct pool_svc *svc,
				 bool *schedule_layout_upgrade)
{
	daos_epoch_t	upgrade_eph = crt_hlc_get();
	d_iov_t		value;
	uint32_t	current_layout_ver = 0;
	int		rc = 0;

	d_iov_set(&value, &current_layout_ver, sizeof(current_layout_ver));
	rc = rdb_tx_lookup(tx, &svc->ps_root, &ds_pool_prop_obj_version, &value);
	if (rc && rc != -DER_NONEXIST)
		return rc;
	else if (rc == -DER_NONEXIST)
		current_layout_ver = 0;

	if (current_layout_ver < DS_POOL_OBJ_VERSION) {
		rc = ds_rebuild_schedule(svc->ps_pool, svc->ps_pool->sp_map_version,
					 upgrade_eph, DS_POOL_OBJ_VERSION, NULL,
					 RB_OP_UPGRADE, 0);
		if (rc == 0)
			*schedule_layout_upgrade = true;
	}
	return rc;
}

static int
ds_pool_mark_upgrade_completed_internal(struct pool_svc *svc, int ret)
{
	int rc;

	if (ret == 0)
		ret = ds_cont_upgrade(svc->ps_uuid, svc->ps_cont_svc);

	rc = __ds_pool_mark_upgrade_completed(svc->ps_uuid, svc, ret);
	if (rc == 0 && ret)
		rc = ret;

	return rc;
}

int
ds_pool_mark_upgrade_completed(uuid_t pool_uuid, int ret)
{
	struct pool_svc	*svc;
	int		rc;

	/* XXX check if the whole upgrade progress is really completed */
	rc = pool_svc_lookup_leader(pool_uuid, &svc, NULL);
	if (rc != 0)
		return rc;

	rc = ds_pool_mark_upgrade_completed_internal(svc, ret);

	pool_svc_put_leader(svc);

	return rc;
}

static int
ds_pool_upgrade_if_needed(uuid_t pool_uuid, struct rsvc_hint *po_hint,
			  struct pool_svc *svc, crt_rpc_t *rpc)
{
	struct rdb_tx			tx;
	d_iov_t				value;
	uint32_t			upgrade_status;
	uint32_t			upgrade_global_ver;
	int				rc;
	bool				schedule_layout_upgrade = false;
	bool				need_put_leader = false;

	if (!svc) {
		rc = pool_svc_lookup_leader(pool_uuid, &svc, po_hint);
		if (rc != 0)
			return rc;
		need_put_leader = true;
	}

	rc = rdb_tx_begin(svc->ps_rsvc.s_db, svc->ps_rsvc.s_term, &tx);
	if (rc != 0)
		D_GOTO(out_svc, rc);

	/**
	 * Four kinds of pool upgrading states:
	 *
	 * 1. pool upgrade not started:
	 * upgrade_state: not started
	 * upgrade_global_version: v1
	 * global_version: v1
	 *
	 * 2. pool upgrade in progress:
	 * upgrade_state: in progress
	 * upgrade_global_version: v2
	 * global_version: v1
	 *
	 * 3. pool upgrade completed:
	 * upgrade_state: completed
	 * upgrade_global_version: v2
	 * global_version: v2
	 *
	 * 4. pool upgrade failed:
	 * upgrade_state: failed
	 * upgrade_global_version: v2
	 * global_version: v1
	 */
	ABT_rwlock_wrlock(svc->ps_lock);
	d_iov_set(&value, &upgrade_global_ver, sizeof(upgrade_global_ver));
	rc = rdb_tx_lookup(&tx, &svc->ps_root, &ds_pool_prop_upgrade_global_version,
			   &value);
	if (rc && rc != -DER_NONEXIST) {
		D_GOTO(out_tx, rc);
	} else if (rc == -DER_NONEXIST) {
		if (!need_put_leader)
			D_GOTO(out_tx, rc = 0);
		D_GOTO(out_upgrade, rc);
	} else {
		d_iov_set(&value, &upgrade_status, sizeof(upgrade_status));
		rc = rdb_tx_lookup(&tx, &svc->ps_root, &ds_pool_prop_upgrade_status,
				   &value);
		if (rc)
			D_GOTO(out_tx, rc);

		if (upgrade_global_ver > DAOS_POOL_GLOBAL_VERSION) {
			D_ERROR(DF_UUID": downgrading pool is unsupported: %u -> %u\n",
				DP_UUID(svc->ps_uuid), upgrade_global_ver,
				DAOS_POOL_GLOBAL_VERSION);
			D_GOTO(out_tx, rc = -DER_INVAL);
		}
		D_DEBUG(DB_TRACE, "upgrade ver %u status %u\n", upgrade_global_ver, upgrade_status);
		switch (upgrade_status) {
		case DAOS_UPGRADE_STATUS_NOT_STARTED:
		case DAOS_UPGRADE_STATUS_COMPLETED:
			if ((upgrade_global_ver < DAOS_POOL_GLOBAL_VERSION &&
			     need_put_leader) || DAOS_FAIL_CHECK(DAOS_FORCE_OBJ_UPGRADE))
				D_GOTO(out_upgrade, rc = 0);
			else
				D_GOTO(out_tx, rc = 0);
			break;
		case DAOS_UPGRADE_STATUS_FAILED:
			if (upgrade_global_ver < DAOS_POOL_GLOBAL_VERSION) {
				D_ERROR(DF_UUID": upgrading pool %u -> %u\n is unsupported"
					" because pool upgraded to %u last time failed\n",
					DP_UUID(svc->ps_uuid), upgrade_global_ver,
					DAOS_POOL_GLOBAL_VERSION, upgrade_global_ver);
				D_GOTO(out_tx, rc = -DER_NOTSUPPORTED);
			}
			/* try again as users requested. */
			if (need_put_leader)
				D_GOTO(out_upgrade, rc = 0);
			else
				D_GOTO(out_tx, rc = 0);
			break;
		case DAOS_UPGRADE_STATUS_IN_PROGRESS:
			if (upgrade_global_ver < DAOS_POOL_GLOBAL_VERSION) {
				D_ERROR(DF_UUID": upgrading pool %u -> %u\n is unsupported"
					" because pool upgraded to %u not finished yet\n",
					DP_UUID(svc->ps_uuid), upgrade_global_ver,
					DAOS_POOL_GLOBAL_VERSION, upgrade_global_ver);
				D_GOTO(out_tx, rc = -DER_NOTSUPPORTED);
			} else if (need_put_leader) { /* not from resume */
				D_GOTO(out_tx, rc = -DER_INPROGRESS);
			} else {
				D_GOTO(out_upgrade, rc = 0);
			}
			break;
		default:
			D_ERROR("unknown upgrade pool status: %u\n", upgrade_status);
			D_GOTO(out_upgrade, rc = -DER_INVAL);
			break;
		}
	}
out_upgrade:
	/**
	 * Todo: make sure no rebuild/reint/expand are in progress
	 */
	rc = pool_upgrade_props(&tx, svc, pool_uuid, rpc);
	if (rc)
		D_GOTO(out_tx, rc);

	rc = pool_check_upgrade_object_layout(&tx, svc, &schedule_layout_upgrade);
	if (rc < 0)
		D_GOTO(out_tx, rc);

out_tx:
	ABT_rwlock_unlock(svc->ps_lock);
	rdb_tx_end(&tx);
out_svc:
	if (!schedule_layout_upgrade) {
		int rc1;

		if (rc == 0 && need_put_leader &&
		    DAOS_FAIL_CHECK(DAOS_POOL_UPGRADE_CONT_ABORT))
			D_GOTO(out_put_leader, rc = -DER_AGAIN);
		rc1 = ds_pool_mark_upgrade_completed_internal(svc, rc);
		if (rc == 0 && rc1)
			rc = rc1;
	}
out_put_leader:
	if (need_put_leader) {
		ds_rsvc_set_hint(&svc->ps_rsvc, po_hint);
		pool_svc_put_leader(svc);
	}

	return rc;
}

/**
 * Set a pool's properties without having a handle for the pool
 */
void
ds_pool_upgrade_handler(crt_rpc_t *rpc)
{
	struct pool_upgrade_in		*in = crt_req_get(rpc);
	struct pool_upgrade_out		*out = crt_reply_get(rpc);
	int				rc;

	rc = ds_pool_upgrade_if_needed(in->poi_op.pi_uuid,
				       &out->poo_op.po_hint, NULL, rpc);
	out->poo_op.po_rc = rc;
	D_DEBUG(DB_MD, DF_UUID ": replying rpc: %p %d\n", DP_UUID(in->poi_op.pi_uuid), rpc, rc);
	crt_reply_send(rpc);
}

/**
 * Send a CaRT message to the pool svc to set the requested pool properties.
 *
 * \param[in]	pool_uuid	UUID of the pool
 * \param[in]	ranks		Pool service replicas
 * \param[in]	prop		Pool prop
 *
 * \return	0		Success
 *
 */
int
ds_pool_svc_set_prop(uuid_t pool_uuid, d_rank_list_t *ranks, daos_prop_t *prop)
{
	int				rc;
	struct rsvc_client		client;
	crt_endpoint_t			ep;
	struct dss_module_info		*info = dss_get_module_info();
	crt_rpc_t			*rpc;
	struct pool_prop_set_in		*in;
	struct pool_prop_set_out	*out;

	D_DEBUG(DB_MGMT, DF_UUID": Setting pool prop\n", DP_UUID(pool_uuid));

	if (daos_prop_entry_get(prop, DAOS_PROP_PO_REDUN_FAC)) {
		D_ERROR("Can't set set redundancy factor on existing pool.\n");
		D_GOTO(out, rc = -DER_NO_PERM);
	}

	if (daos_prop_entry_get(prop, DAOS_PROP_PO_EC_PDA)) {
		D_ERROR("Can't set EC performance domain affinity on existing pool\n");
		D_GOTO(out, rc = -DER_NO_PERM);
	}

	if (daos_prop_entry_get(prop, DAOS_PROP_PO_RP_PDA)) {
		D_ERROR("Can't set RP performance domain affinity on existing pool\n");
		D_GOTO(out, rc = -DER_NO_PERM);
	}

	if (daos_prop_entry_get(prop, DAOS_PROP_PO_GLOBAL_VERSION)) {
		D_ERROR("Can't set pool global version if pool is created.\n");
		D_GOTO(out, rc = -DER_NO_PERM);
	}

	if (daos_prop_entry_get(prop, DAOS_PROP_PO_UPGRADE_STATUS)) {
		D_ERROR("Can't set pool upgrade status if pool is created.\n");
		D_GOTO(out, rc = -DER_NO_PERM);
	}

	/* Disallow to begin with; will support in the future. */
	if (daos_prop_entry_get(prop, DAOS_PROP_PO_SVC_REDUN_FAC)) {
		D_ERROR(DF_UUID": cannot set pool service redundancy factor on existing pool",
			DP_UUID(pool_uuid));
		rc = -DER_NO_PERM;
		goto out;
	}

	if (daos_prop_entry_get(prop, DAOS_PROP_PO_OBJ_VERSION)) {
		D_ERROR("Can't set pool obj version if pool is created.\n");
		D_GOTO(out, rc = -DER_NO_PERM);
	}

	rc = rsvc_client_init(&client, ranks);
	if (rc != 0) {
		D_ERROR(DF_UUID": failed to init rsvc client: "DF_RC"\n",
			DP_UUID(pool_uuid), DP_RC(rc));
		D_GOTO(out, rc);
	}

rechoose:
	ep.ep_grp = NULL; /* primary group */
	rc = rsvc_client_choose(&client, &ep);
	if (rc != 0) {
		D_ERROR(DF_UUID": cannot find pool service: "DF_RC"\n",
			DP_UUID(pool_uuid), DP_RC(rc));
		goto out_client;
	}

	rc = pool_req_create(info->dmi_ctx, &ep, POOL_PROP_SET, &rpc);
	if (rc != 0) {
		D_ERROR(DF_UUID": failed to create pool set prop rpc: %d\n",
			DP_UUID(pool_uuid), rc);
		D_GOTO(out_client, rc);
	}

	in = crt_req_get(rpc);
	uuid_copy(in->psi_op.pi_uuid, pool_uuid);
	uuid_clear(in->psi_op.pi_hdl);
	in->psi_prop = prop;

	rc = dss_rpc_send(rpc);
	out = crt_reply_get(rpc);
	D_ASSERT(out != NULL);

	rc = pool_rsvc_client_complete_rpc(&client, &ep, rc, &out->pso_op);
	if (rc == RSVC_CLIENT_RECHOOSE) {
		crt_req_decref(rpc);
		dss_sleep(RECHOOSE_SLEEP_MS);
		D_GOTO(rechoose, rc);
	}

	rc = out->pso_op.po_rc;
	if (rc != 0) {
		D_ERROR(DF_UUID": failed to set prop for pool: %d\n",
			DP_UUID(pool_uuid), rc);
		D_GOTO(out_rpc, rc);
	}

out_rpc:
	crt_req_decref(rpc);
out_client:
	rsvc_client_fini(&client);
out:
	return rc;
}

/*
 * Adds the contents of new_acl to the original ACL. If an entry is added for
 * a principal already in the ACL, the old entry will be replaced.
 * *acl may be reallocated in the process.
 */
static int
merge_acl(struct daos_acl **acl, struct daos_acl *new_acl)
{
	struct daos_ace	*new_ace;
	int		rc = 0;

	new_ace = daos_acl_get_next_ace(new_acl, NULL);
	while (new_ace != NULL) {
		rc = daos_acl_add_ace(acl, new_ace);
		if (rc != 0)
			break;
		new_ace = daos_acl_get_next_ace(new_acl, new_ace);
	}

	return rc;
}

/**
 * Update entries in a pool's ACL without having a handle for the pool
 */
void
ds_pool_acl_update_handler(crt_rpc_t *rpc)
{
	struct pool_acl_update_in	*in = crt_req_get(rpc);
	struct pool_acl_update_out	*out = crt_reply_get(rpc);
	struct pool_svc			*svc;
	struct rdb_tx			tx;
	int				rc;
	daos_prop_t			*prop = NULL;
	struct daos_prop_entry		*entry = NULL;

	D_DEBUG(DB_MD, DF_UUID": processing rpc %p\n",
		DP_UUID(in->pui_op.pi_uuid), rpc);

	rc = pool_svc_lookup_leader(in->pui_op.pi_uuid, &svc,
				    &out->puo_op.po_hint);
	if (rc != 0)
		D_GOTO(out, rc);

	rc = rdb_tx_begin(svc->ps_rsvc.s_db, svc->ps_rsvc.s_term, &tx);
	if (rc != 0)
		D_GOTO(out_svc, rc);

	/*
	 * We need to read the old ACL, modify, and rewrite it
	 */
	ABT_rwlock_wrlock(svc->ps_lock);

	rc = pool_prop_read(&tx, svc, DAOS_PO_QUERY_PROP_ACL, &prop);
	if (rc != 0)
		D_GOTO(out_prop, rc);

	entry = daos_prop_entry_get(prop, DAOS_PROP_PO_ACL);
	if (entry == NULL) {
		D_ERROR(DF_UUID": No ACL prop entry for pool\n",
			DP_UUID(in->pui_op.pi_uuid));
		D_GOTO(out_prop, rc);
	}

	rc = merge_acl((struct daos_acl **)&entry->dpe_val_ptr, in->pui_acl);
	if (rc != 0) {
		D_ERROR(DF_UUID": Unable to update pool with new ACL, rc=%d\n",
			DP_UUID(in->pui_op.pi_uuid), rc);
		D_GOTO(out_prop, rc);
	}

	rc = pool_prop_write(&tx, &svc->ps_root, prop);
	if (rc != 0) {
		D_ERROR(DF_UUID": failed to write updated ACL for pool: %d\n",
			DP_UUID(in->pui_op.pi_uuid), rc);
		D_GOTO(out_prop, rc);
	}

	rc = rdb_tx_commit(&tx);

out_prop:
	if (prop != NULL)
		daos_prop_free(prop);
	ABT_rwlock_unlock(svc->ps_lock);
	rdb_tx_end(&tx);
out_svc:
	ds_rsvc_set_hint(&svc->ps_rsvc, &out->puo_op.po_hint);
	pool_svc_put_leader(svc);
out:
	out->puo_op.po_rc = rc;
	D_DEBUG(DB_MD, DF_UUID ": replying rpc: %p %d\n", DP_UUID(in->pui_op.pi_uuid), rpc, rc);
	crt_reply_send(rpc);
}

/**
 * Send a CaRT message to the pool svc to update the pool ACL by adding and
 * updating entries.
 *
 * \param[in]	pool_uuid	UUID of the pool
 * \param[in]	ranks		Pool service replicas
 * \param[in]	acl		ACL to merge with the current pool ACL
 *
 * \return	0		Success
 *
 */
int
ds_pool_svc_update_acl(uuid_t pool_uuid, d_rank_list_t *ranks,
		       struct daos_acl *acl)
{
	int				rc;
	struct rsvc_client		client;
	crt_endpoint_t			ep;
	struct dss_module_info		*info = dss_get_module_info();
	crt_rpc_t			*rpc;
	struct pool_acl_update_in	*in;
	struct pool_acl_update_out	*out;

	D_DEBUG(DB_MGMT, DF_UUID": Updating pool ACL\n", DP_UUID(pool_uuid));

	rc = rsvc_client_init(&client, ranks);
	if (rc != 0)
		D_GOTO(out, rc);

rechoose:
	ep.ep_grp = NULL; /* primary group */
	rc = rsvc_client_choose(&client, &ep);
	if (rc != 0) {
		D_ERROR(DF_UUID": cannot find pool service: "DF_RC"\n",
			DP_UUID(pool_uuid), DP_RC(rc));
		goto out_client;
	}

	rc = pool_req_create(info->dmi_ctx, &ep, POOL_ACL_UPDATE, &rpc);
	if (rc != 0) {
		D_ERROR(DF_UUID": failed to create pool update ACL rpc: %d\n",
			DP_UUID(pool_uuid), rc);
		D_GOTO(out_client, rc);
	}

	in = crt_req_get(rpc);
	uuid_copy(in->pui_op.pi_uuid, pool_uuid);
	uuid_clear(in->pui_op.pi_hdl);
	in->pui_acl = acl;

	rc = dss_rpc_send(rpc);
	out = crt_reply_get(rpc);
	D_ASSERT(out != NULL);

	rc = pool_rsvc_client_complete_rpc(&client, &ep, rc, &out->puo_op);
	if (rc == RSVC_CLIENT_RECHOOSE) {
		crt_req_decref(rpc);
		dss_sleep(RECHOOSE_SLEEP_MS);
		D_GOTO(rechoose, rc);
	}

	rc = out->puo_op.po_rc;
	if (rc != 0)
		D_ERROR(DF_UUID": failed to update ACL for pool: %d\n",
			DP_UUID(pool_uuid), rc);

	crt_req_decref(rpc);
out_client:
	rsvc_client_fini(&client);
out:
	return rc;
}

/**
 * Delete entries in a pool's ACL without having a handle for the pool
 */
void
ds_pool_acl_delete_handler(crt_rpc_t *rpc)
{
	struct pool_acl_delete_in	*in = crt_req_get(rpc);
	struct pool_acl_delete_out	*out = crt_reply_get(rpc);
	struct pool_svc			*svc;
	struct rdb_tx			tx;
	int				rc;
	daos_prop_t			*prop = NULL;
	struct daos_prop_entry		*entry;

	D_DEBUG(DB_MD, DF_UUID": processing rpc %p\n",
		DP_UUID(in->pdi_op.pi_uuid), rpc);

	rc = pool_svc_lookup_leader(in->pdi_op.pi_uuid, &svc,
				    &out->pdo_op.po_hint);
	if (rc != 0)
		D_GOTO(out, rc);

	rc = rdb_tx_begin(svc->ps_rsvc.s_db, svc->ps_rsvc.s_term, &tx);
	if (rc != 0)
		D_GOTO(out_svc, rc);

	/*
	 * We need to read the old ACL, modify, and rewrite it
	 */
	ABT_rwlock_wrlock(svc->ps_lock);

	rc = pool_prop_read(&tx, svc, DAOS_PO_QUERY_PROP_ACL, &prop);
	if (rc != 0)
		D_GOTO(out_prop, rc);

	entry = daos_prop_entry_get(prop, DAOS_PROP_PO_ACL);
	if (entry == NULL) {
		D_ERROR(DF_UUID": No ACL prop entry for pool\n",
			DP_UUID(in->pdi_op.pi_uuid));
		D_GOTO(out_prop, rc);
	}

	rc = daos_acl_remove_ace((struct daos_acl **)&entry->dpe_val_ptr,
				 in->pdi_type, in->pdi_principal);
	if (rc != 0) {
		D_ERROR(DF_UUID": Failed to remove requested principal, "
			"rc=%d\n", DP_UUID(in->pdi_op.pi_uuid), rc);
		D_GOTO(out_prop, rc);
	}

	rc = pool_prop_write(&tx, &svc->ps_root, prop);
	if (rc != 0) {
		D_ERROR(DF_UUID": failed to write updated ACL for pool: %d\n",
			DP_UUID(in->pdi_op.pi_uuid), rc);
		D_GOTO(out_prop, rc);
	}

	rc = rdb_tx_commit(&tx);

out_prop:
	if (prop != NULL)
		daos_prop_free(prop);
	ABT_rwlock_unlock(svc->ps_lock);
	rdb_tx_end(&tx);
out_svc:
	ds_rsvc_set_hint(&svc->ps_rsvc, &out->pdo_op.po_hint);
	pool_svc_put_leader(svc);
out:
	out->pdo_op.po_rc = rc;
	D_DEBUG(DB_MD, DF_UUID ": replying rpc: %p %d\n", DP_UUID(in->pdi_op.pi_uuid), rpc, rc);
	crt_reply_send(rpc);
}

/**
 * Send a CaRT message to the pool svc to remove an entry by principal from the
 * pool's ACL.
 *
 * \param[in]	pool_uuid	UUID of the pool
 * \param[in]	ranks		Pool service replicas
 * \param[in]	principal_type	Type of the principal to be removed
 * \param[in]	principal_name	Name of the principal to be removed
 *
 * \return	0		Success
 *
 */
int
ds_pool_svc_delete_acl(uuid_t pool_uuid, d_rank_list_t *ranks,
		       enum daos_acl_principal_type principal_type,
		       const char *principal_name)
{
	int				rc;
	struct rsvc_client		client;
	crt_endpoint_t			ep;
	struct dss_module_info		*info = dss_get_module_info();
	crt_rpc_t			*rpc;
	struct pool_acl_delete_in	*in;
	struct pool_acl_delete_out	*out;
	char				*name_buf = NULL;
	size_t				name_buf_len;

	D_DEBUG(DB_MGMT, DF_UUID": Deleting entry from pool ACL\n",
		DP_UUID(pool_uuid));

	if (principal_name != NULL) {
		/* Need to sanitize the incoming string */
		name_buf_len = DAOS_ACL_MAX_PRINCIPAL_BUF_LEN;
		D_ALLOC_ARRAY(name_buf, name_buf_len);
		if (name_buf == NULL)
			D_GOTO(out, rc = -DER_NOMEM);
		/* force null terminator in copy */
		strncpy(name_buf, principal_name, name_buf_len - 1);
	}

	rc = rsvc_client_init(&client, ranks);
	if (rc != 0)
		D_GOTO(out, rc);

rechoose:
	ep.ep_grp = NULL; /* primary group */
	rc = rsvc_client_choose(&client, &ep);
	if (rc != 0) {
		D_ERROR(DF_UUID": cannot find pool service: "DF_RC"\n",
			DP_UUID(pool_uuid), DP_RC(rc));
		goto out_client;
	}

	rc = pool_req_create(info->dmi_ctx, &ep, POOL_ACL_DELETE, &rpc);
	if (rc != 0) {
		D_ERROR(DF_UUID": failed to create pool delete ACL rpc: %d\n",
			DP_UUID(pool_uuid), rc);
		D_GOTO(out_client, rc);
	}

	in = crt_req_get(rpc);
	uuid_copy(in->pdi_op.pi_uuid, pool_uuid);
	uuid_clear(in->pdi_op.pi_hdl);
	in->pdi_type = (uint8_t)principal_type;
	in->pdi_principal = name_buf;

	rc = dss_rpc_send(rpc);
	out = crt_reply_get(rpc);
	D_ASSERT(out != NULL);

	rc = pool_rsvc_client_complete_rpc(&client, &ep, rc, &out->pdo_op);
	if (rc == RSVC_CLIENT_RECHOOSE) {
		crt_req_decref(rpc);
		dss_sleep(RECHOOSE_SLEEP_MS);
		D_GOTO(rechoose, rc);
	}

	rc = out->pdo_op.po_rc;
	if (rc != 0)
		D_ERROR(DF_UUID": failed to delete ACL entry for pool: %d\n",
			DP_UUID(pool_uuid), rc);

	crt_req_decref(rpc);
out_client:
	rsvc_client_fini(&client);
out:
	D_FREE(name_buf);
	return rc;
}

static void
pool_svc_reconf_ult(void *arg)
{
	struct pool_svc		*svc = arg;
	struct pool_svc_reconf	*reconf = &svc->ps_reconf;
	d_rank_list_t		*current;
	d_rank_list_t		*to_add;
	d_rank_list_t		*to_remove;
	d_rank_list_t		*new;
	int			 rc;

	D_DEBUG(DB_MD, DF_UUID": begin\n", DP_UUID(svc->ps_uuid));

	if (reconf->psc_canceled)
		goto out;

	/* When there are pending events, the pool map may be unstable. */
	while (events_pending(svc)) {
		dss_sleep(3000 /* ms */);
		if (reconf->psc_canceled)
			goto out;
	}

	rc = rdb_get_ranks(svc->ps_rsvc.s_db, &current);
	if (rc != 0) {
		D_ERROR(DF_UUID": failed to get pool service replica ranks: "DF_RC"\n",
			DP_UUID(svc->ps_uuid), DP_RC(rc));
		goto out;
	}

	ABT_rwlock_rdlock(svc->ps_pool->sp_lock);
	rc = ds_pool_plan_svc_reconfs(reconf->psc_svc_rf, svc->ps_pool->sp_map, current,
				      dss_self_rank(), &to_add, &to_remove);
	ABT_rwlock_unlock(svc->ps_pool->sp_lock);
	if (rc != 0) {
		D_ERROR(DF_UUID": cannot plan pool service reconfigurations: "DF_RC"\n",
			DP_UUID(svc->ps_uuid), DP_RC(rc));
		goto out_cur;
	}

	D_DEBUG(DB_MD, DF_UUID": svc_rf=%d current=%u to_add=%u to_remove=%u\n",
		DP_UUID(svc->ps_uuid), reconf->psc_svc_rf, current->rl_nr, to_add->rl_nr,
		to_remove->rl_nr);

	/*
	 * Ignore the return values from the "add" and "remove" calls here. If
	 * the "add" calls returns an error, to_add contains the N ranks that
	 * have not been added. We delete N ranks from to_remove to account for
	 * the failed additions, and continue to make the "remove" call. If any
	 * of the two calls returns an error, we still need to report any
	 * membership changes to the MS.
	 */
	if (to_add->rl_nr > 0)
		ds_rsvc_add_replicas_s(&svc->ps_rsvc, to_add, ds_rsvc_get_md_cap());
	if (reconf->psc_canceled)
		goto out_to_add_remove;
	if (to_add->rl_nr > to_remove->rl_nr)
		to_remove->rl_nr = 0;
	else
		to_remove->rl_nr -= to_add->rl_nr;
	if (to_remove->rl_nr > 0) {
		d_rank_list_t *tmp;

		/*
		 * Since the ds_rsvc_dist_stop part is likely to hit RPC
		 * timeouts, after removing the replicas from the membership,
		 * we notify the MS first, and then come back to
		 * ds_rsvc_dist_stop.
		 */
		rc = d_rank_list_dup(&tmp, to_remove);
		if (rc != 0) {
			D_ERROR(DF_UUID": failed to duplicate to_remove: "DF_RC"\n",
				DP_UUID(svc->ps_uuid), DP_RC(rc));
			goto out_to_add_remove;
		}
		rc = rdb_remove_replicas(svc->ps_rsvc.s_db, tmp);
		if (rc != 0)
			D_ERROR(DF_UUID": failed to remove replicas: "DF_RC"\n",
				DP_UUID(svc->ps_uuid), DP_RC(rc));
		/* Delete from to_remove ranks that are not removed. */
		d_rank_list_filter(tmp, to_remove, true /* exclude */);
		d_rank_list_free(tmp);
	}

	if (rdb_get_ranks(svc->ps_rsvc.s_db, &new) == 0) {
		d_rank_list_sort(current);
		d_rank_list_sort(new);

		if (reconf->psc_force_notify || !d_rank_list_identical(new, current)) {
			/*
			 * Send RAS event to control-plane over dRPC to indicate
			 * change in pool service replicas.
			 */
			rc = ds_notify_pool_svc_update(&svc->ps_uuid, new, svc->ps_rsvc.s_term);
			if (rc == 0)
				reconf->psc_force_notify = false;
			else
				D_ERROR(DF_UUID": replica update notify failure: "DF_RC"\n",
					DP_UUID(svc->ps_uuid), DP_RC(rc));
		}

		d_rank_list_free(new);
	}
	if (reconf->psc_canceled)
		goto out_to_add_remove;

	/* Ignore the return value of this ds_rsvc_dist_stop call. */
	if (to_remove->rl_nr > 0)
		ds_rsvc_dist_stop(svc->ps_rsvc.s_class, &svc->ps_rsvc.s_id, to_remove,
				  NULL /* excluded */, svc->ps_rsvc.s_term, true /* destroy */);

out_to_add_remove:
	d_rank_list_free(to_remove);
	d_rank_list_free(to_add);
out_cur:
	d_rank_list_free(current);
out:
	reconf_end(reconf);
	ABT_cond_broadcast(reconf->psc_cv);
	D_DEBUG(DB_MD, DF_UUID": end\n", DP_UUID(svc->ps_uuid));
}

static void
pool_svc_schedule_reconf(struct pool_svc *svc, bool for_chk)
{
	struct pool_svc_reconf *reconf = &svc->ps_reconf;
	enum ds_rsvc_state	state;
	int			rc;

	D_DEBUG(DB_MD, DF_UUID": begin\n", DP_UUID(svc->ps_uuid));

	if (!for_chk && engine_in_check()) {
		D_DEBUG(DB_MD, DF_UUID": end: skip automatic reconf in check mode\n",
			DP_UUID(svc->ps_uuid));
		return;
	}

	/*
	 * Avoid scheduling new reconfigurations when the PS is stepping down
	 * and has already called pool_svc_cancel_and_wait_reconf.
	 */
	state = ds_rsvc_get_state(&svc->ps_rsvc);
	if (state == DS_RSVC_DRAINING) {
		D_DEBUG(DB_MD, DF_UUID": end: service %s\n", DP_UUID(svc->ps_uuid),
			ds_rsvc_state_str(state));
		return;
	}

	reconf_cancel_and_wait(reconf);

	/* Ended by pool_svc_reconf_ult. */
	reconf_begin(reconf);

	/*
	 * An extra svc leader reference is not required, because
	 * pool_svc_step_down_cb waits for this ULT to terminate.
	 *
	 * ULT tracking is achieved through svc->ps_reconf, not a ULT handle.
	 */
	rc = dss_ult_create(pool_svc_reconf_ult, svc, DSS_XS_SELF, 0, 0, NULL /* ult */);
	if (rc != 0) {
		D_ERROR(DF_UUID": failed to create reconfiguration ULT: "DF_RC"\n",
			DP_UUID(svc->ps_uuid), DP_RC(rc));
		reconf_end(reconf);
	}

	D_DEBUG(DB_MD, DF_UUID": end: "DF_RC"\n", DP_UUID(svc->ps_uuid), DP_RC(rc));
}

static void
pool_svc_cancel_and_wait_reconf(struct pool_svc *svc)
{
	reconf_cancel_and_wait(&svc->ps_reconf);
}

/**
 * Schedule PS reconfigurations (if necessary). This is currently for the chk
 * module only.
 */
void
ds_pool_svc_schedule_reconf(struct ds_pool_svc *svc)
{
	struct pool_svc *s = pool_ds2svc(svc);

	pool_svc_schedule_reconf(s, true /* for_chk */);
}

static int pool_find_all_targets_by_addr(struct pool_map *map,
					 struct pool_target_addr_list *list,
					 struct pool_target_id_list *tgt_list,
					 struct pool_target_addr_list *inval);

/*
 * Perform an update to the pool map of \a svc.
 *
 * \param[in]	svc		pool service
 * \param[in]	opc		update operation (e.g., POOL_EXCLUDE)
 * \param[in]	exclude_rank	for excluding ranks (rather than targets)
 * \param[in]	extend_rank_list ranks list to be extended.
 * \param[in]	extend_domains_nr number of extend domains.
 * \param[in]	extend_domains	domains to be extended.
 * \param[in,out]
 *		tgts		target IDs (if empty, must specify tgt_addrs)
 * \param[in]	tgt_addrs	optional target addresses (ignored if \a tgts is
 *				nonempty; requires inval_tgt_addrs)
 * \param[out]	hint		optional leadership hint
 * \param[out]	p_updated	optional info on if pool map has been updated
 * \param[out]	map_version_p	pool map version
 * \param[out]	tgt_map_ver	pool map version for the last target change
 *				(instead of a node change, for example) made by
 *				this update, or 0 if none has been made (see
 *				ds_pool_map_tgts_update)
 * \param[out]	inval_tgt_addrs	optional invalid target addresses (ignored if
 *				\a tgts is nonempty; if specified, must be
 *				initialized to empty and freed by the caller)
 */
static int
pool_svc_update_map_internal(struct pool_svc *svc, unsigned int opc,
			     bool exclude_rank, d_rank_list_t *extend_rank_list,
			     uint32_t extend_domains_nr, uint32_t *extend_domains,
			     struct pool_target_id_list *tgts,
			     struct pool_target_addr_list *tgt_addrs,
			     struct rsvc_hint *hint, bool *p_updated,
			     uint32_t *map_version_p, uint32_t *tgt_map_ver,
			     struct pool_target_addr_list *inval_tgt_addrs)
{
	struct rdb_tx		tx;
	struct pool_map	       *map;
	uint32_t		map_version_before;
	uint32_t		map_version;
	struct pool_buf	       *map_buf = NULL;
	bool			updated = false;
	int			rc;

	D_DEBUG(DB_MD, DF_UUID": opc=%u exclude_rank=%d ntgts=%d ntgt_addrs=%d\n",
		DP_UUID(svc->ps_uuid), opc, exclude_rank, tgts->pti_number,
		tgt_addrs == NULL ? 0 : tgt_addrs->pta_number);

	rc = rdb_tx_begin(svc->ps_rsvc.s_db, svc->ps_rsvc.s_term, &tx);
	if (rc != 0)
		goto out;
	ABT_rwlock_wrlock(svc->ps_lock);

	/* Create a temporary pool map based on the last committed version. */
	rc = read_map(&tx, &svc->ps_root, &map);
	if (rc != 0)
		goto out_lock;

	if (opc == POOL_EXTEND) {
		D_ASSERT(extend_rank_list != NULL);
		map_version = pool_map_get_version(map) + 1;
		rc = gen_pool_buf(map, &map_buf, map_version, extend_domains_nr,
				  extend_rank_list->rl_nr, extend_rank_list->rl_nr * dss_tgt_nr,
				  extend_domains, dss_tgt_nr);
		if (rc != 0)
			D_GOTO(out_map, rc);

		/* Extend the current pool map */
		rc = pool_map_extend(map, map_version, map_buf);
		pool_buf_free(map_buf);
		map_buf = NULL;
		if (rc != 0)
			D_GOTO(out_map, rc);

		/* Get a list of all the targets being added */
		rc = pool_map_find_targets_on_ranks(map, extend_rank_list, tgts);
		if (rc <= 0) {
			D_ERROR(DF_UUID" failed to find targets rc: "DF_RC"\n",
				DP_UUID(svc->ps_uuid), DP_RC(rc));
			D_GOTO(out_map, rc);
		}
	} else {
		/*
		 * If an empty target ID list is provided, convert from target
		 * addresses.
		 */
		if (tgts->pti_number == 0) {
			D_ASSERT(tgts->pti_ids == NULL);
			D_ASSERT(tgt_addrs != NULL);
			D_ASSERT(inval_tgt_addrs != NULL);
			rc = pool_find_all_targets_by_addr(map, tgt_addrs, tgts,
							   inval_tgt_addrs);
			if (rc != 0)
				goto out_map;
			if (inval_tgt_addrs->pta_number > 0) {
				/*
				 * If any invalid ranks/targets were specified here,
				 * abort the entire request. This will mean the
				 * operator needs to resubmit the request with
				 * corrected arguments, which will be easier without
				 * trying to figure out which arguments were accepted &
				 * started processing already.
				 */
				rc = -DER_NONEXIST;
				goto out_map;
			}
		}
	}
	/*
	 * Attempt to modify the temporary pool map and save its versions
	 * before and after. If the version hasn't changed, we are done.
	 */
	map_version_before = pool_map_get_version(map);
	rc = ds_pool_map_tgts_update(map, tgts, opc, exclude_rank, tgt_map_ver,
				     true);
	if (rc != 0)
		D_GOTO(out_map, rc);
	map_version = pool_map_get_version(map);
	D_DEBUG(DB_MD, DF_UUID": version=%u->%u\n",
		DP_UUID(svc->ps_uuid), map_version_before, map_version);
	if (map_version == map_version_before)
		D_GOTO(out_map, rc = 0);

	/* Write the new pool map. */
	rc = pool_buf_extract(map, &map_buf);
	if (rc != 0)
		D_GOTO(out_map, rc);
	rc = write_map_buf(&tx, &svc->ps_root, map_buf, map_version);
	if (rc != 0)
		goto out_map_buf;

	rc = rdb_tx_commit(&tx);
	if (rc != 0) {
		D_DEBUG(DB_MD, DF_UUID": failed to commit: "DF_RC"\n",
			DP_UUID(svc->ps_uuid), DP_RC(rc));
		goto out_map_buf;
	}

	updated = true;

	/* Update svc->ps_pool to match the new pool map. */
	rc = ds_pool_tgt_map_update(svc->ps_pool, map_buf, map_version);
	if (rc != 0) {
		D_ERROR(DF_UUID": failed to update pool map cache: %d\n",
			DP_UUID(svc->ps_uuid), rc);
		/*
		 * We must resign to avoid handling future requests with a
		 * stale pool map cache.
		 */
		rdb_resign(svc->ps_rsvc.s_db, svc->ps_rsvc.s_term);
		rc = 0;
		goto out_map_buf;
	}

	ds_rsvc_request_map_dist(&svc->ps_rsvc);

	pool_svc_schedule_reconf(svc, false /* for_chk */);

out_map_buf:
	pool_buf_free(map_buf);
out_map:
	pool_map_decref(map);
out_lock:
	if (map_version_p != NULL)
		*map_version_p = ds_pool_get_version(svc->ps_pool);
	ABT_rwlock_unlock(svc->ps_lock);
	rdb_tx_end(&tx);
out:
	if (hint != NULL)
		ds_rsvc_set_hint(&svc->ps_rsvc, hint);
	if (p_updated)
		*p_updated = updated;
	return rc;
}

static int
pool_find_all_targets_by_addr(struct pool_map *map,
			      struct pool_target_addr_list *list,
			      struct pool_target_id_list *tgt_list,
			      struct pool_target_addr_list *inval_list_out)
{
	int	i;
	int	rc = 0;

	for (i = 0; i < list->pta_number; i++) {
		struct pool_target *tgt;
		int tgt_nr;
		int j;
		int ret;

		tgt_nr = pool_map_find_target_by_rank_idx(map,
				list->pta_addrs[i].pta_rank,
				list->pta_addrs[i].pta_target, &tgt);
		if (tgt_nr <= 0) {
			/* Can not locate the target in pool map, let's
			 * add it to the output list
			 */
			D_DEBUG(DB_MD, "cannot find rank %u target %u\n",
				list->pta_addrs[i].pta_rank,
				list->pta_addrs[i].pta_target);
			ret = pool_target_addr_list_append(inval_list_out,
							   &list->pta_addrs[i]);
			if (ret) {
				rc = ret;
				break;
			}
		}

		for (j = 0; j < tgt_nr; j++) {
			struct pool_target_id tid;

			tid.pti_id = tgt[j].ta_comp.co_id;
			ret = pool_target_id_list_append(tgt_list, &tid);
			if (ret) {
				rc = ret;
				break;
			}
		}
	}
	return rc;
}

struct redist_open_hdls_arg {
	/**
	 * Pointer to pointer containing flattened array of output handles
	 * Note that these are variable size, so can't be indexed as an array
	 */
	struct pool_iv_conn **hdls;
	/** Pointer to the next write location within hdls */
	struct pool_iv_conn *next;
	/** Total current size of the hdls buffer, in bytes */
	size_t hdls_size;
	/** Total used space in hdls buffer, in bytes */
	size_t hdls_used;
};

/* See pool_svc_update_map_internal documentation. */
static int
pool_update_map_internal(uuid_t pool_uuid, unsigned int opc, bool exclude_rank,
			 struct pool_target_id_list *tgts,
			 struct pool_target_addr_list *tgt_addrs,
			 struct rsvc_hint *hint, bool *p_updated,
			 uint32_t *map_version_p, uint32_t *tgt_map_ver,
			 struct pool_target_addr_list *inval_tgt_addrs)
{
	struct pool_svc	       *svc;
	int			rc;

	rc = pool_svc_lookup_leader(pool_uuid, &svc, hint);
	if (rc != 0)
		return rc;

	rc = pool_svc_update_map_internal(svc, opc, exclude_rank, NULL, 0,
					  NULL, tgts, tgt_addrs, hint, p_updated,
					  map_version_p, tgt_map_ver,
					  inval_tgt_addrs);

	pool_svc_put_leader(svc);
	return rc;
}

int
ds_pool_tgt_exclude_out(uuid_t pool_uuid, struct pool_target_id_list *list)
{
	return pool_update_map_internal(pool_uuid, POOL_EXCLUDE_OUT, false,
					list, NULL, NULL, NULL, NULL, NULL,
					NULL);
}

int
ds_pool_tgt_exclude(uuid_t pool_uuid, struct pool_target_id_list *list)
{
	return pool_update_map_internal(pool_uuid, POOL_EXCLUDE, false, list,
					NULL, NULL, NULL, NULL, NULL, NULL);
}

int
ds_pool_tgt_add_in(uuid_t pool_uuid, struct pool_target_id_list *list)
{
	return pool_update_map_internal(pool_uuid, POOL_ADD_IN, false, list,
					NULL, NULL, NULL, NULL, NULL, NULL);
}

/*
 * Perform a pool map update indicated by opc. If successful, the new pool map
 * version is reported via map_version. Upon -DER_NOTLEADER, a pool service
 * leader hint, if available, is reported via hint (if not NULL).
 */
static int
pool_svc_update_map(struct pool_svc *svc, crt_opcode_t opc, bool exclude_rank,
		    d_rank_list_t *extend_rank_list, uint32_t *extend_domains,
		    uint32_t extend_domains_nr, struct pool_target_addr_list *list,
		    struct pool_target_addr_list *inval_list_out,
		    uint32_t *map_version, struct rsvc_hint *hint)
{
	daos_rebuild_opc_t		op;
	struct pool_target_id_list	target_list = { 0 };
	daos_prop_t			prop = { 0 };
	uint32_t			tgt_map_ver = 0;
	struct daos_prop_entry		*entry;
	bool				updated;
	int				rc;
	char				*env;
	daos_epoch_t			rebuild_eph = crt_hlc_get();
	uint64_t			delay = 2;

	rc = pool_svc_update_map_internal(svc, opc, exclude_rank, extend_rank_list,
					  extend_domains_nr, extend_domains,
					  &target_list, list, hint, &updated,
					  map_version, &tgt_map_ver, inval_list_out);
	if (rc)
		D_GOTO(out, rc);

	if (!updated)
		D_GOTO(out, rc);

	switch (opc) {
	case POOL_EXCLUDE:
		op = RB_OP_FAIL;
		break;
	case POOL_DRAIN:
		op = RB_OP_DRAIN;
		break;
	case POOL_REINT:
		op = RB_OP_REINT;
		break;
	case POOL_EXTEND:
		op = RB_OP_EXTEND;
		break;
	default:
		D_GOTO(out, rc);
	}

	env = getenv(REBUILD_ENV);
	if ((env && !strcasecmp(env, REBUILD_ENV_DISABLED)) ||
	     daos_fail_check(DAOS_REBUILD_DISABLE)) {
		D_DEBUG(DB_TRACE, "Rebuild is disabled\n");
		D_GOTO(out, rc = 0);
	}

	rc = ds_pool_iv_prop_fetch(svc->ps_pool, &prop);
	if (rc)
		D_GOTO(out, rc);

	entry = daos_prop_entry_get(&prop, DAOS_PROP_PO_SELF_HEAL);
	D_ASSERT(entry != NULL);
	if (!(entry->dpe_val & DAOS_SELF_HEAL_AUTO_REBUILD)) {
		D_DEBUG(DB_MD, "self healing is disabled\n");
		D_GOTO(out, rc);
	}

	if (daos_fail_check(DAOS_REBUILD_DELAY))
		delay = 5;

	D_DEBUG(DB_MD, "map ver %u/%u\n", map_version ? *map_version : -1,
		tgt_map_ver);
	if (tgt_map_ver != 0) {
		rc = ds_rebuild_schedule(svc->ps_pool, tgt_map_ver, rebuild_eph,
					 0, &target_list, op, delay);
		if (rc != 0) {
			D_ERROR("rebuild fails rc: "DF_RC"\n", DP_RC(rc));
			D_GOTO(out, rc);
		}
	}

out:
	daos_prop_fini(&prop);
	pool_target_id_list_free(&target_list);
	return rc;
}

void
ds_pool_extend_handler(crt_rpc_t *rpc)
{
	struct pool_extend_in	*in = crt_req_get(rpc);
	struct pool_extend_out	*out = crt_reply_get(rpc);
	struct pool_svc		*svc;
	uuid_t			pool_uuid;
	d_rank_list_t		rank_list;
	uint32_t		ndomains;
	uint32_t		*domains;
	int			rc;

	D_DEBUG(DB_MD, DF_UUID": processing rpc %p\n", DP_UUID(in->pei_op.pi_uuid), rpc);

	uuid_copy(pool_uuid, in->pei_op.pi_uuid);
	rank_list.rl_nr = in->pei_tgt_ranks->rl_nr;
	rank_list.rl_ranks = in->pei_tgt_ranks->rl_ranks;
	ndomains = in->pei_ndomains;
	domains = in->pei_domains.ca_arrays;

	rc = pool_svc_lookup_leader(in->pei_op.pi_uuid, &svc, &out->peo_op.po_hint);
	if (rc != 0)
		goto out;

	rc = pool_svc_update_map(svc, opc_get(rpc->cr_opc),
				 false /* exclude_rank */,
				 &rank_list, domains, ndomains,
				 NULL, NULL, &out->peo_op.po_map_version,
				 &out->peo_op.po_hint);

	pool_svc_put_leader(svc);
out:
	out->peo_op.po_rc = rc;
	D_DEBUG(DB_MD, DF_UUID ": replying rpc: %p " DF_RC "\n", DP_UUID(in->pei_op.pi_uuid), rpc,
		DP_RC(rc));
	crt_reply_send(rpc);
}

static int
pool_discard(crt_context_t ctx, struct pool_svc *svc, struct pool_target_addr_list *list)
{
	struct pool_tgt_discard_in	*ptdi_in;
	struct pool_tgt_discard_out	*ptdi_out;
	crt_rpc_t			*rpc;
	d_rank_list_t			*rank_list = NULL;
	crt_opcode_t			opc;
	int				i;
	int				rc;

	rank_list = d_rank_list_alloc(list->pta_number);
	if (rank_list == NULL)
		D_GOTO(out, rc = -DER_NOMEM);

	rank_list->rl_nr = 0;
	/* remove the duplicate ranks from list, see reintegrate target case */
	for (i = 0; i < list->pta_number; i++) {
		if (daos_rank_in_rank_list(rank_list, list->pta_addrs[i].pta_rank))
			continue;

		rank_list->rl_ranks[rank_list->rl_nr++] = list->pta_addrs[i].pta_rank;
		D_DEBUG(DB_MD, DF_UUID": discard rank %u\n",
			DP_UUID(svc->ps_pool->sp_uuid), list->pta_addrs[i].pta_rank);
	}

	if (rank_list->rl_nr == 0) {
		D_DEBUG(DB_MD, DF_UUID" discard 0 rank.\n", DP_UUID(svc->ps_pool->sp_uuid));
		D_GOTO(out, rc = 0);
	}

	opc = DAOS_RPC_OPCODE(POOL_TGT_DISCARD, DAOS_POOL_MODULE, DAOS_POOL_VERSION);
	rc = crt_corpc_req_create(ctx, NULL, rank_list, opc, NULL,
				  NULL, CRT_RPC_FLAG_FILTER_INVERT,
				  crt_tree_topo(CRT_TREE_KNOMIAL, 32), &rpc);
	if (rc)
		D_GOTO(out, rc);

	ptdi_in = crt_req_get(rpc);
	ptdi_in->ptdi_addrs.ca_arrays = list->pta_addrs;
	ptdi_in->ptdi_addrs.ca_count = list->pta_number;
	uuid_copy(ptdi_in->ptdi_uuid, svc->ps_pool->sp_uuid);
	rc = dss_rpc_send(rpc);

	ptdi_out = crt_reply_get(rpc);
	D_ASSERT(ptdi_out != NULL);
	rc = ptdi_out->ptdo_rc;
	if (rc != 0)
		D_ERROR(DF_UUID": pool discard failed: rc: %d\n",
			DP_UUID(svc->ps_pool->sp_uuid), rc);

	crt_req_decref(rpc);

out:
	if (rank_list)
		d_rank_list_free(rank_list);
	return rc;
}

void
ds_pool_update_handler(crt_rpc_t *rpc)
{
	struct pool_tgt_update_in      *in = crt_req_get(rpc);
	struct pool_tgt_update_out     *out = crt_reply_get(rpc);
	struct pool_svc		       *svc;
	struct pool_target_addr_list	list = { 0 };
	struct pool_target_addr_list	inval_list_out = { 0 };
	int				rc;

	if (in->pti_addr_list.ca_arrays == NULL ||
	    in->pti_addr_list.ca_count == 0)
		D_GOTO(out, rc = -DER_INVAL);

	D_DEBUG(DB_MD, DF_UUID ": processing rpc: %p ntargets=%zu\n", DP_UUID(in->pti_op.pi_uuid),
		rpc, in->pti_addr_list.ca_count);

	rc = pool_svc_lookup_leader(in->pti_op.pi_uuid, &svc,
				    &out->pto_op.po_hint);
	if (rc != 0)
		goto out;

	list.pta_number = in->pti_addr_list.ca_count;
	list.pta_addrs = in->pti_addr_list.ca_arrays;

	if (opc_get(rpc->cr_opc) == POOL_REINT) {
		rc = pool_discard(rpc->cr_ctx, svc, &list);
		if (rc)
			goto out_svc;
	}

	rc = pool_svc_update_map(svc, opc_get(rpc->cr_opc),
				 false /* exclude_rank */, NULL, NULL, 0, &list,
				 &inval_list_out, &out->pto_op.po_map_version,
				 &out->pto_op.po_hint);
	if (rc != 0)
		goto out_svc;

	out->pto_addr_list.ca_arrays = inval_list_out.pta_addrs;
	out->pto_addr_list.ca_count = inval_list_out.pta_number;

out_svc:
	pool_svc_put_leader(svc);
out:
	out->pto_op.po_rc = rc;
	D_DEBUG(DB_MD, DF_UUID ": replying rpc: %p " DF_RC "\n", DP_UUID(in->pti_op.pi_uuid), rpc,
		DP_RC(rc));
	crt_reply_send(rpc);
	pool_target_addr_list_free(&inval_list_out);
}

static int
pool_svc_exclude_rank(struct pool_svc *svc, d_rank_t rank)
{
	struct pool_target_addr_list	list;
	struct pool_target_addr_list	inval_list_out = { 0 };
	struct pool_target_addr		tgt_rank;
	uint32_t			map_version = 0;
	int				rc;

	tgt_rank.pta_rank = rank;
	tgt_rank.pta_target = -1;
	list.pta_number = 1;
	list.pta_addrs = &tgt_rank;

	rc = pool_svc_update_map(svc, POOL_EXCLUDE, true /* exclude_rank */,
				 NULL, NULL, 0, &list, &inval_list_out, &map_version,
				 NULL /* hint */);

	D_DEBUG(DB_MD, "Exclude pool "DF_UUID"/%u rank %u: rc %d\n",
		DP_UUID(svc->ps_uuid), map_version, rank, rc);

	pool_target_addr_list_free(&inval_list_out);

	return rc;
}

struct evict_iter_arg {
	uuid_t *eia_hdl_uuids;
	size_t	eia_hdl_uuids_size;
	int	eia_n_hdl_uuids;
	char	*eia_machine;
	struct pool_svc *eia_pool_svc;
};

static int
evict_iter_cb(daos_handle_t ih, d_iov_t *key, d_iov_t *val, void *varg)
{
	struct evict_iter_arg  *arg = varg;

	D_ASSERT(arg->eia_hdl_uuids != NULL);
	D_ASSERT(arg->eia_hdl_uuids_size > sizeof(uuid_t));

	if (key->iov_len != sizeof(uuid_t)) {
		D_ERROR("invalid key size: "DF_U64"\n", key->iov_len);
		return -DER_IO;
	}
	if (val->iov_len == sizeof(struct pool_hdl_v0)) {
		/* old/2.0 pool handle format ? */
		if (arg->eia_pool_svc->ps_global_version < 1) {
			D_DEBUG(DB_MD, "2.0 pool handle format detected\n");
			/* if looking for a specific machine, do not select this handle */
			if (arg->eia_machine)
				return 0;
		} else {
			D_ERROR("invalid value size: "DF_U64" for pool version %u\n", val->iov_len,
				arg->eia_pool_svc->ps_global_version);
			return -DER_IO;
		}
	} else {
		struct pool_hdl *hdl = val->iov_buf;

		if (val->iov_len != sizeof(struct pool_hdl) + hdl->ph_cred_len ||
		    arg->eia_pool_svc->ps_global_version < 1) {
			D_ERROR("invalid value size: "DF_U64" for pool version %u, expected %zu\n",
				val->iov_len, arg->eia_pool_svc->ps_global_version,
				arg->eia_pool_svc->ps_global_version < 1 ?
				sizeof(struct pool_hdl_v0) :
				sizeof(struct pool_hdl) + hdl->ph_cred_len);
			return -DER_IO;
		}
	}

	/* If we specified a machine name as a filter check before we do the realloc */
	if (arg->eia_machine) {
		struct pool_hdl	*hdl = val->iov_buf;

		if (strncmp(arg->eia_machine, hdl->ph_machine, sizeof(hdl->ph_machine)) != 0) {
			return 0;
		}
	}

	/*
	 * Make sure arg->eia_hdl_uuids[arg->eia_hdl_uuids_size] have enough
	 * space for this handle.
	 */
	if (sizeof(uuid_t) * (arg->eia_n_hdl_uuids + 1) >
	    arg->eia_hdl_uuids_size) {
		uuid_t *hdl_uuids_tmp;
		size_t	hdl_uuids_size_tmp;

		hdl_uuids_size_tmp = arg->eia_hdl_uuids_size * 2;
		D_ALLOC(hdl_uuids_tmp, hdl_uuids_size_tmp);
		if (hdl_uuids_tmp == NULL)
			return -DER_NOMEM;
		memcpy(hdl_uuids_tmp, arg->eia_hdl_uuids,
		       arg->eia_hdl_uuids_size);
		D_FREE(arg->eia_hdl_uuids);
		arg->eia_hdl_uuids = hdl_uuids_tmp;
		arg->eia_hdl_uuids_size = hdl_uuids_size_tmp;
	}

	uuid_copy(arg->eia_hdl_uuids[arg->eia_n_hdl_uuids], key->iov_buf);
	arg->eia_n_hdl_uuids++;
	return 0;
}

/*
 * Callers are responsible for freeing *hdl_uuids if this function returns zero.
 */
static int
find_hdls_to_evict(struct rdb_tx *tx, struct pool_svc *svc, uuid_t **hdl_uuids,
		   size_t *hdl_uuids_size, int *n_hdl_uuids, char *machine)
{
	struct evict_iter_arg	arg = {0};
	int			rc;

	arg.eia_hdl_uuids_size = sizeof(uuid_t) * 4;
	D_ALLOC(arg.eia_hdl_uuids, arg.eia_hdl_uuids_size);
	if (arg.eia_hdl_uuids == NULL)
		return -DER_NOMEM;
	arg.eia_n_hdl_uuids = 0;
	if (machine)
		arg.eia_machine = machine;
	arg.eia_pool_svc = svc;

	rc = rdb_tx_iterate(tx, &svc->ps_handles, false /* backward */,
			    evict_iter_cb, &arg);
	if (rc != 0) {
		D_FREE(arg.eia_hdl_uuids);
		return rc;
	}

	*hdl_uuids = arg.eia_hdl_uuids;
	*hdl_uuids_size = arg.eia_hdl_uuids_size;
	*n_hdl_uuids = arg.eia_n_hdl_uuids;
	return 0;
}

/*
 * Callers are responsible for freeing *hdl_uuids if this function returns zero.
 */
static int
validate_hdls_to_evict(struct rdb_tx *tx, struct pool_svc *svc,
		       uuid_t **hdl_uuids, int *n_hdl_uuids, uuid_t *hdl_list,
		       int n_hdl_list) {
	uuid_t		*valid_list;
	int		n_valid_list = 0;
	int		i;
	int		rc = 0;
	d_iov_t		key;
	d_iov_t		value;

	if (hdl_list == NULL || n_hdl_list == 0) {
		return -DER_INVAL;
	}

	/* Assume the entire list is valid */
	D_ALLOC(valid_list, sizeof(uuid_t) * n_hdl_list);
	if (valid_list == NULL)
		return -DER_NOMEM;

	for (i = 0; i < n_hdl_list; i++) {
		d_iov_set(&key, hdl_list[i], sizeof(uuid_t));
		d_iov_set(&value, NULL, 0);
		rc = rdb_tx_lookup(tx, &svc->ps_handles, &key, &value);

		if (rc == 0) {
			uuid_copy(valid_list[n_valid_list], hdl_list[i]);
			n_valid_list++;
		} else if (rc == -DER_NONEXIST) {
			D_DEBUG(DB_MD, "Skipping invalid handle" DF_UUID "\n",
				DP_UUID(hdl_list[i]));
			/* Reset RC in case we're the last entry */
			rc = 0;
			continue;
		} else {
			D_FREE(valid_list);
			D_GOTO(out, rc);
		}
	}

	*hdl_uuids = valid_list;
	*n_hdl_uuids = n_valid_list;

out:
	return rc;
}

void
ds_pool_evict_handler(crt_rpc_t *rpc)
{
	struct pool_evict_in   *in = crt_req_get(rpc);
	struct pool_evict_out  *out = crt_reply_get(rpc);
	struct pool_svc	       *svc;
	struct rdb_tx		tx;
	uuid_t		       *hdl_uuids = NULL;
	size_t			hdl_uuids_size;
	int			n_hdl_uuids = 0;
	int			rc;

	D_DEBUG(DB_MD, DF_UUID": processing rpc %p\n",
		DP_UUID(in->pvi_op.pi_uuid), rpc);

	rc = pool_svc_lookup_leader(in->pvi_op.pi_uuid, &svc,
				    &out->pvo_op.po_hint);
	if (rc != 0)
		D_GOTO(out, rc);

	rc = rdb_tx_begin(svc->ps_rsvc.s_db, svc->ps_rsvc.s_term, &tx);
	if (rc != 0)
		D_GOTO(out_svc, rc);

	ABT_rwlock_wrlock(svc->ps_lock);

	/*
	 * If a subset of handles is specified use them instead of iterating
	 * through all handles for the pool uuid
	 */
	if (in->pvi_hdls.ca_arrays) {
		rc = validate_hdls_to_evict(&tx, svc, &hdl_uuids, &n_hdl_uuids,
					    in->pvi_hdls.ca_arrays,
					    in->pvi_hdls.ca_count);
	} else {
		rc = find_hdls_to_evict(&tx, svc, &hdl_uuids, &hdl_uuids_size,
					&n_hdl_uuids, in->pvi_machine);
	}

	D_DEBUG(DB_MD, "number of handles found was: %d\n", n_hdl_uuids);

	if (rc != 0)
		D_GOTO(out_lock, rc);

	if (n_hdl_uuids > 0) {
		/* If pool destroy but not forcibly, error: the pool is busy */

		if (in->pvi_pool_destroy && !in->pvi_pool_destroy_force) {
			D_DEBUG(DB_MD, DF_UUID": busy, %u open handles\n",
				DP_UUID(in->pvi_op.pi_uuid), n_hdl_uuids);
			D_GOTO(out_free, rc = -DER_BUSY);
		} else {
			/* Pool evict, or pool destroy with force=true */
			rc = pool_disconnect_hdls(&tx, svc, hdl_uuids,
						  n_hdl_uuids, rpc->cr_ctx);
			if (rc != 0) {
				D_GOTO(out_free, rc);
			} else {
				struct pool_metrics *metrics;

				/** update metric */
				metrics = svc->ps_pool->sp_metrics[DAOS_POOL_MODULE];
				d_tm_inc_counter(metrics->evict_total, n_hdl_uuids);
			}
		}
	}

	/* If pool destroy and not error case, disable new connections */
	if (in->pvi_pool_destroy) {
		uint32_t	connectable = 0;
		d_iov_t		value;

		d_iov_set(&value, &connectable, sizeof(connectable));
		rc = rdb_tx_update_critical(&tx, &svc->ps_root, &ds_pool_prop_connectable, &value);
		if (rc != 0)
			D_GOTO(out_free, rc);

		ds_pool_iv_srv_hdl_invalidate(svc->ps_pool);
		ds_iv_ns_leader_stop(svc->ps_pool->sp_iv_ns);
		D_DEBUG(DB_MD, DF_UUID": pool destroy/evict: mark pool for "
			"no new connections\n", DP_UUID(in->pvi_op.pi_uuid));
	}

	rc = rdb_tx_commit(&tx);
	/* No need to set out->pvo_op.po_map_version. */
out_free:
	D_FREE(hdl_uuids);
out_lock:
	ABT_rwlock_unlock(svc->ps_lock);
	rdb_tx_end(&tx);
out_svc:
	ds_rsvc_set_hint(&svc->ps_rsvc, &out->pvo_op.po_hint);
	pool_svc_put_leader(svc);
out:
	out->pvo_op.po_rc = rc;
	out->pvo_n_hdls_evicted = n_hdl_uuids;
	D_DEBUG(DB_MD, DF_UUID ": replying rpc: %p " DF_RC "\n", DP_UUID(in->pvi_op.pi_uuid), rpc,
		DP_RC(rc));
	crt_reply_send(rpc);
}

/**
 * Send a CaRT message to the pool svc to test and
 * (if applicable based on destroy and force option) evict all open handles
 * on a pool.
 *
 * \param[in]	pool_uuid	UUID of the pool
 * \param[in]	ranks		Pool service replicas
 * \param[in]	handles		List of handles to selectively evict
 * \param[in]	n_handles	Number of items in handles
 * \param[in]	destroy		If true the evict request is a destroy request
 * \param[in]	force		If true and destroy is true request all handles
 *				be forcibly evicted
 * \param[in]   machine		Hostname to use as filter for evicting handles
 * \param[out]	count		Number of handles evicted
 *
 * \return	0		Success
 *		-DER_BUSY	Open pool handles exist and no force requested
 *
 */
int
ds_pool_svc_check_evict(uuid_t pool_uuid, d_rank_list_t *ranks,
			uuid_t *handles, size_t n_handles,
			uint32_t destroy, uint32_t force,
			char *machine, uint32_t *count)
{
	int			 rc;
	struct rsvc_client	 client;
	crt_endpoint_t		 ep;
	struct dss_module_info	*info = dss_get_module_info();
	crt_rpc_t		*rpc;
	struct pool_evict_in	*in;
	struct pool_evict_out	*out;

	D_DEBUG(DB_MGMT,
		DF_UUID": Destroy pool (force: %d), inspect/evict handles\n",
		DP_UUID(pool_uuid), force);

	rc = rsvc_client_init(&client, ranks);
	if (rc != 0)
		D_GOTO(out, rc);

rechoose:
	ep.ep_grp = NULL; /* primary group */
	rc = rsvc_client_choose(&client, &ep);
	if (rc != 0) {
		D_ERROR(DF_UUID": cannot find pool service: "DF_RC"\n",
			DP_UUID(pool_uuid), DP_RC(rc));
		goto out_client;
	}

	rc = pool_req_create(info->dmi_ctx, &ep, POOL_EVICT, &rpc);
	if (rc != 0) {
		D_ERROR(DF_UUID": failed to create pool evict rpc: %d\n",
			DP_UUID(pool_uuid), rc);
		D_GOTO(out_client, rc);
	}

	in = crt_req_get(rpc);
	uuid_copy(in->pvi_op.pi_uuid, pool_uuid);
	uuid_clear(in->pvi_op.pi_hdl);
	in->pvi_hdls.ca_arrays = handles;
	in->pvi_hdls.ca_count = n_handles;
	in->pvi_machine = machine;

	/* Pool destroy (force=false): assert no open handles / do not evict.
	 * Pool destroy (force=true): evict any/all open handles on the pool.
	 */
	in->pvi_pool_destroy = destroy;
	in->pvi_pool_destroy_force = force;

	rc = dss_rpc_send(rpc);
	out = crt_reply_get(rpc);
	D_ASSERT(out != NULL);

	rc = pool_rsvc_client_complete_rpc(&client, &ep, rc, &out->pvo_op);
	if (rc == RSVC_CLIENT_RECHOOSE) {
		crt_req_decref(rpc);
		dss_sleep(RECHOOSE_SLEEP_MS);
		D_GOTO(rechoose, rc);
	}

	rc = out->pvo_op.po_rc;
	if (rc != 0)
		D_ERROR(DF_UUID": pool destroy failed to evict handles, "
			"rc: %d\n", DP_UUID(pool_uuid), rc);
	if (count)
		*count = out->pvo_n_hdls_evicted;

	crt_req_decref(rpc);
out_client:
	rsvc_client_fini(&client);
out:
	return rc;
}

/*
 * Transfer list of pool ranks to "remote_bulk". If the remote bulk buffer
 * is too small, then return -DER_TRUNC. RPC response will contain the number
 * of ranks in the pool that the client can use to resize its buffer
 * for another RPC request.
 */
static int
transfer_ranks_buf(d_rank_t *ranks_buf, size_t nranks,
		   struct pool_svc *svc, crt_rpc_t *rpc, crt_bulk_t remote_bulk)
{
	size_t				 ranks_buf_size;
	daos_size_t			 remote_bulk_size;
	d_iov_t				 ranks_iov;
	d_sg_list_t			 ranks_sgl;
	crt_bulk_t			 bulk = CRT_BULK_NULL;
	struct crt_bulk_desc		 bulk_desc;
	crt_bulk_opid_t			 bulk_opid;
	ABT_eventual			 eventual;
	int				*status;
	int				 rc;

	D_ASSERT(nranks > 0);
	ranks_buf_size = nranks * sizeof(d_rank_t);

	/* Check if the client bulk buffer is large enough. */
	rc = crt_bulk_get_len(remote_bulk, &remote_bulk_size);
	if (rc != 0)
		D_GOTO(out, rc);
	if (remote_bulk_size < ranks_buf_size) {
		D_ERROR(DF_UUID ": remote ranks buffer(" DF_U64 ")"
			" < required (%lu)\n", DP_UUID(svc->ps_uuid),
			remote_bulk_size, ranks_buf_size);
		D_GOTO(out, rc = -DER_TRUNC);
	}

	d_iov_set(&ranks_iov, ranks_buf, ranks_buf_size);
	ranks_sgl.sg_nr = 1;
	ranks_sgl.sg_nr_out = 0;
	ranks_sgl.sg_iovs = &ranks_iov;

	rc = crt_bulk_create(rpc->cr_ctx, &ranks_sgl, CRT_BULK_RO, &bulk);
	if (rc != 0)
		D_GOTO(out, rc);

	/* Prepare for crt_bulk_transfer(). */
	bulk_desc.bd_rpc = rpc;
	bulk_desc.bd_bulk_op = CRT_BULK_PUT;
	bulk_desc.bd_remote_hdl = remote_bulk;
	bulk_desc.bd_remote_off = 0;
	bulk_desc.bd_local_hdl = bulk;
	bulk_desc.bd_local_off = 0;
	bulk_desc.bd_len = ranks_iov.iov_len;

	rc = ABT_eventual_create(sizeof(*status), &eventual);
	if (rc != ABT_SUCCESS)
		D_GOTO(out_bulk, rc = dss_abterr2der(rc));

	rc = crt_bulk_transfer(&bulk_desc, bulk_cb, &eventual, &bulk_opid);
	if (rc != 0)
		D_GOTO(out_eventual, rc);

	rc = ABT_eventual_wait(eventual, (void **)&status);
	if (rc != ABT_SUCCESS)
		D_GOTO(out_eventual, rc = dss_abterr2der(rc));

	if (*status != 0)
		D_GOTO(out_eventual, rc = *status);

out_eventual:
	ABT_eventual_free(&eventual);
out_bulk:
	if (bulk != CRT_BULK_NULL)
		crt_bulk_free(bulk);
out:
	return rc;
}

/* CaRT RPC handler run in PS leader to return pool storage ranks
 */
void
ds_pool_ranks_get_handler(crt_rpc_t *rpc)
{
	struct pool_ranks_get_in	*in = crt_req_get(rpc);
	struct pool_ranks_get_out	*out = crt_reply_get(rpc);
	uint32_t			 nranks = 0;
	d_rank_list_t			out_ranks = {0};
	struct pool_svc			*svc;
	int				 rc;

	D_DEBUG(DB_MD, DF_UUID ": processing rpc: %p\n", DP_UUID(in->prgi_op.pi_uuid), rpc);

	rc = pool_svc_lookup_leader(in->prgi_op.pi_uuid, &svc,
				    &out->prgo_op.po_hint);
	if (rc != 0)
		D_GOTO(out, rc);

	/* This is a server to server RPC only */
	if (daos_rpc_from_client(rpc))
		D_GOTO(out, rc = -DER_INVAL);

	/* Get available ranks */
	rc = ds_pool_get_ranks(in->prgi_op.pi_uuid,
			       PO_COMP_ST_UP | PO_COMP_ST_UPIN | PO_COMP_ST_DRAIN,
			       &out_ranks);
	if (rc != 0) {
		D_ERROR(DF_UUID ": get ranks failed, " DF_RC "\n",
			DP_UUID(in->prgi_op.pi_uuid), DP_RC(rc));
		D_GOTO(out_svc, rc);
	} else if ((in->prgi_nranks > 0) &&
		   (out_ranks.rl_nr > in->prgi_nranks)) {
		D_DEBUG(DB_MD, DF_UUID ": %u ranks (more than client: %u)\n",
			DP_UUID(in->prgi_op.pi_uuid), out_ranks.rl_nr,
			in->prgi_nranks);
		D_GOTO(out_free, rc = -DER_TRUNC);
	} else {
		D_DEBUG(DB_MD, DF_UUID ": %u ranks\n",
			DP_UUID(in->prgi_op.pi_uuid), out_ranks.rl_nr);
		if ((out_ranks.rl_nr > 0) && (in->prgi_nranks > 0) &&
		    (in->prgi_ranks_bulk != CRT_BULK_NULL))
			rc = transfer_ranks_buf(out_ranks.rl_ranks,
						out_ranks.rl_nr, svc, rpc,
						in->prgi_ranks_bulk);
	}

out_free:
	nranks = out_ranks.rl_nr;
	map_ranks_fini(&out_ranks);

out_svc:
	ds_rsvc_set_hint(&svc->ps_rsvc, &out->prgo_op.po_hint);
	pool_svc_put_leader(svc);
out:
	out->prgo_op.po_rc = rc;
	out->prgo_nranks = nranks;
	D_DEBUG(DB_MD, DF_UUID ": replying rpc: %p " DF_RC "\n", DP_UUID(in->prgi_op.pi_uuid), rpc,
		DP_RC(rc));
	crt_reply_send(rpc);
}

/* This RPC could be implemented by ds_rsvc. */
void
ds_pool_svc_stop_handler(crt_rpc_t *rpc)
{
	struct pool_svc_stop_in	       *in = crt_req_get(rpc);
	struct pool_svc_stop_out       *out = crt_reply_get(rpc);
	d_iov_t				id;
	int				rc;

	D_DEBUG(DB_MD, DF_UUID": processing rpc %p\n",
		DP_UUID(in->psi_op.pi_uuid), rpc);

	d_iov_set(&id, in->psi_op.pi_uuid, sizeof(uuid_t));
	rc = ds_rsvc_stop_leader(DS_RSVC_CLASS_POOL, &id, &out->pso_op.po_hint);

	out->pso_op.po_rc = rc;
	D_DEBUG(DB_MD, DF_UUID ": replying rpc: %p " DF_RC "\n", DP_UUID(in->psi_op.pi_uuid), rpc,
		DP_RC(rc));
	crt_reply_send(rpc);
}

/**
 * Get a copy of the latest pool map buffer. Callers are responsible for
 * freeing iov->iov_buf with D_FREE.
 */
int
ds_pool_map_buf_get(uuid_t uuid, d_iov_t *iov, uint32_t *map_version)
{
	struct pool_svc	*svc;
	struct rdb_tx	tx;
	struct pool_buf	*map_buf;
	int		rc;

	rc = pool_svc_lookup_leader(uuid, &svc, NULL /* hint */);
	if (rc != 0)
		D_GOTO(out, rc);

	rc = rdb_tx_begin(svc->ps_rsvc.s_db, svc->ps_rsvc.s_term, &tx);
	if (rc != 0)
		D_GOTO(out_svc, rc);

	ABT_rwlock_rdlock(svc->ps_lock);
	rc = read_map_buf(&tx, &svc->ps_root, &map_buf, map_version);
	if (rc != 0) {
		D_ERROR(DF_UUID": failed to read pool map: "DF_RC"\n",
			DP_UUID(svc->ps_uuid), DP_RC(rc));
		D_GOTO(out_lock, rc);
	}
	D_ASSERT(map_buf != NULL);
	iov->iov_buf = map_buf;
	iov->iov_len = pool_buf_size(map_buf->pb_nr);
	iov->iov_buf_len = pool_buf_size(map_buf->pb_nr);
out_lock:
	ABT_rwlock_unlock(svc->ps_lock);
	rdb_tx_end(&tx);
out_svc:
	pool_svc_put_leader(svc);
out:
	return rc;
}

void
ds_pool_iv_ns_update(struct ds_pool *pool, unsigned int master_rank)
{
	ds_iv_ns_update(pool->sp_iv_ns, master_rank);
}

int
ds_pool_svc_term_get(uuid_t uuid, uint64_t *term)
{
	struct pool_svc	*svc;
	int		rc;

	rc = pool_svc_lookup_leader(uuid, &svc, NULL /* hint */);
	if (rc != 0)
		return rc;

	*term = svc->ps_rsvc.s_term;

	pool_svc_put_leader(svc);
	return 0;
}

void
ds_pool_attr_set_handler(crt_rpc_t *rpc)
{
	struct pool_attr_set_in  *in = crt_req_get(rpc);
	struct pool_op_out	 *out = crt_reply_get(rpc);
	struct pool_svc		 *svc;
	struct rdb_tx		  tx;
	int			  rc;

	D_DEBUG(DB_MD, DF_UUID ": processing rpc: %p hdl=" DF_UUID "\n",
		DP_UUID(in->pasi_op.pi_uuid), rpc, DP_UUID(in->pasi_op.pi_hdl));

	rc = pool_svc_lookup_leader(in->pasi_op.pi_uuid, &svc, &out->po_hint);
	if (rc != 0)
		goto out;

	rc = rdb_tx_begin(svc->ps_rsvc.s_db, svc->ps_rsvc.s_term, &tx);
	if (rc != 0)
		goto out_svc;

	ABT_rwlock_wrlock(svc->ps_lock);
	rc = ds_rsvc_set_attr(&svc->ps_rsvc, &tx, &svc->ps_user,
			      in->pasi_bulk, rpc, in->pasi_count);
	if (rc != 0)
		goto out_lock;

	rc = rdb_tx_commit(&tx);

out_lock:
	ABT_rwlock_unlock(svc->ps_lock);
	rdb_tx_end(&tx);
out_svc:
	ds_rsvc_set_hint(&svc->ps_rsvc, &out->po_hint);
	pool_svc_put_leader(svc);
out:
	out->po_rc = rc;
	D_DEBUG(DB_MD, DF_UUID ": replying rpc: %p " DF_RC "\n", DP_UUID(in->pasi_op.pi_uuid), rpc,
		DP_RC(rc));
	crt_reply_send(rpc);
}

void
ds_pool_attr_del_handler(crt_rpc_t *rpc)
{
	struct pool_attr_del_in  *in = crt_req_get(rpc);
	struct pool_op_out	 *out = crt_reply_get(rpc);
	struct pool_svc		 *svc;
	struct rdb_tx		  tx;
	int			  rc;

	D_DEBUG(DB_MD, DF_UUID ": processing rpc: %p hdl=" DF_UUID "\n",
		DP_UUID(in->padi_op.pi_uuid), rpc, DP_UUID(in->padi_op.pi_hdl));

	rc = pool_svc_lookup_leader(in->padi_op.pi_uuid, &svc, &out->po_hint);
	if (rc != 0)
		goto out;

	rc = rdb_tx_begin(svc->ps_rsvc.s_db, svc->ps_rsvc.s_term, &tx);
	if (rc != 0)
		goto out_svc;

	ABT_rwlock_wrlock(svc->ps_lock);
	rc = ds_rsvc_del_attr(&svc->ps_rsvc, &tx, &svc->ps_user,
			      in->padi_bulk, rpc, in->padi_count);
	if (rc != 0)
		goto out_lock;

	rc = rdb_tx_commit(&tx);

out_lock:
	ABT_rwlock_unlock(svc->ps_lock);
	rdb_tx_end(&tx);
out_svc:
	ds_rsvc_set_hint(&svc->ps_rsvc, &out->po_hint);
	pool_svc_put_leader(svc);
out:
	out->po_rc = rc;
	D_DEBUG(DB_MD, DF_UUID ": replying rpc: %p " DF_RC "\n", DP_UUID(in->padi_op.pi_uuid), rpc,
		DP_RC(rc));
	crt_reply_send(rpc);
}

void
ds_pool_attr_get_handler(crt_rpc_t *rpc)
{
	struct pool_attr_get_in  *in = crt_req_get(rpc);
	struct pool_op_out	 *out = crt_reply_get(rpc);
	struct pool_svc		 *svc;
	struct rdb_tx		  tx;
	int			  rc;

	D_DEBUG(DB_MD, DF_UUID ": processing rpc: %p hdl=" DF_UUID "\n",
		DP_UUID(in->pagi_op.pi_uuid), rpc, DP_UUID(in->pagi_op.pi_hdl));

	rc = pool_svc_lookup_leader(in->pagi_op.pi_uuid, &svc, &out->po_hint);
	if (rc != 0)
		goto out;

	rc = rdb_tx_begin(svc->ps_rsvc.s_db, svc->ps_rsvc.s_term, &tx);
	if (rc != 0)
		goto out_svc;

	ABT_rwlock_rdlock(svc->ps_lock);
	rc = ds_rsvc_get_attr(&svc->ps_rsvc, &tx, &svc->ps_user, in->pagi_bulk,
			      rpc, in->pagi_count, in->pagi_key_length);
	ABT_rwlock_unlock(svc->ps_lock);
	rdb_tx_end(&tx);
out_svc:
	ds_rsvc_set_hint(&svc->ps_rsvc, &out->po_hint);
	pool_svc_put_leader(svc);
out:
	out->po_rc = rc;
	D_DEBUG(DB_MD, DF_UUID ": replying rpc: %p " DF_RC "\n", DP_UUID(in->pagi_op.pi_uuid), rpc,
		DP_RC(rc));
	crt_reply_send(rpc);
}

void
ds_pool_attr_list_handler(crt_rpc_t *rpc)
{
	struct pool_attr_list_in	*in	    = crt_req_get(rpc);
	struct pool_attr_list_out	*out	    = crt_reply_get(rpc);
	struct pool_svc			*svc;
	struct rdb_tx			 tx;
	int				 rc;

	D_DEBUG(DB_MD, DF_UUID ": processing rpc: %p hdl=" DF_UUID "\n",
		DP_UUID(in->pali_op.pi_uuid), rpc, DP_UUID(in->pali_op.pi_hdl));

	rc = pool_svc_lookup_leader(in->pali_op.pi_uuid, &svc,
				    &out->palo_op.po_hint);
	if (rc != 0)
		goto out;

	rc = rdb_tx_begin(svc->ps_rsvc.s_db, svc->ps_rsvc.s_term, &tx);
	if (rc != 0)
		goto out_svc;

	ABT_rwlock_rdlock(svc->ps_lock);
	rc = ds_rsvc_list_attr(&svc->ps_rsvc, &tx, &svc->ps_user,
			       in->pali_bulk, rpc, &out->palo_size);
	ABT_rwlock_unlock(svc->ps_lock);
	rdb_tx_end(&tx);
out_svc:
	ds_rsvc_set_hint(&svc->ps_rsvc, &out->palo_op.po_hint);
	pool_svc_put_leader(svc);
out:
	out->palo_op.po_rc = rc;
	D_DEBUG(DB_MD, DF_UUID ": replying rpc: %p " DF_RC "\n", DP_UUID(in->pali_op.pi_uuid), rpc,
		DP_RC(rc));
	crt_reply_send(rpc);
}

void
ds_pool_replicas_update_handler(crt_rpc_t *rpc)
{
	struct pool_membership_in	*in = crt_req_get(rpc);
	struct pool_membership_out	*out = crt_reply_get(rpc);
	d_rank_list_t			*ranks;
	d_iov_t				 id;
	int				 rc;

	rc = daos_rank_list_dup(&ranks, in->pmi_targets);
	if (rc != 0)
		goto out;
	d_iov_set(&id, in->pmi_uuid, sizeof(uuid_t));

	switch (opc_get(rpc->cr_opc)) {
	case POOL_REPLICAS_ADD:
		rc = ds_rsvc_add_replicas(DS_RSVC_CLASS_POOL, &id, ranks,
					  ds_rsvc_get_md_cap(), &out->pmo_hint);
		break;

	case POOL_REPLICAS_REMOVE:
		rc = ds_rsvc_remove_replicas(DS_RSVC_CLASS_POOL, &id, ranks, &out->pmo_hint);
		break;

	default:
		D_ASSERT(0);
	}

	out->pmo_failed = ranks;
out:
	out->pmo_rc = rc;
	crt_reply_send(rpc);
}

/* Update pool map version for current xstream. */
int
ds_pool_child_map_refresh_sync(struct ds_pool_child *dpc)
{
	struct pool_map_refresh_ult_arg	arg;
	ABT_eventual			eventual;
	int				*status;
	int				rc;

	rc = ABT_eventual_create(sizeof(*status), &eventual);
	if (rc != ABT_SUCCESS)
		return dss_abterr2der(rc);

	arg.iua_pool_version = dpc->spc_map_version;
	uuid_copy(arg.iua_pool_uuid, dpc->spc_uuid);
	arg.iua_eventual = eventual;

	rc = dss_ult_create(ds_pool_map_refresh_ult, &arg, DSS_XS_SYS,
			    0, 0, NULL);
	if (rc)
		D_GOTO(out_eventual, rc);

	rc = ABT_eventual_wait(eventual, (void **)&status);
	if (rc != ABT_SUCCESS)
		D_GOTO(out_eventual, rc = dss_abterr2der(rc));
	if (*status != 0)
		D_GOTO(out_eventual, rc = *status);

out_eventual:
	ABT_eventual_free(&eventual);
	return rc;
}

int
ds_pool_child_map_refresh_async(struct ds_pool_child *dpc)
{
	struct pool_map_refresh_ult_arg	*arg;
	int				rc;

	D_ALLOC_PTR(arg);
	if (arg == NULL)
		return -DER_NOMEM;
	arg->iua_pool_version = dpc->spc_map_version;
	uuid_copy(arg->iua_pool_uuid, dpc->spc_uuid);

	rc = dss_ult_create(ds_pool_map_refresh_ult, arg, DSS_XS_SYS,
			    0, 0, NULL);
	return rc;
}

int ds_pool_prop_fetch(struct ds_pool *pool, unsigned int bits,
		       daos_prop_t **prop_out)
{
	struct pool_svc	*svc;
	struct rdb_tx	tx;
	int		rc;

	rc = pool_svc_lookup_leader(pool->sp_uuid, &svc, NULL);
	if (rc != 0)
		return rc;

	rc = rdb_tx_begin(svc->ps_rsvc.s_db, svc->ps_rsvc.s_term, &tx);
	if (rc != 0)
		D_GOTO(out_svc, rc);

	/* read optional properties */
	ABT_rwlock_rdlock(svc->ps_lock);
	rc = pool_prop_read(&tx, svc, bits, prop_out);
	ABT_rwlock_unlock(svc->ps_lock);
	if (rc != 0)
		D_GOTO(out_tx, rc);
out_tx:
	rdb_tx_end(&tx);
out_svc:
	pool_svc_put_leader(svc);
	return rc;
}

/**
 * Is \a hdl a "server handle" for \a pool?
 *
 * \param[in]	pool	pool
 * \param[in]	hdl	pool handle UUID
 *
 * \return	1	yes
 *		0	no
 *		<0	error from the IV fetch
 */
int
ds_pool_hdl_is_from_srv(struct ds_pool *pool, uuid_t hdl)
{
	uuid_t	srv_hdl;
	int	rc;

	/*
	 * Use the cached value if available. (Not sure if this cache could be
	 * stale...)
	 */
	if (!uuid_is_null(pool->sp_srv_pool_hdl))
		return uuid_compare(pool->sp_srv_pool_hdl, hdl) == 0;

	rc = ds_pool_iv_srv_hdl_fetch(pool, &srv_hdl, NULL);
	if (rc != 0)
		return rc;

	return uuid_compare(srv_hdl, hdl) == 0;
}

static bool
is_pool_from_srv(uuid_t pool_uuid, uuid_t poh_uuid)
{
	struct ds_pool	*pool;
	int		rc;

	rc = ds_pool_lookup(pool_uuid, &pool);
	if (rc) {
		D_ERROR(DF_UUID": failed to get ds_pool: %d\n",
			DP_UUID(pool_uuid), rc);
		return false;
	}

	rc = ds_pool_hdl_is_from_srv(pool, poh_uuid);
	ds_pool_put(pool);
	if (rc < 0) {
		D_ERROR(DF_UUID" fetch srv hdl: %d\n", DP_UUID(pool_uuid), rc);
		return false;
	}

	return rc ? true : false;
}

int ds_pool_svc_upgrade(uuid_t pool_uuid, d_rank_list_t *ranks)
{
	int				rc;
	struct rsvc_client		client;
	crt_endpoint_t			ep;
	struct dss_module_info		*info = dss_get_module_info();
	crt_rpc_t			*rpc;
	struct pool_upgrade_in		*in;
	struct pool_upgrade_out		*out;

	D_DEBUG(DB_MGMT, DF_UUID": Upgrading pool prop\n", DP_UUID(pool_uuid));

	rc = rsvc_client_init(&client, ranks);
	if (rc != 0) {
		D_ERROR(DF_UUID": failed to init rsvc client: "DF_RC"\n",
			DP_UUID(pool_uuid), DP_RC(rc));
		D_GOTO(out, rc);
	}

rechoose:
	ep.ep_grp = NULL; /* primary group */
	rc = rsvc_client_choose(&client, &ep);
	if (rc != 0) {
		D_ERROR(DF_UUID": cannot find pool service: "DF_RC"\n",
			DP_UUID(pool_uuid), DP_RC(rc));
		goto out_client;
	}

	rc = pool_req_create(info->dmi_ctx, &ep, POOL_UPGRADE, &rpc);
	if (rc != 0) {
		D_ERROR(DF_UUID": failed to create pool upgrade rpc: %d\n",
			DP_UUID(pool_uuid), rc);
		D_GOTO(out_client, rc);
	}

	in = crt_req_get(rpc);
	uuid_copy(in->poi_op.pi_uuid, pool_uuid);
	uuid_clear(in->poi_op.pi_hdl);

	rc = dss_rpc_send(rpc);
	out = crt_reply_get(rpc);
	D_ASSERT(out != NULL);

	rc = pool_rsvc_client_complete_rpc(&client, &ep, rc, &out->poo_op);
	if (rc == RSVC_CLIENT_RECHOOSE) {
		crt_req_decref(rpc);
		dss_sleep(RECHOOSE_SLEEP_MS);
		D_GOTO(rechoose, rc);
	}

	rc = out->poo_op.po_rc;
	if (rc != 0) {
		D_ERROR(DF_UUID": failed to upgrade pool: %d\n",
			DP_UUID(pool_uuid), rc);
		D_GOTO(out_rpc, rc);
	}

out_rpc:
	crt_req_decref(rpc);
out_client:
	rsvc_client_fini(&client);
out:
	return rc;
}

/* Check if the target(by id) matched the status */
int
ds_pool_target_status_check(struct ds_pool *pool, uint32_t id, uint8_t matched_status,
			    struct pool_target **p_tgt)
{
	struct pool_target *target;
	int		   rc;

	ABT_rwlock_rdlock(pool->sp_lock);
	rc = pool_map_find_target(pool->sp_map, id, &target);
	ABT_rwlock_unlock(pool->sp_lock);
	if (rc <= 0)
		return rc == 0 ? -DER_NONEXIST : rc;

	if (p_tgt)
		*p_tgt = target;

	return target->ta_comp.co_status == matched_status ? 1 : 0;
}

int
ds_pool_mark_connectable(struct ds_pool_svc *ds_svc)
{
	struct pool_svc		*svc = pool_ds2svc(ds_svc);
	struct rdb_tx		 tx;
	int			 rc;

	rc = rdb_tx_begin(svc->ps_rsvc.s_db, svc->ps_rsvc.s_term, &tx);
	if (rc == 0) {
		ABT_rwlock_wrlock(svc->ps_lock);
		rc = ds_pool_mark_connectable_internal(&tx, svc);
		if (rc > 0)
			rc = rdb_tx_commit(&tx);
		ABT_rwlock_unlock(svc->ps_lock);
		rdb_tx_end(&tx);
	}

	return rc;
}

int
ds_pool_svc_load_map(struct ds_pool_svc *ds_svc, struct pool_map **map)
{
	struct pool_svc		*svc = pool_ds2svc(ds_svc);
	struct rdb_tx		 tx = { 0 };
	int			 rc;

	rc = rdb_tx_begin(svc->ps_rsvc.s_db, svc->ps_rsvc.s_term, &tx);
	if (rc == 0) {
		ABT_rwlock_rdlock(svc->ps_lock);
		rc = read_map(&tx, &svc->ps_root, map);
		ABT_rwlock_unlock(svc->ps_lock);
		rdb_tx_end(&tx);
	}

	if (rc != 0)
		D_ERROR("Failed to load pool map for pool "DF_UUIDF": "DF_RC"\n",
			DP_UUID(svc->ps_uuid), DP_RC(rc));

	return rc;
}

int
ds_pool_svc_flush_map(struct ds_pool_svc *ds_svc, struct pool_map *map)
{
	struct pool_svc		*svc = pool_ds2svc(ds_svc);
	struct pool_buf		*buf = NULL;
	struct rdb_tx		 tx = { 0 };
	uint32_t		 version;
	int			 rc = 0;
	bool			 locked = false;

	version = pool_map_get_version(map);
	rc = rdb_tx_begin(svc->ps_rsvc.s_db, svc->ps_rsvc.s_term, &tx);
	if (rc != 0) {
		D_ERROR("Failed to begin TX for flush pool "DF_UUIDF" map with version %u: "
			DF_RC"\n", DP_UUID(svc->ps_uuid), version, DP_RC(rc));
		goto out;
	}

	ABT_rwlock_wrlock(svc->ps_lock);
	locked = true;

	rc = pool_buf_extract(map, &buf);
	if (rc != 0) {
		D_ERROR("Failed to extract buf for flush pool "DF_UUIDF" map with version %u: "
			DF_RC"\n", DP_UUID(svc->ps_uuid), version, DP_RC(rc));
		goto out_lock;
	}

	rc = write_map_buf(&tx, &svc->ps_root, buf, version);
	if (rc != 0) {
		D_ERROR("Failed to write buf for flush pool "DF_UUIDF" map with version %u: "
			DF_RC"\n", DP_UUID(svc->ps_uuid), version, DP_RC(rc));
		goto out_buf;
	}

	rc = rdb_tx_commit(&tx);
	if (rc != 0) {
		D_ERROR("Failed to commit TX for flush pool "DF_UUIDF" map with version %u: "
			DF_RC"\n", DP_UUID(svc->ps_uuid), version, DP_RC(rc));
		goto out_buf;
	}

	/* Update svc->ps_pool to match the new pool map. */
	rc = ds_pool_tgt_map_update(svc->ps_pool, buf, version);
	if (rc != 0) {
		D_ERROR("Failed to refresh local pool "DF_UUIDF" map with version %u: "
			DF_RC"\n", DP_UUID(svc->ps_uuid), version, DP_RC(rc));
		/*
		 * Have to resign to avoid handling future requests with stale pool map cache.
		 * Continue to distribute the new pool map to other pool shards since the RDB
		 * has already been updated.
		 */
		rdb_resign(svc->ps_rsvc.s_db, svc->ps_rsvc.s_term);
	} else {
		ds_rsvc_request_map_dist(&svc->ps_rsvc);
		ABT_rwlock_unlock(svc->ps_lock);
		locked = false;
		ds_rsvc_wait_map_dist(&svc->ps_rsvc);

		pool_svc_schedule_reconf(svc, false /* for_chk */);
	}

out_buf:
	pool_buf_free(buf);
out_lock:
	if (locked)
		ABT_rwlock_unlock(svc->ps_lock);
	rdb_tx_end(&tx);
out:
	return rc;
}

int
ds_pool_svc_update_label(struct ds_pool_svc *ds_svc, const char *label)
{
	struct pool_svc		*svc = pool_ds2svc(ds_svc);
	daos_prop_t		*prop = NULL;
	struct rdb_tx		 tx = { 0 };
	int			 rc = 0;

	prop = daos_prop_alloc(1);
	if (prop == NULL)
		D_GOTO(out, rc = -DER_NOMEM);

	prop->dpp_entries[0].dpe_type = DAOS_PROP_PO_LABEL;
	if (label != NULL) {
		D_STRNDUP(prop->dpp_entries[0].dpe_str, label, strlen(label));
		if (prop->dpp_entries[0].dpe_str == NULL)
			D_GOTO(out, rc = -DER_NOMEM);
	} else {
		prop->dpp_entries[0].dpe_flags = DAOS_PROP_ENTRY_NOT_SET;
		prop->dpp_entries[0].dpe_str = NULL;
	}

	rc = rdb_tx_begin(svc->ps_rsvc.s_db, svc->ps_rsvc.s_term, &tx);
	if (rc != 0) {
		D_ERROR("Failed to begin TX for updating pool "DF_UUIDF" label %s: "DF_RC"\n",
			DP_UUID(svc->ps_uuid), label != NULL ? label : "(null)", DP_RC(rc));
		D_GOTO(out, rc);
	}

	ABT_rwlock_wrlock(svc->ps_lock);

	rc = pool_prop_write(&tx, &svc->ps_root, prop);
	if (rc != 0) {
		D_ERROR("Failed to updating pool "DF_UUIDF" label %s: "DF_RC"\n",
			DP_UUID(svc->ps_uuid), label != NULL ? label : "(null)", DP_RC(rc));
		D_GOTO(out_lock, rc);
	}

	rc = rdb_tx_commit(&tx);
	if (rc != 0)
		D_ERROR("Failed to commit TX for updating pool "DF_UUIDF" label %s: "DF_RC"\n",
			DP_UUID(svc->ps_uuid), label != NULL ? label : "(null)", DP_RC(rc));

out_lock:
	ABT_rwlock_unlock(svc->ps_lock);
	rdb_tx_end(&tx);
out:
	daos_prop_free(prop);
	return rc;
}

int
ds_pool_svc_evict_all(struct ds_pool_svc *ds_svc)
{
	struct pool_svc		*svc = pool_ds2svc(ds_svc);
	struct pool_metrics	*metrics;
	uuid_t			*hdl_uuids = NULL;
	struct rdb_tx		 tx = { 0 };
	size_t			 hdl_uuids_size = 0;
	int			 n_hdl_uuids = 0;
	int			 rc = 0;

	rc = rdb_tx_begin(svc->ps_rsvc.s_db, svc->ps_rsvc.s_term, &tx);
	if (rc != 0) {
		D_ERROR("Failed to begin TX for evict pool "DF_UUIDF" connections: "DF_RC"\n",
			DP_UUID(svc->ps_uuid), DP_RC(rc));
		D_GOTO(out, rc);
	}

	ABT_rwlock_wrlock(svc->ps_lock);

	rc = find_hdls_to_evict(&tx, svc, &hdl_uuids, &hdl_uuids_size, &n_hdl_uuids, NULL);
	if (rc != 0) {
		D_ERROR("Failed to find hdls for evict pool "DF_UUIDF" connections: "DF_RC"\n",
			DP_UUID(svc->ps_uuid), DP_RC(rc));
		D_GOTO(out_lock, rc);
	}

	if (n_hdl_uuids > 0) {
		rc = pool_disconnect_hdls(&tx, svc, hdl_uuids, n_hdl_uuids,
					  dss_get_module_info()->dmi_ctx);
		if (rc != 0)
			D_GOTO(out_lock, rc);

		metrics = svc->ps_pool->sp_metrics[DAOS_POOL_MODULE];
		d_tm_inc_counter(metrics->evict_total, n_hdl_uuids);
		rc = rdb_tx_commit(&tx);
		if (rc != 0)
			D_ERROR("Failed to commit TX for evict pool "DF_UUIDF" connections: "
				DF_RC"\n", DP_UUID(svc->ps_uuid), DP_RC(rc));
	}

out_lock:
	D_FREE(hdl_uuids);
	ABT_rwlock_unlock(svc->ps_lock);
	rdb_tx_end(&tx);
out:
	return rc;
}

struct ds_pool *
ds_pool_svc2pool(struct ds_pool_svc *ds_svc)
{
	return pool_ds2svc(ds_svc)->ps_pool;
}

struct cont_svc *
ds_pool_ps2cs(struct ds_pool_svc *ds_svc)
{
	return pool_ds2svc(ds_svc)->ps_cont_svc;
}<|MERGE_RESOLUTION|>--- conflicted
+++ resolved
@@ -4792,7 +4792,6 @@
 }
 
 static int
-<<<<<<< HEAD
 ds_pool_mark_connectable_internal(struct rdb_tx *tx, struct pool_svc *svc)
 {
 	d_iov_t		value;
@@ -4815,21 +4814,14 @@
 	return rc;
 }
 
-static int ds_pool_mark_upgrade_completed(uuid_t pool_uuid,
-					  struct pool_svc *svc, int rc)
-=======
+static int
 __ds_pool_mark_upgrade_completed(uuid_t pool_uuid, struct pool_svc *svc, int rc)
->>>>>>> 4ab3862a
 {
 	struct rdb_tx			tx;
 	d_iov_t				value;
 	uint32_t			upgrade_status;
 	uint32_t			global_version;
-<<<<<<< HEAD
-=======
 	uint32_t			obj_version;
-	uint32_t			connectable;
->>>>>>> 4ab3862a
 	int				rc1;
 	daos_prop_t			*prop = NULL;
 
@@ -4864,10 +4856,6 @@
 			D_GOTO(out_tx, rc1);
 		}
 
-<<<<<<< HEAD
-		rc1 = ds_pool_mark_connectable_internal(&tx, svc);
-		if (rc1 < 0) {
-=======
 		if (DAOS_FAIL_CHECK(DAOS_FAIL_POOL_CREATE_VERSION)) {
 			uint64_t fail_val = daos_fail_value_get();
 
@@ -4885,12 +4873,8 @@
 			D_GOTO(out_tx, rc1);
 		}
 
-		connectable = 1;
-		d_iov_set(&value, &connectable, sizeof(connectable));
-		rc1 = rdb_tx_update(&tx, &svc->ps_root, &ds_pool_prop_connectable,
-				    &value);
-		if (rc1) {
->>>>>>> 4ab3862a
+		rc1 = ds_pool_mark_connectable_internal(&tx, svc);
+		if (rc1 < 0) {
 			D_ERROR(DF_UUID": failed to set connectable of pool "
 				"%d.\n", DP_UUID(pool_uuid), rc1);
 			D_GOTO(out_tx, rc1);
