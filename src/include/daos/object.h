/**
 * (C) Copyright 2016-2022 Intel Corporation.
 *
 * SPDX-License-Identifier: BSD-2-Clause-Patent
 */
#ifndef __DD_OBJ_H__
#define __DD_OBJ_H__

#include <daos/common.h>
#include <daos/tse.h>
#include <daos_obj.h>

/* EC parity is stored in a private address range that is selected by setting
 * the most-significant bit of the offset (an unsigned long). This effectively
 * limits the addressing of user extents to the lower 63 bits of the offset
 * range.
 */
#define DAOS_EC_PARITY_BIT	(1ULL << 63)

/**
 * XXX old class IDs
 *
 * They should be removed after getting rid of all hard-coded
 * class IDs from python tests.
 */
enum {
	DAOS_OC_UNKNOWN,
	DAOS_OC_TINY_RW,
	DAOS_OC_SMALL_RW,
	DAOS_OC_LARGE_RW,
	DAOS_OC_R2S_RW,		/* class for testing */
	DAOS_OC_R2_RW,		/* class for testing */
	DAOS_OC_R2_MAX_RW,	/* class for testing */
	DAOS_OC_R3S_RW,		/* class for testing */
	DAOS_OC_R3_RW,		/* class for testing */
	DAOS_OC_R3_MAX_RW,	/* class for testing */
	DAOS_OC_R4S_RW,		/* class for testing */
	DAOS_OC_R4_RW,		/* class for testing */
	DAOS_OC_R4_MAX_RW,	/* class for testing */
	DAOS_OC_REPL_MAX_RW,
	DAOS_OC_ECHO_R1S_RW,	/* Echo class, 1 replica single stripe */
	DAOS_OC_ECHO_R2S_RW,	/* Echo class, 2 replica single stripe */
	DAOS_OC_ECHO_R3S_RW,	/* Echo class, 3 replica single stripe */
	DAOS_OC_ECHO_R4S_RW,	/* Echo class, 4 replica single stripe */
	DAOS_OC_R1S_SPEC_RANK,	/* 1 replica with specified rank */
	DAOS_OC_R2S_SPEC_RANK,	/* 2 replica start with specified rank */
	DAOS_OC_R3S_SPEC_RANK,	/* 3 replica start with specified rank.
				 * These 3 XX_SPEC are mostly for testing
				 * purpose.
				 */
};

/* Temporarily keep it to minimize change, remove it in the future */
#define DAOS_OC_ECHO_TINY_RW	DAOS_OC_ECHO_R1S_RW

static inline bool
daos_obj_is_echo(daos_obj_id_t oid)
{
	daos_oclass_id_t oc;

	oc = daos_obj_id2class(oid);
	return oc == DAOS_OC_ECHO_TINY_RW || oc == DAOS_OC_ECHO_R2S_RW ||
	       oc == DAOS_OC_ECHO_R3S_RW || oc == DAOS_OC_ECHO_R4S_RW;
}

static inline bool
daos_obj_is_srank(daos_obj_id_t oid)
{
	daos_oclass_id_t oc = daos_obj_id2class(oid);

	return oc == DAOS_OC_R3S_SPEC_RANK || oc == DAOS_OC_R1S_SPEC_RANK ||
	       oc == DAOS_OC_R2S_SPEC_RANK;
}

enum {
	/* smallest cell size */
	DAOS_EC_CELL_MIN	= (4 << 10),
	/* default cell size */
	DAOS_EC_CELL_DEF	= (64 << 10),
	/* largest cell size */
	DAOS_EC_CELL_MAX	= (1024 << 10),
};

static inline bool
daos_ec_cs_valid(uint32_t cell_sz)
{
	if (cell_sz < DAOS_EC_CELL_MIN || cell_sz > DAOS_EC_CELL_MAX)
		return false;

	/* should be multiplier of the min size */
	if (cell_sz % DAOS_EC_CELL_MIN != 0)
		return false;

	return true;
}

static inline bool
daos_ec_pda_valid(uint32_t ec_pda)
{
	return ec_pda > 0;
}

static inline bool
daos_rp_pda_valid(uint32_t rp_pda)
{
	return rp_pda > 0;
}

enum daos_io_mode {
	DIM_DTX_FULL_ENABLED	= 0,	/* by default */
	DIM_SERVER_DISPATCH	= 1,
	DIM_CLIENT_DISPATCH	= 2,
};

#define DAOS_OBJ_GRP_MAX	MAX_NUM_GROUPS
#define DAOS_OBJ_REPL_MAX	MAX_NUM_GROUPS
#define DAOS_OBJ_RESIL_MAX	MAX_NUM_GROUPS

/**
 * 192-bit object ID, it can identify a unique bottom level object.
 * (a shard of upper level object).
 */
typedef struct {
	/** Public section, high level object ID */
	daos_obj_id_t		id_pub;
	/** Private section, object shard identifier */
	uint32_t		id_shard;
	/** Padding */
	uint32_t		id_pad_32;
} daos_unit_oid_t;

/** object metadata stored in the global OI table of container */
struct daos_obj_md {
	daos_obj_id_t		omd_id;
	uint32_t		omd_ver;
<<<<<<< HEAD
	/* Performance domain affinity */
	uint32_t		omd_pda;
	union {
		uint32_t	omd_split;
		uint64_t	omd_loff;
	};
=======
	/* Fault domain level - PO_COMP_TP_RANK, or PO_COMP_TP_RANK. If it is zero then will
	 * use pl_map's default value PL_DEFAULT_DOMAIN (PO_COMP_TP_RANK).
	 */
	uint32_t		omd_fdom_lvl;
>>>>>>> 0ab1a573
};

/** object shard metadata stored in each container shard */
struct daos_obj_shard_md {
	/** ID of the object shard */
	daos_unit_oid_t		smd_id;
	uint64_t		smd_attr;
	uint32_t		smd_po_ver;
	uint32_t		smd_padding;
};

struct daos_shard_loc {
	uint32_t	sd_rank;
	uint32_t	sd_tgt_idx;
};

/**
 * object layout information.
 **/
struct daos_obj_shard {
	uint32_t		os_replica_nr;
	struct daos_shard_loc	os_shard_loc[0];
};

struct daos_obj_layout {
	uint32_t		 ol_ver;
	uint32_t		 ol_class;
	uint32_t		 ol_nr;
	struct daos_obj_shard	*ol_shards[0];
};

/**
 * can be used as st_rank to indicate target can be ignored for IO, for example
 * update DAOS_OBJ_REPL_MAX obj with some target failed case.
 */
#define DAOS_TGT_IGNORE		((d_rank_t)-1)

enum daos_tgt_flags {
	/* When leader forward IO RPC to non-leaders, delay the target until the others replied. */
	DTF_DELAY_FORWARD	= (1 << 0),
};

/** to identify each obj shard's target */
struct daos_shard_tgt {
	uint32_t		st_rank;	/* rank of the shard */
	uint32_t		st_shard;	/* shard index */
	uint32_t		st_shard_id;	/* shard id */
	uint32_t		st_tgt_id;	/* target id */
	uint16_t		st_tgt_idx;	/* target xstream index */
	/* Target idx for EC obj, only used for client, consider OBJ_EC_MAX_M, 8-bits is enough. */
	uint8_t			st_ec_tgt;
	uint8_t			st_flags;	/* see daos_tgt_flags */
};

static inline bool
daos_oid_is_null(daos_obj_id_t oid)
{
	return oid.lo == 0 && oid.hi == 0;
}

static inline int
daos_oid_cmp(daos_obj_id_t a, daos_obj_id_t b)
{
	if (a.hi < b.hi)
		return -1;
	else if (a.hi > b.hi)
		return 1;

	if (a.lo < b.lo)
		return -1;
	else if (a.lo > b.lo)
		return 1;

	return 0;
}

static inline bool
daos_unit_obj_id_equal(daos_unit_oid_t oid1, daos_unit_oid_t oid2)
{
	return daos_oid_cmp(oid1.id_pub, oid2.id_pub) == 0 &&
	       oid1.id_shard == oid2.id_shard;
}

struct pl_obj_layout;

int obj_class_init(void);
void obj_class_fini(void);
struct daos_oclass_attr *daos_oclass_attr_find(daos_obj_id_t oid,
					       uint32_t *nr_grps);
int daos_obj2oc_attr(daos_handle_t oh, struct daos_oclass_attr *oca);
int daos_obj_set_oid_by_class(daos_obj_id_t *oid, enum daos_otype_t type,
			      daos_oclass_id_t cid, uint32_t args);
unsigned int daos_oclass_grp_size(struct daos_oclass_attr *oc_attr);
unsigned int daos_oclass_grp_nr(struct daos_oclass_attr *oc_attr,
				struct daos_obj_md *md);
int daos_oclass_fit_max(daos_oclass_id_t oc_id, int domain_nr, int target_nr,
			enum daos_obj_redun *ord, uint32_t *nr);
bool daos_oclass_is_valid(daos_oclass_id_t oc_id);
daos_oclass_id_t daos_obj_get_oclass(daos_handle_t coh, enum daos_otype_t type,
				   daos_oclass_hints_t hints, uint32_t args);
#define daos_oclass_grp_off_by_shard(oca, shard)				\
	(rounddown(shard, daos_oclass_grp_size(oca)))

/** bits for the specified rank */
#define DAOS_OC_SR_SHIFT	24
#define DAOS_OC_SR_BITS		8
#define DAOS_OC_SR_MASK		\
	(((1ULL << DAOS_OC_SR_BITS) - 1) << DAOS_OC_SR_SHIFT)

/** bits for the specified target, Note: the target here means the target
 * index inside the rank, and it only reserve 4 bits, so only specify 16th
 * target maximum.
 */
#define DAOS_OC_ST_SHIFT	20
#define DAOS_OC_ST_BITS		4
#define DAOS_OC_ST_MASK		\
	(((1ULL << DAOS_OC_ST_BITS) - 1) << DAOS_OC_ST_SHIFT)

static inline d_rank_t
daos_oclass_sr_get_rank(daos_obj_id_t oid)
{
	D_ASSERT(daos_obj_is_srank(oid));
	return ((oid.hi & DAOS_OC_SR_MASK) >> DAOS_OC_SR_SHIFT);
}

static inline daos_obj_id_t
daos_oclass_sr_set_rank(daos_obj_id_t oid, d_rank_t rank)
{
	D_ASSERT(daos_obj_is_srank(oid));
	D_ASSERT(rank < (1 << DAOS_OC_SR_SHIFT));
	D_ASSERT((oid.hi & DAOS_OC_SR_MASK) == 0);

	oid.hi |= (uint64_t)rank << DAOS_OC_SR_SHIFT;
	return oid;
}

static inline int
daos_oclass_st_get_tgt(daos_obj_id_t oid)
{
	D_ASSERT(daos_obj_is_srank(oid));

	return ((oid.hi & DAOS_OC_ST_MASK) >> DAOS_OC_ST_SHIFT);
}

static inline daos_obj_id_t
daos_oclass_st_set_tgt(daos_obj_id_t oid, int tgt)
{
	D_ASSERT(daos_obj_is_srank(oid));
	D_ASSERT(tgt < (1 << DAOS_OC_ST_SHIFT));
	D_ASSERT((oid.hi & DAOS_OC_ST_MASK) == 0);

	oid.hi |= (uint64_t)tgt << DAOS_OC_ST_SHIFT;
	return oid;
}

static inline bool
daos_oclass_is_ec(struct daos_oclass_attr *oca)
{
	return oca->ca_resil == DAOS_RES_EC;
}

static inline void
daos_obj_set_oid(daos_obj_id_t *oid, enum daos_otype_t type,
		 enum daos_obj_redun ord, uint32_t nr_grps,
		 uint32_t args)
{
	uint64_t hdr;

	/** XXX: encode nr_grps as-is for now */

	oid->hi &= (1ULL << OID_FMT_INTR_BITS) - 1;
	/**
	 * | Upper bits contain
	 * | OID_FMT_TYPE_BITS (object features) |
	 * | OID_FMT_CLASS_BITS (object class)	 |
	 * | OID_FMT_MD_BITS (object metadata)	 |
	 * | 96-bit for API user ...		 |
	 */
	hdr  = ((uint64_t)type << OID_FMT_TYPE_SHIFT);
	hdr |= ((uint64_t)ord << OID_FMT_CLASS_SHIFT);
	if (nr_grps > MAX_NUM_GROUPS)
		nr_grps = MAX_NUM_GROUPS;
	hdr |= ((uint64_t)nr_grps << OID_FMT_META_SHIFT);
	oid->hi |= hdr;
}


/* check if an object ID is OIT (Object ID Table) */
static inline bool
daos_oid_is_oit(daos_obj_id_t oid)
{
	return daos_obj_id2type(oid) == DAOS_OT_OIT;
}

static inline int
is_daos_obj_type_set(enum daos_otype_t type, enum daos_otype_t sub_type)
{
	int is_type_set = 0;

	switch (sub_type) {
	case DAOS_OT_AKEY_UINT64:
		if ((type == DAOS_OT_MULTI_UINT64) || (type == DAOS_OT_AKEY_UINT64))
			is_type_set = DAOS_OT_AKEY_UINT64;
		break;
	case DAOS_OT_DKEY_UINT64:
		if ((type == DAOS_OT_MULTI_UINT64) || (type == DAOS_OT_DKEY_UINT64) ||
		    (type == DAOS_OT_ARRAY) || (type == DAOS_OT_ARRAY_BYTE) ||
		    (type == DAOS_OT_ARRAY_ATTR))
			is_type_set = DAOS_OT_DKEY_UINT64;
		break;
	case DAOS_OT_AKEY_LEXICAL:
		if ((type == DAOS_OT_AKEY_LEXICAL) || (type == DAOS_OT_MULTI_LEXICAL))
			is_type_set = DAOS_OT_AKEY_LEXICAL;
		break;
	case DAOS_OT_DKEY_LEXICAL:
		if ((type == DAOS_OT_DKEY_LEXICAL) || (type == DAOS_OT_MULTI_LEXICAL) ||
		    (type == DAOS_OT_KV_LEXICAL))
			is_type_set = DAOS_OT_DKEY_LEXICAL;
		break;
	default:
		D_ERROR("Unexpected parameter.\n");
		break;
	}

	return is_type_set;
}

/*
 * generate ID for Object ID Table which is just an object, caller should
 * provide valid cont_rf value (DAOS_PROP_CO_REDUN_RF0 ~ DAOS_PROP_CO_REDUN_RF4)
 * or it possibly assert it internally
 */
static inline daos_obj_id_t
daos_oit_gen_id(daos_epoch_t epoch, uint32_t cont_rf)
{
	enum daos_obj_redun	ord;
	daos_obj_id_t		oid = {0};

	switch (cont_rf) {
	case DAOS_PROP_CO_REDUN_RF0:
		ord = OR_RP_1;
		break;
	case DAOS_PROP_CO_REDUN_RF1:
		ord = OR_RP_2;
		break;
	case DAOS_PROP_CO_REDUN_RF2:
		ord = OR_RP_3;
		break;
	case DAOS_PROP_CO_REDUN_RF3:
		ord = OR_RP_4;
		break;
	case DAOS_PROP_CO_REDUN_RF4:
		ord = OR_RP_5;
		break;
	default:
		D_ASSERTF(0, "bad cont_rf %d\n", cont_rf);
		break;
	};

	/** use 1 group for simplicity, it should be more scalable */
	daos_obj_set_oid(&oid, DAOS_OT_OIT, ord, 1, 0);
	oid.lo = epoch;

	return oid;
}

static inline bool
daos_unit_oid_is_null(daos_unit_oid_t oid)
{
	return oid.id_shard == 0 && daos_oid_is_null(oid.id_pub);
}

static inline int
daos_unit_oid_compare(daos_unit_oid_t a, daos_unit_oid_t b)
{
	int rc;

	rc = daos_oid_cmp(a.id_pub, b.id_pub);
	if (rc != 0)
		return rc;

	if (a.id_shard < b.id_shard)
		return -1;
	else if (a.id_shard > b.id_shard)
		return 1;

	return 0;
}

int daos_obj_layout_free(struct daos_obj_layout *layout);
int daos_obj_layout_alloc(struct daos_obj_layout **layout, uint32_t grp_nr,
			  uint32_t grp_size);
int daos_obj_layout_get(daos_handle_t coh, daos_obj_id_t oid,
			struct daos_obj_layout **layout);

int daos_iod_copy(daos_iod_t *dst, daos_iod_t *src);
void daos_iods_free(daos_iod_t *iods, int nr, bool free);
daos_size_t daos_iods_len(daos_iod_t *iods, int nr);

int daos_obj_generate_oid_by_rf(daos_handle_t poh, uint64_t rf_factor,
				daos_obj_id_t *oid, enum daos_otype_t type,
				daos_oclass_id_t cid, daos_oclass_hints_t hints,
				uint32_t args);

int dc_obj_init(void);
void dc_obj_fini(void);

int dc_obj_register_class(tse_task_t *task);
int dc_obj_query_class(tse_task_t *task);
int dc_obj_list_class(tse_task_t *task);
int dc_obj_open(tse_task_t *task);
int dc_obj_close(tse_task_t *task);
int dc_obj_punch_task(tse_task_t *task);
int dc_obj_punch_dkeys_task(tse_task_t *task);
int dc_obj_punch_akeys_task(tse_task_t *task);
int dc_obj_query(tse_task_t *task);
int dc_obj_query_key(tse_task_t *task);
int dc_obj_sync(tse_task_t *task);
int dc_obj_fetch_task(tse_task_t *task);
int dc_obj_update_task(tse_task_t *task);
int dc_obj_list_dkey(tse_task_t *task);
int dc_obj_list_akey(tse_task_t *task);
int dc_obj_list_rec(tse_task_t *task);
int dc_obj_list_obj(tse_task_t *task);
int dc_obj_fetch_md(daos_obj_id_t oid, struct daos_obj_md *md);
int dc_obj_layout_get(daos_handle_t oh, struct daos_obj_layout **p_layout);
int dc_obj_layout_refresh(daos_handle_t oh);
int dc_obj_verify(daos_handle_t oh, daos_epoch_t *epochs, unsigned int nr);
daos_handle_t dc_obj_hdl2cont_hdl(daos_handle_t oh);
int dc_obj_get_grp_size(daos_handle_t oh, int *grp_size);

int dc_tx_open(tse_task_t *task);
int dc_tx_commit(tse_task_t *task);
int dc_tx_abort(tse_task_t *task);
int dc_tx_open_snap(tse_task_t *task);
int dc_tx_close(tse_task_t *task);
int dc_tx_restart(tse_task_t *task);
int dc_tx_local_open(daos_handle_t coh, daos_epoch_t epoch,
		     uint32_t flags, daos_handle_t *th);
int dc_tx_local_close(daos_handle_t th);
int dc_tx_hdl2epoch(daos_handle_t th, daos_epoch_t *epoch);

/** Decode shard number from enumeration anchor */
static inline uint32_t
dc_obj_anchor2shard(daos_anchor_t *anchor)
{
	return anchor->da_shard;
}

/** Encode shard into enumeration anchor. */
static inline void
dc_obj_shard2anchor(daos_anchor_t *anchor, uint32_t shard)
{
	anchor->da_shard = shard;
}

enum daos_io_flags {
	/* The RPC will be sent to leader replica. */
	DIOF_TO_LEADER		= 0x1,
	/* The RPC will be sent to specified replica. */
	DIOF_TO_SPEC_SHARD	= 0x2,
	/* The operation (enumeration) has specified epoch. */
	DIOF_WITH_SPEC_EPOCH	= 0x4,
	/* The operation is for EC recovering. */
	DIOF_EC_RECOV		= 0x8,
	/* The key existence. */
	DIOF_CHECK_EXISTENCE	= 0x10,
	/* The RPC will be sent to specified redundancy group. */
	DIOF_TO_SPEC_GROUP	= 0x20,
	/* For data migration. */
	DIOF_FOR_MIGRATION	= 0x40,
	/* For EC aggregation. */
	DIOF_FOR_EC_AGG		= 0x80,
	/* The operation is for EC snapshot recovering */
	DIOF_EC_RECOV_SNAP	= 0x100,
	/* Only recover from parity */
	DIOF_EC_RECOV_FROM_PARITY = 0x200,
	/* Force fetch/list to do degraded enumeration/fetch */
	DIOF_FOR_FORCE_DEGRADE = 0x400,
};

/**
 * The type of the packing data for serialization
 */
enum {
	OBJ_ITER_NONE,
	OBJ_ITER_OBJ,
	OBJ_ITER_DKEY,
	OBJ_ITER_AKEY,
	OBJ_ITER_SINGLE,
	OBJ_ITER_RECX,
	OBJ_ITER_DKEY_EPOCH,
	OBJ_ITER_AKEY_EPOCH,
	OBJ_ITER_OBJ_PUNCH_EPOCH,
};

#define RECX_INLINE	(1U << 0)

struct obj_enum_rec {
	daos_recx_t		rec_recx;
	daos_epoch_range_t	rec_epr;
	uint64_t		rec_size;
	uint32_t		rec_version;
	uint32_t		rec_flags;
};

enum daos_recx_type {
	/** normal valid recx */
	DRT_NORMAL	= 0,
	/** hole recx */
	DRT_HOLE	= 1,
	/**
	 * shadow valid recx, only used for EC degraded fetch to indicate
	 * recx on shadow, i.e need-to-be-recovered recx.
	 */
	DRT_SHADOW	= 2,
};

struct daos_recx_ep {
	daos_recx_t	re_recx;
	daos_epoch_t	re_ep;
	uint32_t	re_rec_size;
	uint8_t		re_type;
};

struct daos_recx_ep_list {
	/** #valid items in re_items array */
	uint32_t		 re_nr;
	/** #total items (capacity) in re_items array */
	uint32_t		 re_total;
	/** recovery from snapshot flag */
	bool			 re_snapshot;
	/** epoch valid flag, re_items' re_ep can be ignored when it is false */
	bool			 re_ep_valid;
	struct daos_recx_ep	*re_items;
};

static inline void
daos_recx_ep_free(struct daos_recx_ep_list *list)
{
	if (list->re_items)
		D_FREE(list->re_items);
	list->re_nr = 0;
	list->re_total = 0;
}

static inline void
daos_recx_ep_list_free(struct daos_recx_ep_list *list, unsigned int nr)
{
	unsigned int	i;

	if (list == NULL)
		return;

	for (i = 0; i < nr; i++)
		daos_recx_ep_free(&list[i]);
	D_FREE(list);
}

static inline int
daos_recx_ep_add(struct daos_recx_ep_list *list, struct daos_recx_ep *recx)
{
	struct daos_recx_ep	*new_items;
	uint32_t		 nr;

	if (list->re_total == list->re_nr) {
		nr = (list->re_total == 0) ? 8 : (2 * list->re_total);
		if (list->re_total == 0)
			D_ALLOC_ARRAY(new_items, nr);
		else
			D_REALLOC_ARRAY(new_items, list->re_items,
					list->re_total, nr);
		if (new_items == NULL)
			return -DER_NOMEM;
		list->re_items = new_items;
		list->re_total = nr;
	}

	D_ASSERT(list->re_total > list->re_nr);
	list->re_items[list->re_nr++] = *recx;
	return 0;
}

static inline struct daos_recx_ep_list *
daos_recx_ep_lists_dup(struct daos_recx_ep_list *lists, unsigned int nr)
{
	struct daos_recx_ep_list	*dup_lists;
	struct daos_recx_ep_list	*dup_list, *list;
	unsigned int			 i;

	if (lists == NULL || nr == 0)
		return NULL;

	D_ALLOC_ARRAY(dup_lists, nr);
	if (dup_lists == NULL)
		return NULL;

	for (i = 0; i < nr; i++) {
		list = &lists[i];
		dup_list = &dup_lists[i];
		*dup_list = *list;
		dup_list->re_items = NULL;
		if (list->re_nr == 0)
			continue;
		D_ALLOC_ARRAY(dup_list->re_items, list->re_nr);
		if (dup_list->re_items == NULL) {
			daos_recx_ep_list_free(dup_lists, nr);
			return NULL;
		}
		memcpy(dup_list->re_items, list->re_items,
		       list->re_nr * sizeof(*list->re_items));
	}

	return dup_lists;
}

/* merge adjacent recxs for same epoch */
static inline void
daos_recx_ep_list_merge(struct daos_recx_ep_list *lists, unsigned int nr)
{
	struct daos_recx_ep_list	*list;
	struct daos_recx_ep		*recx_ep, *next;
	unsigned int			 i, j, k;

	for (i = 0; i < nr; i++) {
		list = &lists[i];
		if (list->re_nr < 2)
			continue;
		for (j = 0; j < list->re_nr - 1; j++) {
			recx_ep = &list->re_items[j];
			next = &list->re_items[j + 1];
			if (recx_ep->re_ep != next->re_ep ||
			    recx_ep->re_rec_size != next->re_rec_size ||
			    recx_ep->re_type != next->re_type ||
			    !DAOS_RECX_ADJACENT(recx_ep->re_recx, next->re_recx))
				continue;

			recx_ep->re_recx.rx_nr += next->re_recx.rx_nr;
			if (recx_ep->re_recx.rx_idx > next->re_recx.rx_idx)
				recx_ep->re_recx.rx_idx = next->re_recx.rx_idx;

			for (k = j + 1; k < list->re_nr - 1; k++)
				list->re_items[k] = list->re_items[k + 1];

			list->re_nr--;
			j--;
		}
	}
}

static inline void
daos_recx_ep_list_hilo(struct daos_recx_ep_list *list, daos_recx_t *hi_ptr,
		       daos_recx_t *lo_ptr)
{
	struct daos_recx_ep		*recx_ep;
	daos_recx_t			*recx;
	daos_recx_t			 hi = {0};
	daos_recx_t			 lo = {0};
	uint64_t			 end, end_hi, end_lo;
	unsigned int			 i;

	if (list == NULL)
		goto out;

	end_hi = 0;
	end_lo = -1;
	for (i = 0; i < list->re_nr; i++) {
		recx_ep = &list->re_items[i];
		recx = &recx_ep->re_recx;
		end = DAOS_RECX_PTR_END(recx);
		if (end > end_hi) {
			hi = *recx;
			end_hi = end;
		}
		if (end < end_lo) {
			lo = *recx;
			end_lo = end;
		}
		D_ASSERT(end_hi >= end_lo);
	}

out:
	*hi_ptr = hi;
	*lo_ptr = lo;
}

static inline void
daos_recx_ep_list_dump(struct daos_recx_ep_list *lists, unsigned int nr)
{
	struct daos_recx_ep_list	*list;
	struct daos_recx_ep		*recx_ep;
	unsigned int			 i, j;

	if (lists == NULL || nr == 0) {
		D_ERROR("empty daos_recx_ep_list.\n");
		return;
	}
	for (i = 0; i < nr; i++) {
		list = &lists[i];
		D_ERROR("daos_recx_ep_list[%d], nr %d, total %d, "
			"re_ep_valid %d, re_snapshot %d:\n",
			i, list->re_nr, list->re_total, list->re_ep_valid,
			list->re_snapshot);
		for (j = 0; j < list->re_nr; j++) {
			recx_ep = &list->re_items[j];
			D_ERROR("[type %d, ["DF_X64","DF_X64"], "DF_X64"]  ", recx_ep->re_type,
				recx_ep->re_recx.rx_idx, recx_ep->re_recx.rx_nr, recx_ep->re_ep);
		}
		D_ERROR("\n");
	}
}

/** Maximal number of iods (i.e., akeys) in dc_obj_enum_unpack_io.ui_iods */
#define OBJ_ENUM_UNPACK_MAX_IODS 16

/**
 * Used by ds_obj_enum_unpack to accumulate recxs that can be stored with a single
 * VOS update.
 *
 * ui_oid and ui_dkey are only filled by ds_obj_enum_unpack for certain
 * enumeration types, as commented after each field. Callers may fill ui_oid,
 * for instance, when the enumeration type is VOS_ITER_DKEY, to pass the object
 * ID to the callback.
 *
 * ui_iods, ui_recxs_caps, and ui_sgls are arrays of the same capacity
 * (ui_iods_cap) and length (ui_iods_len). That is, the iod in ui_iods[i] can
 * hold at most ui_recxs_caps[i] recxs, which have their inline data described
 * by ui_sgls[i]. ui_sgls is optional. If ui_iods[i].iod_recxs[j] has no inline
 * data, then ui_sgls[i].sg_iovs[j] will be empty.
 */
struct dc_obj_enum_unpack_io {
	daos_unit_oid_t		 ui_oid;	/**< type <= OBJ */
	daos_key_t		 ui_dkey;	/**< type <= DKEY */
	uint64_t		 ui_dkey_hash;
	daos_iod_t		*ui_iods;
	d_iov_t			 ui_csum_iov;
	/* punched epochs per akey */
	daos_epoch_t		*ui_akey_punch_ephs;
	daos_epoch_t		*ui_rec_punch_ephs;
	daos_epoch_t		**ui_recx_ephs;
	int			 ui_iods_cap;
	int			 ui_iods_top;
	int			*ui_recxs_caps;
	/* punched epoch for object */
	daos_epoch_t		ui_obj_punch_eph;
	/* punched epochs for dkey */
	daos_epoch_t		ui_dkey_punch_eph;
	d_sg_list_t		*ui_sgls;	/**< optional */
	uint32_t		ui_version;
	uint32_t		ui_type;
};

typedef int (*dc_obj_enum_unpack_cb_t)(struct dc_obj_enum_unpack_io *io, void *arg);

int
dc_obj_enum_unpack(daos_unit_oid_t oid, daos_key_desc_t *kds, int kds_num,
		   d_sg_list_t *sgl, d_iov_t *csum, dc_obj_enum_unpack_cb_t cb,
		   void *cb_arg);
#endif /* __DD_OBJ_H__ */<|MERGE_RESOLUTION|>--- conflicted
+++ resolved
@@ -133,19 +133,12 @@
 struct daos_obj_md {
 	daos_obj_id_t		omd_id;
 	uint32_t		omd_ver;
-<<<<<<< HEAD
 	/* Performance domain affinity */
 	uint32_t		omd_pda;
-	union {
-		uint32_t	omd_split;
-		uint64_t	omd_loff;
-	};
-=======
 	/* Fault domain level - PO_COMP_TP_RANK, or PO_COMP_TP_RANK. If it is zero then will
 	 * use pl_map's default value PL_DEFAULT_DOMAIN (PO_COMP_TP_RANK).
 	 */
 	uint32_t		omd_fdom_lvl;
->>>>>>> 0ab1a573
 };
 
 /** object shard metadata stored in each container shard */
