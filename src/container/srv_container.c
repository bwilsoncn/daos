--- conflicted
+++ resolved
@@ -459,11 +459,7 @@
 		case DAOS_PROP_CO_CSUM:
 		case DAOS_PROP_CO_CSUM_CHUNK_SIZE:
 		case DAOS_PROP_CO_CSUM_SERVER_VERIFY:
-<<<<<<< HEAD
 		case DAOS_PROP_CO_SCRUBBER_DISABLED:
-		case DAOS_PROP_CO_REDUN_FAC:
-=======
->>>>>>> 1c2c6725
 		case DAOS_PROP_CO_REDUN_LVL:
 		case DAOS_PROP_CO_SNAPSHOT_MAX:
 		case DAOS_PROP_CO_COMPRESS:
