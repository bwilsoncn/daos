--- conflicted
+++ resolved
@@ -902,27 +902,15 @@
 			),
 			expGroupMap: &GroupMap{
 				Version: 11,
-<<<<<<< HEAD
-				RankURIs: map[Rank]URIs{
-					0:  {Primary: MockControlAddr(t, 0).String()},
-					2:  {Primary: MockControlAddr(t, 2).String()},
-					3:  {Primary: MockControlAddr(t, 3).String()},
-					4:  {Primary: MockControlAddr(t, 4).String()},
-					5:  {Primary: MockControlAddr(t, 5).String()},
-					6:  {Primary: MockControlAddr(t, 6).String()},
-					9:  {Primary: MockControlAddr(t, 9).String()},
-					10: {Primary: MockControlAddr(t, 10).String()},
-=======
 				RankEntries: map[Rank]RankEntry{
-					0:  {URI: MockControlAddr(t, 0).String()},
-					2:  {URI: MockControlAddr(t, 2).String()},
-					3:  {URI: MockControlAddr(t, 3).String()},
-					4:  {URI: MockControlAddr(t, 4).String()},
-					5:  {URI: MockControlAddr(t, 5).String()},
-					6:  {URI: MockControlAddr(t, 6).String()},
-					9:  {URI: MockControlAddr(t, 9).String()},
-					10: {URI: MockControlAddr(t, 10).String()},
->>>>>>> b73419ce
+					0:  {PrimaryURI: MockControlAddr(t, 0).String()},
+					2:  {PrimaryURI: MockControlAddr(t, 2).String()},
+					3:  {PrimaryURI: MockControlAddr(t, 3).String()},
+					4:  {PrimaryURI: MockControlAddr(t, 4).String()},
+					5:  {PrimaryURI: MockControlAddr(t, 5).String()},
+					6:  {PrimaryURI: MockControlAddr(t, 6).String()},
+					9:  {PrimaryURI: MockControlAddr(t, 9).String()},
+					10: {PrimaryURI: MockControlAddr(t, 10).String()},
 				},
 			},
 		},
@@ -930,15 +918,9 @@
 			members: membersWithStates(MemberStateJoined, MemberStateJoined),
 			expGroupMap: &GroupMap{
 				Version: 2,
-<<<<<<< HEAD
-				RankURIs: map[Rank]URIs{
-					0: {Primary: MockControlAddr(t, 0).String()},
-					1: {Primary: MockControlAddr(t, 1).String()},
-=======
 				RankEntries: map[Rank]RankEntry{
-					0: {URI: MockControlAddr(t, 0).String()},
-					1: {URI: MockControlAddr(t, 1).String()},
->>>>>>> b73419ce
+					0: {PrimaryURI: MockControlAddr(t, 0).String()},
+					1: {PrimaryURI: MockControlAddr(t, 1).String()},
 				},
 				MSRanks: []Rank{1},
 			},
@@ -949,13 +931,8 @@
 			}, membersWithStates(MemberStateJoined)...),
 			expGroupMap: &GroupMap{
 				Version: 2,
-<<<<<<< HEAD
-				RankURIs: map[Rank]URIs{
-					0: {Primary: MockControlAddr(t, 0).String()},
-=======
 				RankEntries: map[Rank]RankEntry{
-					0: {URI: MockControlAddr(t, 0).String()},
->>>>>>> b73419ce
+					0: {PrimaryURI: MockControlAddr(t, 0).String()},
 				},
 			},
 		},
