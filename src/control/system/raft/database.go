//
// (C) Copyright 2020-2022 Intel Corporation.
//
// SPDX-License-Identifier: BSD-2-Clause-Patent
//

package raft

import (
	"context"
	"net"
	"os"
	"path/filepath"
	"sort"
	"sync"
	"time"

	"github.com/google/uuid"
	"github.com/hashicorp/raft"
	"github.com/pkg/errors"

	"github.com/daos-stack/daos/src/control/build"
	"github.com/daos-stack/daos/src/control/common"
	"github.com/daos-stack/daos/src/control/events"
	"github.com/daos-stack/daos/src/control/lib/atm"
	"github.com/daos-stack/daos/src/control/logging"
	"github.com/daos-stack/daos/src/control/system"
)

const (
	// CurrentSchemaVersion indicates the current db schema version.
	CurrentSchemaVersion = 0
)

type (
	onLeadershipGainedFn func(context.Context) error
	onLeadershipLostFn   func() error
	onRaftShutdownFn     func() error

	raftService interface {
		Apply([]byte, time.Duration) raft.ApplyFuture
		AddVoter(raft.ServerID, raft.ServerAddress, uint64, time.Duration) raft.IndexFuture
		RemoveServer(raft.ServerID, uint64, time.Duration) raft.IndexFuture
		BootstrapCluster(raft.Configuration) raft.Future
		Leader() raft.ServerAddress
		LeaderCh() <-chan bool
		LeadershipTransfer() raft.Future
		Barrier(time.Duration) raft.Future
		Shutdown() raft.Future
		State() raft.RaftState
	}

	// syncRaft provides a wrapper for synchronized access to the
	// stored raft implementation.
	syncRaft struct {
		sync.RWMutex
		svc raftService
	}

	// dbData is the raft-replicated system database. It
	// should never be updated directly; updates must be
	// applied in order to ensure that they are sent to
	// all participating replicas.
	dbData struct {
		sync.RWMutex
		log logging.Logger

		Version       uint64
		NextRank      system.Rank
		MapVersion    uint32
		Members       *MemberDatabase
		Pools         *PoolDatabase
		Checker       *CheckerDatabase
		System        *SystemDatabase
		SchemaVersion uint
	}

	// Database provides high-level access methods for the
	// system data as well as structure for managing the raft
	// service that replicates the system data.
	Database struct {
		sync.Mutex
		log                logging.Logger
		cfg                *DatabaseConfig
		initialized        atm.Bool
		replicaAddr        *net.TCPAddr
		raftTransport      raft.Transport
		raft               syncRaft
		raftLeaderNotifyCh chan bool
		onLeadershipGained []onLeadershipGainedFn
		onLeadershipLost   []onLeadershipLostFn
		onRaftShutdown     []onRaftShutdownFn
		shutdownCb         context.CancelFunc
		shutdownErrCh      chan error

		// FIXME: Remove this in favor of raft-aware checker state store.
		// Using it for scaffolding at the moment.
		InMemCheckerDatabase

		data *dbData
	}

	// DatabaseConfig defines the configuration for the system database.
	DatabaseConfig struct {
<<<<<<< HEAD
		Replicas   []*net.TCPAddr
		RaftDir    string
		SystemName string
		ReadOnly   bool
=======
		Replicas              []*net.TCPAddr
		RaftDir               string
		RaftSnapshotThreshold uint64
		RaftSnapshotInterval  time.Duration
		SystemName            string
		ReadOnly              bool
>>>>>>> 7e051951
	}

	// GroupMap represents a version of the system membership map.
	GroupMap struct {
		Version     uint32
		RankEntries map[system.Rank]RankEntry
		MSRanks     []system.Rank
	}

	// RankEntry comprises the information about a rank in GroupMap.
	RankEntry struct {
		URI         string
		Incarnation uint64
	}

	// RaftComponents holds the components required to start a raft instance.
	RaftComponents struct {
		Logger        logging.Logger
		Bootstrap     bool
		ReplicaAddr   *net.TCPAddr
		Config        *raft.Config
		LogStore      raft.LogStore
		StableStore   raft.StableStore
		SnapshotStore raft.SnapshotStore
	}
)

// setSvc safely sets the raft service implementation under a lock
func (sr *syncRaft) setSvc(svc raftService) {
	sr.Lock()
	defer sr.Unlock()
	sr.svc = svc
}

// getSvc returns the raft service implementation with a closure
// to unlock it, or an error
func (sr *syncRaft) getSvc() (raftService, func(), error) {
	sr.RLock()

	if sr.svc == nil {
		sr.RUnlock()
		return nil, func() {}, system.ErrRaftUnavail
	}

	return sr.svc, sr.RUnlock, nil
}

// withReadLock executes the supplied closure under a read lock
func (sr *syncRaft) withReadLock(fn func(raftService) error) error {
	svc, unlock, err := sr.getSvc()
	defer unlock()

	if err != nil {
		return err
	}
	return fn(svc)
}

func (cfg *DatabaseConfig) stringReplicas(excludeAddrs ...*net.TCPAddr) (replicas []string) {
	isExcluded := func(addr *net.TCPAddr) bool {
		for _, e := range excludeAddrs {
			if common.CmpTCPAddr(addr, e) {
				return true
			}
		}
		return false
	}
	for _, r := range cfg.Replicas {
		if isExcluded(r) {
			continue
		}
		replicas = append(replicas, r.String())
	}
	return
}

func (cfg *DatabaseConfig) PeerReplicaAddrs() (peers []*net.TCPAddr) {
	localAddr, _ := cfg.LocalReplicaAddr()

	for _, r := range cfg.Replicas {
		if common.CmpTCPAddr(r, localAddr) {
			continue
		}
		peers = append(peers, r)
<<<<<<< HEAD
	}
	return
}

// LocalReplicaAddr returns the address corresponding to the local MS replica,
// or an error indicating that this node is not a configured replica.
func (cfg *DatabaseConfig) LocalReplicaAddr() (addr *net.TCPAddr, err error) {
	for _, repAddr := range cfg.Replicas {
		if common.IsLocalAddr(repAddr) {
			addr = repAddr
			return
		}
	}

	return nil, &system.ErrNotReplica{Replicas: cfg.stringReplicas()}
}

// DBFilePath returns the path to the system database file.
func (cfg *DatabaseConfig) DBFilePath() string {
	return filepath.Join(cfg.RaftDir, sysDBFile)
}

=======
	}
	return
}

// LocalReplicaAddr returns the address corresponding to the local MS replica,
// or an error indicating that this node is not a configured replica.
func (cfg *DatabaseConfig) LocalReplicaAddr() (addr *net.TCPAddr, err error) {
	for _, repAddr := range cfg.Replicas {
		if common.IsLocalAddr(repAddr) {
			addr = repAddr
			return
		}
	}

	return nil, &system.ErrNotReplica{Replicas: cfg.stringReplicas()}
}

// DBFilePath returns the path to the system database file.
func (cfg *DatabaseConfig) DBFilePath() string {
	return filepath.Join(cfg.RaftDir, sysDBFile)
}

>>>>>>> 7e051951
// DatabaseExists returns true if the system database file exists.
func DatabaseExists(cfg *DatabaseConfig) (bool, error) {
	if _, err := os.Stat(cfg.DBFilePath()); err != nil {
		if !os.IsNotExist(err) {
			return false, errors.Wrapf(err, "can't Stat() %s", cfg.DBFilePath())
		}
		return false, nil
	}
	return true, nil
}

// NewDatabase returns a configured and initialized Database instance.
func NewDatabase(log logging.Logger, cfg *DatabaseConfig) (*Database, error) {
	if cfg == nil {
		cfg = &DatabaseConfig{}
	}

	if cfg.SystemName == "" {
		cfg.SystemName = build.DefaultSystemName
	}

	repAddr, _ := cfg.LocalReplicaAddr()

	db := &Database{
		log:                log,
		cfg:                cfg,
		replicaAddr:        repAddr,
		shutdownErrCh:      make(chan error),
		raftLeaderNotifyCh: make(chan bool),

		data: &dbData{
			log: log,

			Members: &MemberDatabase{
				Ranks:        make(MemberRankMap),
				Uuids:        make(MemberUuidMap),
				Addrs:        make(MemberAddrMap),
				FaultDomains: system.NewFaultDomainTree(),
			},
			Pools: &PoolDatabase{
				Ranks:  make(PoolRankMap),
				Uuids:  make(PoolUuidMap),
				Labels: make(PoolLabelMap),
			},
			Checker: &CheckerDatabase{},
			System: &SystemDatabase{
				Attributes: make(map[string]string),
			},
			SchemaVersion: CurrentSchemaVersion,
		},
	}

	return db, nil
}

// isReplica returns true if the supplied address matches
// a known replica address.
func (db *Database) isReplica(ctrlAddr *net.TCPAddr) bool {
	for _, candidate := range db.cfg.Replicas {
		if common.CmpTCPAddr(ctrlAddr, candidate) {
			return true
		}
	}

	return false
}

// SystemName returns the system name set in the configuration.
func (db *Database) SystemName() string {
	return db.cfg.SystemName
}

// LeaderQuery returns the system leader, if known.
func (db *Database) LeaderQuery() (leader string, replicas []string, err error) {
	if !db.IsReplica() {
		return "", nil, &system.ErrNotReplica{db.cfg.stringReplicas()}
	}

	return db.leaderHint(), db.cfg.stringReplicas(), nil
}

// ReplicaAddr returns the system's replica address if
// the system is configured as a MS replica.
func (db *Database) ReplicaAddr() (*net.TCPAddr, error) {
	if !db.IsReplica() {
		return nil, &system.ErrNotReplica{db.cfg.stringReplicas()}
	}
	return db.replicaAddr, nil
}

// PeerAddrs returns the addresses of this system's replication peers.
func (db *Database) PeerAddrs() ([]*net.TCPAddr, error) {
	myAddr, err := db.ReplicaAddr()
	if err != nil {
		return nil, err
	}

	var peers []*net.TCPAddr
	for _, rep := range db.cfg.Replicas {
		if !common.CmpTCPAddr(myAddr, rep) {
			peers = append(peers, rep)
		}
	}
	return peers, nil
}

// IsReplica returns true if the system is configured as a replica.
func (db *Database) IsReplica() bool {
	return db != nil && db.replicaAddr != nil
}

// IsBootstrap returns true if the system is a replica and meets the
// criteria for bootstrapping (starting without configured peers) the
// system database as part of initial wireup.
func (db *Database) IsBootstrap() bool {
	if !db.IsReplica() {
		return false
	}
	// Only the first replica should bootstrap. All the others
	// should be added as voters.
	return common.CmpTCPAddr(db.cfg.Replicas[0], db.replicaAddr)
}

// CheckReplica returns an error if the node is not configured as a
// replica or the service is not running.
func (db *Database) CheckReplica() error {
	if !db.IsReplica() {
		return &system.ErrNotReplica{db.cfg.stringReplicas()}
	}

	if db.initialized.IsFalse() {
		return system.ErrUninitialized
	}

	return db.raft.withReadLock(func(_ raftService) error { return nil })
}

// CheckLeader returns an error if the node is not a replica
// or is not the current system leader. The error can be inspected
// for hints about where to find the current leader.
func (db *Database) CheckLeader() error {
	if err := db.CheckReplica(); err != nil {
		return err
	}

	return db.raft.withReadLock(func(svc raftService) error {
		if svc.State() != raft.Leader {
			return &system.ErrNotLeader{
				LeaderHint: db.leaderHint(),
				Replicas:   db.cfg.stringReplicas(db.replicaAddr),
			}
		}
		return nil
	})
}

// leaderHint returns a string representation of the current raft
// leader address, if known, or an empty string otherwise.
func (db *Database) leaderHint() string {
	var leaderHint raft.ServerAddress
	if err := db.raft.withReadLock(func(svc raftService) error {
		leaderHint = svc.Leader()
		return nil
	}); err != nil {
		return ""
	}
	return string(leaderHint)
}

// IsLeader returns a boolean indicating whether or not this
// system thinks that is a) a replica and b) the current leader.
func (db *Database) IsLeader() bool {
	return db.CheckLeader() == nil
}

// OnLeadershipGained registers callbacks to be run when this instance
// gains the leadership role.
func (db *Database) OnLeadershipGained(fns ...onLeadershipGainedFn) {
	db.onLeadershipGained = append(db.onLeadershipGained, fns...)
}

// OnLeadershipLost registers callbacks to be run when this instance
// loses the leadership role.
func (db *Database) OnLeadershipLost(fns ...onLeadershipLostFn) {
	db.onLeadershipLost = append(db.onLeadershipLost, fns...)
}

// OnRaftShutdown registers callbacks to be run when this instance
// shuts down.
func (db *Database) OnRaftShutdown(fns ...onRaftShutdownFn) {
	db.onRaftShutdown = append(db.onRaftShutdown, fns...)
}

// Start checks to see if the system is configured as a MS replica. If
// not, it returns early without an error. If it is, the persistent storage
// is initialized if necessary, and the replica is started to begin the
// process of choosing a MS leader.
func (db *Database) Start(parent context.Context) error {
	if !db.IsReplica() {
		return nil
	}

	db.log.Debugf("system db start: isReplica: %t, isBootstrap: %t", db.IsReplica(), db.IsBootstrap())

	dbExists, err := DatabaseExists(db.cfg)
	if err != nil {
		return err
	}

	if err := db.initRaft(); err != nil {
		return errors.Wrap(err, "unable to initialize raft service")
	}

	if err := db.bootstrapRaft(!dbExists); err != nil {
		return errors.Wrap(err, "unable to bootstrap raft service")
	}

	// Create a child context with cancel callback and stash
	// the cancel for use by Stop().
	var ctx context.Context
	ctx, db.shutdownCb = context.WithCancel(parent)

	// Kick off a goroutine to monitor the leadership state channel.
	go db.monitorLeadershipState(ctx)

	return nil
}

// RemoveFiles destructively removes files associated with the system
// database.
func (db *Database) RemoveFiles() error {
	return os.RemoveAll(db.cfg.RaftDir)
}

// Stop signals to the database that it should shutdown all background
// tasks and release any resources.
func (db *Database) Stop() error {
	if db.shutdownCb == nil {
		return errors.New("no shutdown callback set")
	}

	db.shutdownCb()
	return <-db.shutdownErrCh
}

// monitorLeadershipState runs a loop to monitor for leadership state
// change events. On receipt of a state change, executes callbacks
// set with OnLeadershipGained() or OnLeadershipLost(), as appropriate.
func (db *Database) monitorLeadershipState(parent context.Context) {
	var cancelGainedCtx context.CancelFunc

	runOnLeadershipLost := func() {
		for _, fn := range db.onLeadershipLost {
			if err := fn(); err != nil {
				db.log.Errorf("failure in onLeadershipLost callback: %s", err)
			}
		}
	}

	for {
		select {
		case <-parent.Done():
			if cancelGainedCtx != nil {
				cancelGainedCtx()
			}
			runOnLeadershipLost()

			db.shutdownErrCh <- db.ShutdownRaft()
			close(db.shutdownErrCh)
			return
		case isLeader := <-db.raftLeaderNotifyCh:
			if !isLeader {
				db.log.Debugf("node %s lost MS leader state", db.replicaAddr)
				if cancelGainedCtx != nil {
					cancelGainedCtx()
				}
				runOnLeadershipLost()
				break
			}

			db.log.Debugf("node %s gained MS leader state", db.replicaAddr)
			barrierStart := time.Now()
			if err := db.Barrier(); err != nil {
				db.log.Errorf("raft Barrier() failed: %s", err)
				_ = db.ResignLeadership(err)
				break
			}
			db.log.Debugf("raft Barrier() complete after %s", time.Since(barrierStart))

			var gainedCtx context.Context
			gainedCtx, cancelGainedCtx = context.WithCancel(parent)
			for _, fn := range db.onLeadershipGained {
				if err := fn(gainedCtx); err != nil {
					db.log.Errorf("failure in onLeadershipGained callback: %s", err)
					cancelGainedCtx()
					_ = db.ResignLeadership(err)
					break
				}
			}
		}
	}
}

// IncMapVer forces the system database to increment the map version.
func (db *Database) IncMapVer() error {
	if err := db.CheckLeader(); err != nil {
		return err
	}

	return db.submitIncMapVer()
}

func newGroupMap(version uint32) *GroupMap {
	return &GroupMap{
		Version:     version,
		RankEntries: make(map[system.Rank]RankEntry),
	}
}

// GroupMap returns the latest system group map.
func (db *Database) GroupMap() (*GroupMap, error) {
	if err := db.CheckReplica(); err != nil {
		return nil, err
	}
	db.data.RLock()
	defer db.data.RUnlock()

	gm := newGroupMap(db.data.MapVersion)
	for _, srv := range db.data.Members.Ranks {
		// Only members that have been auto-excluded or administratively
		// excluded should be omitted from the group map. If a member
		// is actually down, it will be marked dead by swim and moved
		// into the excluded state eventually.
		if srv.State&system.ExcludedMemberFilter != 0 {
			continue
		}
		// Quick sanity-check: Don't include members that somehow have
		// a nil rank or fabric URI, either.
		if srv.Rank.Equals(system.NilRank) || srv.FabricURI == "" {
			db.log.Errorf("member has invalid rank (%d) or URI (%s)", srv.Rank, srv.FabricURI)
			continue
		}
		gm.RankEntries[srv.Rank] = RankEntry{URI: srv.FabricURI, Incarnation: srv.Incarnation}
		if db.isReplica(srv.Addr) {
			gm.MSRanks = append(gm.MSRanks, srv.Rank)
		}
	}

	if len(gm.RankEntries) == 0 {
		return nil, system.ErrEmptyGroupMap
	}

	return gm, nil
}

// copyMember makes a copy of the supplied Member pointer
// for safe use outside of the database.
func copyMember(in *system.Member) *system.Member {
	out := new(system.Member)
	*out = *in
	return out
}

// AllMembers returns a copy of the system membership.
func (db *Database) AllMembers() ([]*system.Member, error) {
	if err := db.CheckReplica(); err != nil {
		return nil, err
	}
	db.data.RLock()
	defer db.data.RUnlock()

	// NB: This is expensive! We make a copy of the
	// membership to ensure that it can't be changed
	// elsewhere.
	dbCopy := make([]*system.Member, len(db.data.Members.Uuids))
	copyIdx := 0
	for _, dbRec := range db.data.Members.Uuids {
		dbCopy[copyIdx] = copyMember(dbRec)
		copyIdx++
	}
	return dbCopy, nil
}

// filterMembers returns the set of members with states matching the
// supplied list of MemberStates. Note that the returned list is
// non-deterministic, so callers should sort the results if that is
// important.
//
// NB: If the returned members will be used outside of the database,
// they should be copied using the copyMember() helper in order to
// allow them to be safely modified.
func (db *Database) filterMembers(desiredStates ...system.MemberState) (result []*system.Member) {
	// NB: Must be done under a lock!

	var includeUnknown bool
	stateMask := system.AllMemberFilter
	if len(desiredStates) > 0 {
		stateMask = 0
		for _, s := range desiredStates {
			if s == system.MemberStateUnknown {
				includeUnknown = true
			}
			stateMask |= s
		}
	}
	if stateMask == system.AllMemberFilter {
		includeUnknown = true
	}

	for _, m := range db.data.Members.Ranks {
		if m.State == system.MemberStateUnknown && includeUnknown || m.State&stateMask > 0 {
			result = append(result, m)
		}
	}

	return
}

// MemberRanks returns a slice of all the ranks in the membership.
func (db *Database) MemberRanks(desiredStates ...system.MemberState) ([]system.Rank, error) {
	if err := db.CheckReplica(); err != nil {
		return nil, err
	}
	db.data.RLock()
	defer db.data.RUnlock()

	ranks := make([]system.Rank, 0, len(db.data.Members.Ranks))
	for _, m := range db.filterMembers(desiredStates...) {
		ranks = append(ranks, m.Rank)
	}

	sort.Slice(ranks, func(i, j int) bool { return ranks[i] < ranks[j] })

	return ranks, nil
}

// MemberCount returns the number of members in the system.
func (db *Database) MemberCount(desiredStates ...system.MemberState) (int, error) {
	if err := db.CheckReplica(); err != nil {
		return -1, err
	}
	db.data.RLock()
	defer db.data.RUnlock()

	return len(db.filterMembers(desiredStates...)), nil
}

// CurMapVersion returns the current system map version.
func (db *Database) CurMapVersion() (uint32, error) {
	if err := db.CheckReplica(); err != nil {
		return 0, err
	}
	db.data.RLock()
	defer db.data.RUnlock()

	return db.data.MapVersion, nil
}

// RemoveMember removes a member from the system.
func (db *Database) RemoveMember(m *system.Member) error {
	if err := db.CheckLeader(); err != nil {
		return err
	}
	db.Lock()
	defer db.Unlock()

	_, err := db.FindMemberByUUID(m.UUID)
	if err != nil {
		return err
	}

	return db.submitMemberUpdate(raftOpRemoveMember, &memberUpdate{Member: m})
}

func (db *Database) manageVoter(vc *system.Member, op raftOp) error {
	// Ignore self as a voter candidate.
	if common.CmpTCPAddr(db.replicaAddr, vc.Addr) {
		return nil
	}

	// Ignore non-replica candidates.
	if !db.isReplica(vc.Addr) {
		return nil
	}

	rsi := raft.ServerID(vc.Addr.String())
	rsa := raft.ServerAddress(vc.Addr.String())

	switch op {
	case raftOpAddMember:
	case raftOpUpdateMember, raftOpRemoveMember:
		// If we're updating an existing member, we need to kick it out of the
		// raft cluster and then re-add it so that it doesn't hijack the campaign.
		db.log.Debugf("removing %s as a current raft voter", vc)
		if err := db.raft.withReadLock(func(svc raftService) error {
			return svc.RemoveServer(rsi, 0, 0).Error()
		}); err != nil {
			return errors.Wrapf(err, "failed to remove %q as a raft replica", vc.Addr)
		}
	default:
		return errors.Errorf("unhandled manageVoter op: %s", op)
	}

	db.log.Debugf("adding %s as a new raft voter", vc)
	if err := db.raft.withReadLock(func(svc raftService) error {
		return svc.AddVoter(rsi, rsa, 0, 0).Error()
	}); err != nil {
		return errors.Wrapf(err, "failed to add %q as raft replica", vc.Addr)
	}

	return nil
}

// AddMember adds a member to the system.
func (db *Database) AddMember(newMember *system.Member) error {
	if err := db.CheckLeader(); err != nil {
		return err
	}
	db.Lock()
	defer db.Unlock()

	if _, err := db.FindMemberByUUID(newMember.UUID); err == nil {
		return system.ErrUuidExists(newMember.UUID)
	}
	if _, err := db.FindMemberByRank(newMember.Rank); err == nil {
		return system.ErrRankExists(newMember.Rank)
	}

	if err := db.manageVoter(newMember, raftOpAddMember); err != nil {
		return err
	}

	mu := &memberUpdate{Member: newMember}
	if newMember.Rank.Equals(system.NilRank) {
		newMember.Rank = db.data.NextRank
		mu.NextRank = true
	}

	if err := db.submitMemberUpdate(raftOpAddMember, mu); err != nil {
		return err
	}

	return nil
}

// UpdateMember updates an existing member.
func (db *Database) UpdateMember(m *system.Member) error {
	if err := db.CheckLeader(); err != nil {
		return err
	}
	db.Lock()
	defer db.Unlock()

	_, err := db.FindMemberByUUID(m.UUID)
	if err != nil {
		return err
	}

	return db.submitMemberUpdate(raftOpUpdateMember, &memberUpdate{Member: m})
}

// FindMemberByRank searches the member database by rank. If no
// member is found, an error is returned.
func (db *Database) FindMemberByRank(rank system.Rank) (*system.Member, error) {
	if err := db.CheckReplica(); err != nil {
		return nil, err
	}
	db.data.RLock()
	defer db.data.RUnlock()

	if m, found := db.data.Members.Ranks[rank]; found {
		return copyMember(m), nil
	}

	return nil, system.ErrMemberRankNotFound(rank)
}

// FindMemberByUUID searches the member database by UUID. If no
// member is found, an error is returned.
func (db *Database) FindMemberByUUID(uuid uuid.UUID) (*system.Member, error) {
	if err := db.CheckReplica(); err != nil {
		return nil, err
	}
	db.data.RLock()
	defer db.data.RUnlock()

	if m, found := db.data.Members.Uuids[uuid]; found {
		return copyMember(m), nil
	}

	return nil, system.ErrMemberUUIDNotFound(uuid)
}

// FindMembersByAddr searches the member database by control address. If no
// members are found, an error is returned. This search may return multiple
// members, as a given address may be associated with more than one rank.
func (db *Database) FindMembersByAddr(addr *net.TCPAddr) ([]*system.Member, error) {
	if err := db.CheckReplica(); err != nil {
		return nil, err
	}
	db.data.RLock()
	defer db.data.RUnlock()

	var copies []*system.Member
	if members, found := db.data.Members.Addrs[addr.String()]; found {
		for _, m := range members {
			copies = append(copies, copyMember(m))
		}
		return copies, nil
	}

	return nil, system.ErrMemberAddrNotFound(addr)
}

// FaultDomainTree returns the tree of fault domains of joined members.
func (db *Database) FaultDomainTree() *system.FaultDomainTree {
	db.data.RLock()
	defer db.data.RUnlock()

	return db.data.Members.FaultDomains.Copy()
}

// copyPoolService makes a copy of the supplied PoolService pointer
// for safe use outside of the database.
func copyPoolService(in *system.PoolService) *system.PoolService {
	out := new(system.PoolService)
	*out = *in
	return out
}

// PoolServiceList returns a list of pool services registered
// with the system. If the all parameter is not true, only
// pool services in the "Ready" state are returned.
func (db *Database) PoolServiceList(all bool) ([]*system.PoolService, error) {
	if err := db.CheckReplica(); err != nil {
		return nil, err
	}
	db.data.RLock()
	defer db.data.RUnlock()

	// NB: This is expensive! We make a copy of the
	// pool services to ensure that they can't be changed
	// elsewhere.
	dbCopy := make([]*system.PoolService, 0, len(db.data.Pools.Uuids))
	for _, ps := range db.data.Pools.Uuids {
		if ps.State != system.PoolServiceStateReady && !all {
			continue
		}
		dbCopy = append(dbCopy, copyPoolService(ps))
	}
	return dbCopy, nil
}

// FindPoolServiceByUUID searches the pool database by UUID. If no
// pool service is found, an error is returned.
func (db *Database) FindPoolServiceByUUID(uuid uuid.UUID) (*system.PoolService, error) {
	if err := db.CheckReplica(); err != nil {
		return nil, err
	}
	db.data.RLock()
	defer db.data.RUnlock()

	if p, found := db.data.Pools.Uuids[uuid]; found {
		return copyPoolService(p), nil
	}

	return nil, system.ErrPoolUUIDNotFound(uuid)
}

// FindPoolServiceByLabel searches the pool database by Label. If no
// pool service is found, an error is returned.
func (db *Database) FindPoolServiceByLabel(label string) (*system.PoolService, error) {
	if err := db.CheckReplica(); err != nil {
		return nil, err
	}
	db.data.RLock()
	defer db.data.RUnlock()

	if p, found := db.data.Pools.Labels[label]; found {
		return copyPoolService(p), nil
	}

	return nil, system.ErrPoolLabelNotFound(label)
}

// AddPoolService creates an entry for a new pool service in the pool database.
func (db *Database) AddPoolService(ps *system.PoolService) error {
	if err := db.CheckLeader(); err != nil {
		return err
	}
	db.Lock()
	defer db.Unlock()

	if p, err := db.FindPoolServiceByUUID(ps.PoolUUID); err == nil {
		return errors.Errorf("pool %s already exists", p.PoolUUID)
	}

	if err := db.submitPoolUpdate(raftOpAddPoolService, ps); err != nil {
		return err
	}

	return nil
}

// RemovePoolService removes a pool database entry.
func (db *Database) RemovePoolService(uuid uuid.UUID) error {
	if err := db.CheckLeader(); err != nil {
		return err
	}
	db.Lock()
	defer db.Unlock()

	ps, err := db.FindPoolServiceByUUID(uuid)
	if err != nil {
		return errors.Wrapf(err, "failed to retrieve pool %s", uuid)
	}

	if err := db.submitPoolUpdate(raftOpRemovePoolService, ps); err != nil {
		return err
	}

	return nil
}

// UpdatePoolService updates an existing pool database entry.
func (db *Database) UpdatePoolService(ps *system.PoolService) error {
	if err := db.CheckLeader(); err != nil {
		return err
	}
	db.Lock()
	defer db.Unlock()

	_, err := db.FindPoolServiceByUUID(ps.PoolUUID)
	if err != nil {
		return errors.Wrapf(err, "failed to retrieve pool %s", ps.PoolUUID)
	}

	if err := db.submitPoolUpdate(raftOpUpdatePoolService, ps); err != nil {
		return err
	}

	return nil
}

func (db *Database) handlePoolRepsUpdate(evt *events.RASEvent) {
	ei := evt.GetPoolSvcInfo()
	if ei == nil {
		db.log.Error("no extended info in PoolSvcReplicasUpdate event received")
		return
	}
	db.log.Debugf("processing RAS event %q for pool %s with info %+v on host %q",
		evt.Msg, evt.PoolUUID, ei, evt.Hostname)

	uuid, err := uuid.Parse(evt.PoolUUID)
	if err != nil {
		db.log.Errorf("failed to parse pool UUID %q: %s", evt.PoolUUID, err)
		return
	}

	ps, err := db.FindPoolServiceByUUID(uuid)
	if err != nil {
		db.log.Errorf("failed to find pool with UUID %q: %s", evt.PoolUUID, err)
		return
	}

	db.log.Debugf("update pool %s (state=%s) svc ranks %v->%v",
		ps.PoolUUID, ps.State, ps.Replicas, ei.SvcReplicas)

	ps.Replicas = system.RanksFromUint32(ei.SvcReplicas)

	if err := db.UpdatePoolService(ps); err != nil {
		db.log.Errorf("failed to apply pool service update: %s", err)
	}
}

// OnEvent handles events and updates system database accordingly.
func (db *Database) OnEvent(_ context.Context, evt *events.RASEvent) {
	switch evt.ID {
	case events.RASPoolRepsUpdate:
		db.handlePoolRepsUpdate(evt)
	}
}

// SetSystemAttrs submits an update to the system properties map.
func (db *Database) SetSystemAttrs(props map[string]string) error {
	if err := db.CheckLeader(); err != nil {
		return err
	}
	db.Lock()
	defer db.Unlock()

	if err := db.submitSystemAttrsUpdate(props); err != nil {
		return err
	}

	return nil
}

// GetSystemAttrs returns a copy of the system properties map.
func (db *Database) GetSystemAttrs(keys []string, filterFn func(string) bool) (map[string]string, error) {
	if err := db.CheckReplica(); err != nil {
		return nil, err
	}
	db.data.RLock()
	defer db.data.RUnlock()

	// Always return a copy of the map to avoid safety issues.
	out := make(map[string]string)
	if len(keys) == 0 {
		for k, v := range db.data.System.Attributes {
			if filterFn != nil && filterFn(k) {
				continue
			}
			out[k] = v
		}
		return out, nil
	}

	for _, k := range keys {
		if v, found := db.data.System.Attributes[k]; found {
			if filterFn != nil && filterFn(k) {
				continue
			}
			out[k] = v
			continue
		}
		return nil, system.ErrSystemAttrNotFound(k)
	}
	return out, nil
}<|MERGE_RESOLUTION|>--- conflicted
+++ resolved
@@ -102,19 +102,12 @@
 
 	// DatabaseConfig defines the configuration for the system database.
 	DatabaseConfig struct {
-<<<<<<< HEAD
-		Replicas   []*net.TCPAddr
-		RaftDir    string
-		SystemName string
-		ReadOnly   bool
-=======
 		Replicas              []*net.TCPAddr
 		RaftDir               string
 		RaftSnapshotThreshold uint64
 		RaftSnapshotInterval  time.Duration
 		SystemName            string
 		ReadOnly              bool
->>>>>>> 7e051951
 	}
 
 	// GroupMap represents a version of the system membership map.
@@ -199,7 +192,6 @@
 			continue
 		}
 		peers = append(peers, r)
-<<<<<<< HEAD
 	}
 	return
 }
@@ -222,30 +214,6 @@
 	return filepath.Join(cfg.RaftDir, sysDBFile)
 }
 
-=======
-	}
-	return
-}
-
-// LocalReplicaAddr returns the address corresponding to the local MS replica,
-// or an error indicating that this node is not a configured replica.
-func (cfg *DatabaseConfig) LocalReplicaAddr() (addr *net.TCPAddr, err error) {
-	for _, repAddr := range cfg.Replicas {
-		if common.IsLocalAddr(repAddr) {
-			addr = repAddr
-			return
-		}
-	}
-
-	return nil, &system.ErrNotReplica{Replicas: cfg.stringReplicas()}
-}
-
-// DBFilePath returns the path to the system database file.
-func (cfg *DatabaseConfig) DBFilePath() string {
-	return filepath.Join(cfg.RaftDir, sysDBFile)
-}
-
->>>>>>> 7e051951
 // DatabaseExists returns true if the system database file exists.
 func DatabaseExists(cfg *DatabaseConfig) (bool, error) {
 	if _, err := os.Stat(cfg.DBFilePath()); err != nil {
