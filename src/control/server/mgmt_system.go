--- conflicted
+++ resolved
@@ -677,19 +677,15 @@
 		return nil, err
 	}
 
-<<<<<<< HEAD
 	for _, hint := range svc.clientNetworkHint {
 		resp.Providers = append(resp.Providers, hint.Provider)
 	}
 
-	svc.log.Debugf("Responding to SystemQuery RPC: %s", mgmtpb.Debug(resp))
-=======
 	v, err := svc.sysdb.DataVersion()
 	if err != nil {
 		return nil, err
 	}
 	resp.DataVersion = v
->>>>>>> 540529e1
 
 	return resp, nil
 }
