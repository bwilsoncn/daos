//
// (C) Copyright 2019-2022 Intel Corporation.
//
// SPDX-License-Identifier: BSD-2-Clause-Patent
//

package scm

import (
	"fmt"
	"os"
	"path/filepath"
	"strings"
	"testing"

	"github.com/google/go-cmp/cmp"
	"github.com/pkg/errors"

	"github.com/daos-stack/daos/src/control/common/test"
	"github.com/daos-stack/daos/src/control/logging"
	"github.com/daos-stack/daos/src/control/provider/system"
	"github.com/daos-stack/daos/src/control/server/storage"
	"github.com/daos-stack/daos/src/control/server/storage/mount"
)

var (
	defaultModule    = mockModule()
	defaultNamespace = storage.MockScmNamespace()
)

func TestProvider_Scan(t *testing.T) {
	for name, tc := range map[string]struct {
		mbc     *MockBackendConfig
		expErr  error
		expResp *storage.ScmScanResponse
	}{
		"no modules": {
			mbc: &MockBackendConfig{
				GetModulesRes: storage.ScmModules{},
			},
			expResp: &storage.ScmScanResponse{
				Modules:    storage.ScmModules{},
				Namespaces: storage.ScmNamespaces{},
			},
		},
		"no namespaces": {
			mbc: &MockBackendConfig{
				GetModulesRes:    storage.ScmModules{defaultModule},
				GetNamespacesRes: storage.ScmNamespaces{},
			},
			expResp: &storage.ScmScanResponse{
				Modules:    storage.ScmModules{defaultModule},
				Namespaces: storage.ScmNamespaces{},
			},
		},
		"ok": {
			mbc: &MockBackendConfig{
				GetModulesRes:    storage.ScmModules{defaultModule},
				GetNamespacesRes: storage.ScmNamespaces{defaultNamespace},
			},
			expResp: &storage.ScmScanResponse{
				Modules:    storage.ScmModules{defaultModule},
				Namespaces: storage.ScmNamespaces{defaultNamespace},
			},
		},
		"get modules fails": {
			mbc: &MockBackendConfig{
				GetModulesErr: FaultGetModulesFailed,
			},
			expErr: FaultGetModulesFailed,
		},
		"get namespaces fails": {
			mbc: &MockBackendConfig{
				GetModulesRes:    storage.ScmModules{defaultModule},
				GetNamespacesErr: errors.New("get namespaces failed"),
			},
			expErr: errors.New("get namespaces failed"),
		},
	} {
		t.Run(name, func(t *testing.T) {
			log, buf := logging.NewTestLogger(t.Name())
			defer test.ShowBufferOnFailure(t, buf)

			p := NewMockProvider(log, tc.mbc, nil)

			resp, err := p.Scan(storage.ScmScanRequest{})
			test.CmpErr(t, tc.expErr, err)
			if tc.expErr != nil {
				return
			}

			if diff := cmp.Diff(tc.expResp, resp); diff != "" {
				t.Fatalf("unexpected response (-want, +got):\n%s\n", diff)
			}
		})
	}
}

func TestProvider_Prepare(t *testing.T) {
	cmpRes := func(t *testing.T, want, got *storage.ScmPrepareResponse) {
		t.Helper()
		if diff := cmp.Diff(want, got); diff != "" {
			t.Fatalf("unexpected response (-want, +got):\n%s\n", diff)
		}
	}

	for name, tc := range map[string]struct {
		reset    bool
		mbc      *MockBackendConfig
		scanErr  error
		scanResp *storage.ScmScanResponse
		expErr   error
		expResp  *storage.ScmPrepareResponse
	}{
		"scan fails": {
			scanResp: &storage.ScmScanResponse{},
			scanErr:  FaultGetModulesFailed,
			expErr:   FaultGetModulesFailed,
		},
		"prep fails": {
			scanResp: &storage.ScmScanResponse{
				Modules: storage.ScmModules{defaultModule},
			},
			mbc: &MockBackendConfig{
				PrepErr: errors.New("fail"),
			},
			expErr: errors.New("fail"),
		},
		"prep succeeds": {
			scanResp: &storage.ScmScanResponse{
				Modules: storage.ScmModules{defaultModule},
			},
			mbc: &MockBackendConfig{
				PrepRes: &storage.ScmPrepareResponse{
					Socket: storage.ScmSocketState{
						State: storage.ScmNoFreeCap,
					},
					Namespaces:     storage.ScmNamespaces{defaultNamespace},
					RebootRequired: true,
				},
			},
			expResp: &storage.ScmPrepareResponse{
				Socket: storage.ScmSocketState{
					State: storage.ScmNoFreeCap,
				},
				Namespaces:     storage.ScmNamespaces{defaultNamespace},
				RebootRequired: true,
			},
		},
		"reset fails": {
			reset: true,
			scanResp: &storage.ScmScanResponse{
				Modules: storage.ScmModules{defaultModule},
			},
			mbc: &MockBackendConfig{
				PrepResetErr: errors.New("fail"),
			},
			expErr: errors.New("fail"),
		},
		"reset; no namespaces": {
			reset: true,
			scanResp: &storage.ScmScanResponse{
				Modules: storage.ScmModules{defaultModule},
			},
			mbc: &MockBackendConfig{
				PrepResetRes: &storage.ScmPrepareResponse{
					Socket: storage.ScmSocketState{
						State: storage.ScmFreeCap,
					},
					RebootRequired: true,
				},
			},
			expResp: &storage.ScmPrepareResponse{
				Socket: storage.ScmSocketState{
					State: storage.ScmFreeCap,
				},
				RebootRequired: true,
			},
		},
		"reset; with namespaces": {
			reset: true,
			scanResp: &storage.ScmScanResponse{
				Modules: storage.ScmModules{defaultModule},
				Namespaces: storage.ScmNamespaces{
					defaultNamespace,
					storage.MockScmNamespace(1),
				},
			},
			mbc: &MockBackendConfig{
				PrepResetRes: &storage.ScmPrepareResponse{
					Socket: storage.ScmSocketState{
						State: storage.ScmNoFreeCap,
					},
					RebootRequired: true,
				},
			},
			expResp: &storage.ScmPrepareResponse{
				Socket: storage.ScmSocketState{
					State: storage.ScmNoFreeCap,
				},
				RebootRequired: true,
			},
		},
	} {
		t.Run(name, func(t *testing.T) {
			log, buf := logging.NewTestLogger(t.Name())
			defer test.ShowBufferOnFailure(t, buf)

			p := NewMockProvider(log, tc.mbc, nil)
			mockSys := p.sys.(*system.MockSysProvider)
			p.mounter = mount.NewProvider(log, mockSys)

			for _, ns := range tc.scanResp.Namespaces {
				if err := mockSys.Mount("", "/dev/"+ns.BlockDevice, "", 0, ""); err != nil {
					t.Fatal(err)
				}
			}

			mockScan := func(storage.ScmScanRequest) (*storage.ScmScanResponse, error) {
				return tc.scanResp, tc.scanErr
			}

			res, err := p.prepare(storage.ScmPrepareRequest{
				Reset: tc.reset,
			}, mockScan)

			test.CmpErr(t, tc.expErr, err)
			if tc.expErr != nil {
				return
			}

			cmpRes(t, tc.expResp, res)

			// Verify namespaces get unmounted on reset.
			for _, ns := range tc.scanResp.Namespaces {
				isMounted, err := p.IsMounted("/dev/" + ns.BlockDevice)
				if err != nil {
					t.Fatal(err)
				}
				test.AssertEqual(t, !tc.reset, isMounted,
					fmt.Sprintf("unexpected ns %s mounted state, want %v got %v",
						ns.BlockDevice, !tc.reset, isMounted))
			}
		})
	}
}

func TestProvider_CheckFormat(t *testing.T) {
	const (
		goodMountPoint = "/mnt/daos"
		goodDevice     = "/dev/pmem0"
	)

	for name, tc := range map[string]struct {
		mountPoint     string
		alreadyMounted bool
		isMountedErr   error
		getFsStr       string
		getFsErr       error
		request        *storage.ScmFormatRequest
		expResponse    *storage.ScmFormatResponse
		expErr         error
	}{
		"missing mount point": {
			mountPoint: "",
			expErr:     FaultFormatMissingMountpoint,
		},
		"conflicting config": {
			request: &storage.ScmFormatRequest{
				Mountpoint: goodMountPoint,
				Ramdisk: &storage.RamdiskParams{
					Size: 1,
				},
				Dcpm: &storage.DeviceParams{
					Device: goodDevice,
				},
			},
			expErr: FaultFormatConflictingParam,
		},
		"missing dcpm device": {
			request: &storage.ScmFormatRequest{
				Mountpoint: goodMountPoint,
				Dcpm:       &storage.DeviceParams{},
			},
			expErr: FaultFormatInvalidDeviceCount,
		},
		"missing source config": {
			request: &storage.ScmFormatRequest{
				Mountpoint: goodMountPoint,
			},
			expErr: FaultFormatMissingParam,
		},
		"isMounted fails": {
			mountPoint:   goodMountPoint,
			isMountedErr: errors.New("is mounted check failed"),
		},
		"mountpoint doesn't exist": {
			mountPoint:   goodMountPoint,
			isMountedErr: os.ErrNotExist,
			expResponse: &storage.ScmFormatResponse{
				Mountpoint: goodMountPoint,
				Formatted:  false,
			},
		},
		"already mounted": {
			mountPoint:     goodMountPoint,
			alreadyMounted: true,
			expResponse: &storage.ScmFormatResponse{
				Mountpoint: goodMountPoint,
				Formatted:  true,
				Mounted:    true,
			},
		},
		"getFs fails": {
			request: &storage.ScmFormatRequest{
				Mountpoint: goodMountPoint,
				Dcpm: &storage.DeviceParams{
					Device: goodDevice,
				},
			},
			getFsErr: errors.New("getfs failed"),
		},
		"already formatted; not mountable": {
			request: &storage.ScmFormatRequest{
				Mountpoint: goodMountPoint,
				Dcpm: &storage.DeviceParams{
					Device: goodDevice,
				},
			},
			getFsStr: "reiserfs",
			expResponse: &storage.ScmFormatResponse{
				Mountpoint: goodMountPoint,
				Formatted:  true,
			},
		},
		"already formatted; mountable": {
			request: &storage.ScmFormatRequest{
				Mountpoint: goodMountPoint,
				Dcpm: &storage.DeviceParams{
					Device: goodDevice,
				},
			},
			getFsStr: system.FsTypeExt4,
			expResponse: &storage.ScmFormatResponse{
				Mountpoint: goodMountPoint,
				Mountable:  true,
				Formatted:  true,
			},
		},
		"not formatted": {
			request: &storage.ScmFormatRequest{
				Mountpoint: goodMountPoint,
				Dcpm: &storage.DeviceParams{
					Device: goodDevice,
				},
			},
			getFsStr: system.FsTypeNone,
			expResponse: &storage.ScmFormatResponse{
				Mountpoint: goodMountPoint,
				Formatted:  false,
			},
		},
	} {
		t.Run(name, func(t *testing.T) {
			log, buf := logging.NewTestLogger(t.Name())
			defer test.ShowBufferOnFailure(t, buf)

			msc := &system.MockSysConfig{
				IsMountedBool: tc.alreadyMounted,
				IsMountedErr:  tc.isMountedErr,
				GetfsStr:      tc.getFsStr,
				GetfsErr:      tc.getFsErr,
			}

			p := NewMockProvider(log, nil, msc)
			cmpRes := func(t *testing.T, want, got *storage.ScmFormatResponse) {
				t.Helper()
				if diff := cmp.Diff(want, got); diff != "" {
					t.Fatalf("unexpected response (-want, +got):\n%s\n", diff)
				}
			}

			req := tc.request
			if req == nil {
				req = &storage.ScmFormatRequest{
					Mountpoint: tc.mountPoint,
					Ramdisk: &storage.RamdiskParams{
						Size: 1,
					},
				}
			}
			res, err := p.CheckFormat(*req)
			if err != nil {
				switch errors.Cause(err) {
				case tc.isMountedErr, tc.getFsErr,
					tc.expErr:
					return
				default:
					t.Fatal(err)
				}
			}
			cmpRes(t, tc.expResponse, res)
		})
	}
}

func TestProvider_Format(t *testing.T) {
	const (
		goodMountPoint     = "/mnt/daos"
		nestedMountPoint   = "/mnt/daos/0"
		relativeMountPoint = "mnt/daos/0"
		badMountPoint      = "/this/should/not/work"
		goodDevice         = "/dev/pmem0"
	)

	// NB: Some overlap here between this and CheckFormat tests,
	// but tests are cheap and this encourages good coverage.
	for name, tc := range map[string]struct {
		mountPoint         string
		alreadyMounted     bool
		isMountedErr       error
		getFsStr           string
		getFsErr           error
		mountErr           error
		unmountErr         error
		mkfsErr            error
		chownErr           error
		makeMountpointErr  error
		clearMountpointErr error
		request            *storage.ScmFormatRequest
		expResponse        *storage.ScmFormatResponse
		expMountOpts       string
		expErr             error
	}{
		"missing mount point": {
			mountPoint: "",
			expErr:     FaultFormatMissingMountpoint,
		},
		"conflicting config": {
			request: &storage.ScmFormatRequest{
				Mountpoint: goodMountPoint,
				Ramdisk: &storage.RamdiskParams{
					Size: 1,
				},
				Dcpm: &storage.DeviceParams{
					Device: goodDevice,
				},
			},
			expErr: FaultFormatConflictingParam,
		},
		"missing dcpm device": {
			request: &storage.ScmFormatRequest{
				Mountpoint: goodMountPoint,
				Dcpm:       &storage.DeviceParams{},
			},
			expErr: FaultFormatInvalidDeviceCount,
		},
		"missing source config": {
			request: &storage.ScmFormatRequest{
				Mountpoint: goodMountPoint,
			},
			expErr: FaultFormatMissingParam,
		},
		"isMounted fails": {
			mountPoint:   goodMountPoint,
			isMountedErr: errors.New("is mounted check failed"),
		},
		"ramdisk: mountpoint doesn't exist": {
			mountPoint:   goodMountPoint,
			isMountedErr: os.ErrNotExist,
			expResponse: &storage.ScmFormatResponse{
				Mountpoint: goodMountPoint,
				Formatted:  true,
				Mounted:    true,
			},
		},
		"ramdisk: mountpoint not accessible": {
			mountPoint:   nestedMountPoint,
			isMountedErr: os.ErrPermission,
			expResponse: &storage.ScmFormatResponse{
				Mountpoint: nestedMountPoint,
				Formatted:  true,
				Mounted:    true,
			},
			expErr: storage.FaultPathAccessDenied(nestedMountPoint),
		},
		"ramdisk: already mounted, no reformat": {
			mountPoint:     goodMountPoint,
			alreadyMounted: true,
			expErr:         FaultFormatNoReformat,
		},
		"ramdisk: not mounted": {
			request: &storage.ScmFormatRequest{
				Mountpoint: goodMountPoint,
				Ramdisk: &storage.RamdiskParams{
					Size: 1,
				},
			},
			expResponse: &storage.ScmFormatResponse{
				Mountpoint: goodMountPoint,
				Formatted:  true,
				Mounted:    true,
			},
			expMountOpts: "mpol=prefer:0,size=1g,huge=always",
		},
		"ramdisk: hugepages disabled": {
			request: &storage.ScmFormatRequest{
				Mountpoint: goodMountPoint,
				Ramdisk: &storage.RamdiskParams{
					Size:             1,
					DisableHugepages: true,
				},
			},
			expResponse: &storage.ScmFormatResponse{
				Mountpoint: goodMountPoint,
				Formatted:  true,
				Mounted:    true,
			},
			expMountOpts: "mpol=prefer:0,size=1g",
		},
		"ramdisk: not mounted; mkdir fails": {
			request: &storage.ScmFormatRequest{
				Mountpoint: badMountPoint,
				Ramdisk: &storage.RamdiskParams{
					Size: 1,
				},
			},
			makeMountpointErr: errors.New("mock MakeMountpoint"),
			expErr:            errors.New("mock MakeMountpoint"),
		},
		"ramdisk: already mounted; reformat": {
			request: &storage.ScmFormatRequest{
				Force:      true,
				Mountpoint: goodMountPoint,
				Ramdisk: &storage.RamdiskParams{
					Size: 1,
				},
			},
			alreadyMounted: true,
			expResponse: &storage.ScmFormatResponse{
				Mountpoint: goodMountPoint,
				Formatted:  true,
				Mounted:    true,
			},
		},
		"ramdisk: already mounted; reformat; clear fails": {
			request: &storage.ScmFormatRequest{
				Force:      true,
				Mountpoint: goodMountPoint,
				Ramdisk: &storage.RamdiskParams{
					Size: 1,
				},
			},
			alreadyMounted:     true,
			clearMountpointErr: errors.New("mock ClearMountpoint"),
			expErr:             errors.New("mock ClearMountpoint"),
		},
		"ramdisk: format succeeds, chown fails": {
			request: &storage.ScmFormatRequest{
				Mountpoint: goodMountPoint,
				Ramdisk: &storage.RamdiskParams{
					Size: 1,
				},
			},
			chownErr: errors.New("chown failed"),
			expErr:   errors.New("chown failed"),
		},
		"ramdisk: already mounted; reformat; mount fails": {
			request: &storage.ScmFormatRequest{
				Force:      true,
				Mountpoint: goodMountPoint,
				Ramdisk: &storage.RamdiskParams{
					Size: 1,
				},
			},
			alreadyMounted: true,
			mountErr:       errors.New("mount failed"),
		},
		"ramdisk: mountpoint doesn't exist; nested mountpoint": {
			mountPoint:   nestedMountPoint,
			isMountedErr: os.ErrNotExist,
			expResponse: &storage.ScmFormatResponse{
				Mountpoint: nestedMountPoint,
				Formatted:  true,
				Mounted:    true,
			},
		},
		"dcpm: getFs fails": {
			request: &storage.ScmFormatRequest{
				Mountpoint: goodMountPoint,
				Dcpm: &storage.DeviceParams{
					Device: goodDevice,
				},
			},
			getFsErr: errors.New("getfs failed"),
		},
		"dcpm: mountpoint doesn't exist; already formatted; no reformat": {
			isMountedErr: os.ErrNotExist,
			request: &storage.ScmFormatRequest{
				Mountpoint: goodMountPoint,
				Dcpm: &storage.DeviceParams{
					Device: goodDevice,
				},
			},
			getFsStr: "reiserfs",
			expErr:   FaultFormatNoReformat,
		},
		"dcpm: mountpoint not accessible": {
			isMountedErr: os.ErrPermission,
			request: &storage.ScmFormatRequest{
				Mountpoint: nestedMountPoint,
				Dcpm: &storage.DeviceParams{
					Device: goodDevice,
				},
			},
			getFsStr: "reiserfs",
			expErr:   storage.FaultPathAccessDenied(nestedMountPoint),
		},
		"dcpm: not mounted; already formatted; no reformat": {
			request: &storage.ScmFormatRequest{
				Mountpoint: goodMountPoint,
				Dcpm: &storage.DeviceParams{
					Device: goodDevice,
				},
			},
			getFsStr: "reiserfs",
			expErr:   FaultFormatNoReformat,
		},
		"dcpm: mountpoint doesn't exist; already formatted; reformat": {
			isMountedErr: os.ErrNotExist,
			request: &storage.ScmFormatRequest{
				Force:      true,
				Mountpoint: goodMountPoint,
				Dcpm: &storage.DeviceParams{
					Device: goodDevice,
				},
			},
			getFsStr: "reiserfs",
			expResponse: &storage.ScmFormatResponse{
				Mountpoint: goodMountPoint,
				Formatted:  true,
				Mounted:    true,
			},
		},
		"dcpm: not mounted; already formatted; reformat": {
			request: &storage.ScmFormatRequest{
				Force:      true,
				Mountpoint: goodMountPoint,
				Dcpm: &storage.DeviceParams{
					Device: goodDevice,
				},
			},
			getFsStr: "reiserfs",
			expResponse: &storage.ScmFormatResponse{
				Mountpoint: goodMountPoint,
				Formatted:  true,
				Mounted:    true,
			},
		},
		"dcpm: mounted; already formatted; reformat": {
			request: &storage.ScmFormatRequest{
				Force:      true,
				Mountpoint: goodMountPoint,
				Dcpm: &storage.DeviceParams{
					Device: goodDevice,
				},
			},
			getFsStr: "reiserfs",
			expResponse: &storage.ScmFormatResponse{
				Mountpoint: goodMountPoint,
				Formatted:  true,
				Mounted:    true,
			},
		},
		"dcpm: mountpoint doesn't exist; not formatted": {
			isMountedErr: os.ErrNotExist,
			request: &storage.ScmFormatRequest{
				Mountpoint: goodMountPoint,
				Dcpm: &storage.DeviceParams{
					Device: goodDevice,
				},
			},
			getFsStr: system.FsTypeNone,
			expResponse: &storage.ScmFormatResponse{
				Mountpoint: goodMountPoint,
				Formatted:  true,
				Mounted:    true,
			},
		},
		"dcpm: not mounted; not formatted": {
			request: &storage.ScmFormatRequest{
				Mountpoint: goodMountPoint,
				Dcpm: &storage.DeviceParams{
					Device: goodDevice,
				},
			},
			getFsStr: system.FsTypeNone,
			expResponse: &storage.ScmFormatResponse{
				Mountpoint: goodMountPoint,
				Formatted:  true,
				Mounted:    true,
			},
			expMountOpts: dcpmMountOpts,
		},
		"dcpm: not mounted; not formatted; mkfs fails": {
			request: &storage.ScmFormatRequest{
				Mountpoint: goodMountPoint,
				Dcpm: &storage.DeviceParams{
					Device: goodDevice,
				},
			},
			getFsStr: system.FsTypeNone,
			mkfsErr:  errors.New("mkfs failed"),
		},
		"dcpm: not mounted; not formatted; mount fails": {
			request: &storage.ScmFormatRequest{
				Mountpoint: goodMountPoint,
				Dcpm: &storage.DeviceParams{
					Device: goodDevice,
				},
			},
			getFsStr: system.FsTypeNone,
			mountErr: errors.New("mount failed"),
		},
		"dcpm: format succeeds, chmod fails": {
			request: &storage.ScmFormatRequest{
				Mountpoint: goodMountPoint,
				Dcpm: &storage.DeviceParams{
					Device: goodDevice,
				},
			},
			getFsStr: system.FsTypeNone,
			chownErr: errors.New("chown failed"),
			expErr:   errors.New("chown failed"),
		},
		"dcpm: missing device": {
			request: &storage.ScmFormatRequest{
				Mountpoint: goodMountPoint,
				Dcpm: &storage.DeviceParams{
					Device: "/bad/device",
				},
			},
			getFsErr: &os.PathError{
				Op:   "stat",
				Path: "/bad/device",
				Err:  os.ErrNotExist,
			},
			expErr: FaultFormatMissingDevice("/bad/device"),
		},
		"dcpm: mountpoint doesn't exist; not formatted; nested mountpoint": {
			isMountedErr: os.ErrNotExist,
			request: &storage.ScmFormatRequest{
				Mountpoint: nestedMountPoint,
				Dcpm: &storage.DeviceParams{
					Device: goodDevice,
				},
			},
			getFsStr: system.FsTypeNone,
			expResponse: &storage.ScmFormatResponse{
				Mountpoint: nestedMountPoint,
				Formatted:  true,
				Mounted:    true,
			},
		},
		"dcpm: not mounted; not formatted; nested mountpoint": {
			request: &storage.ScmFormatRequest{
				Mountpoint: nestedMountPoint,
				Dcpm: &storage.DeviceParams{
					Device: goodDevice,
				},
			},
			getFsStr: system.FsTypeNone,
			expResponse: &storage.ScmFormatResponse{
				Mountpoint: nestedMountPoint,
				Formatted:  true,
				Mounted:    true,
			},
		},
	} {
		t.Run(name, func(t *testing.T) {
			log, buf := logging.NewTestLogger(t.Name())
			defer test.ShowBufferOnFailure(t, buf)

			testDir, clean := test.CreateTestDir(t)
			defer clean()

			msc := &system.MockSysConfig{
				GetfsStr: tc.getFsStr,
				GetfsErr: tc.getFsErr,
				MkfsErr:  tc.mkfsErr,
				ChownErr: tc.chownErr,
			}

			mmc := &storage.MockMountProviderConfig{
				IsMountedRes:       tc.alreadyMounted,
				IsMountedErr:       tc.isMountedErr,
				MountErr:           tc.mountErr,
				UnmountErr:         tc.unmountErr,
				MakeMountPathErr:   tc.makeMountpointErr,
				ClearMountpointErr: tc.clearMountpointErr,
			}

			p := NewMockProvider(log, nil, msc)
			p.mounter = storage.NewMockMountProvider(mmc)
			cmpRes := func(t *testing.T, want, got *storage.ScmFormatResponse) {
				t.Helper()
				if diff := cmp.Diff(want, got); diff != "" {
					t.Fatalf("unexpected response (-want, +got):\n%s\n", diff)
				}
			}

			req := tc.request
			if req == nil {
				req = &storage.ScmFormatRequest{
					Mountpoint: tc.mountPoint,
					Ramdisk: &storage.RamdiskParams{
						Size: 1,
					},
				}
			}
			if req.OwnerUID == 0 {
				req.OwnerUID = os.Getuid()
			}
			if req.OwnerGID == 0 {
				req.OwnerGID = os.Getgid()
			}
			if req.Mountpoint != "" && req.Mountpoint != badMountPoint {
				req.Mountpoint = filepath.Join(testDir, req.Mountpoint)
			}
			if tc.expResponse != nil {
				tc.expResponse.Mountpoint = filepath.Join(testDir, tc.expResponse.Mountpoint)
			}

			res, err := p.Format(*req)
			if err != nil {
				switch errors.Cause(err) {
				case tc.getFsErr, tc.mkfsErr, tc.mountErr, tc.unmountErr, tc.expErr:
					return
				case tc.isMountedErr:
					if tc.isMountedErr != os.ErrNotExist {
						return
					}
					t.Fatalf("%s leaked from IsMounted() check", err)
				default:
					if tc.expErr == nil {
						t.Fatal(err)
					}

					// expErr will contain the original mountpoint
					errStr := errors.Cause(err).Error()
					errStr = strings.Replace(errStr, testDir, "", 1)
					if diff := cmp.Diff(tc.expErr.Error(), errStr); diff != "" {
						t.Fatalf("unexpected error (-want, +got):\n%s\n", diff)
					}

					return
				}
			}
			cmpRes(t, tc.expResponse, res)

			if tc.expMountOpts != "" {
				mmp, ok := p.mounter.(*storage.MockMountProvider)
				if ok {
<<<<<<< HEAD
					reqIn := mmp.MountReqIn
					if diff := cmp.Diff(tc.expMountOpts, reqIn.Options); diff != "" {
=======
					gotOpts, _ := mmp.GetMountOpts(req.Mountpoint)
					if diff := cmp.Diff(tc.expMountOpts, gotOpts); diff != "" {
>>>>>>> e1d65722
						t.Fatalf("unexpected mount options (-want, +got):\n%s\n", diff)
					}
				}
			}
		})
	}
}<|MERGE_RESOLUTION|>--- conflicted
+++ resolved
@@ -861,13 +861,8 @@
 			if tc.expMountOpts != "" {
 				mmp, ok := p.mounter.(*storage.MockMountProvider)
 				if ok {
-<<<<<<< HEAD
-					reqIn := mmp.MountReqIn
-					if diff := cmp.Diff(tc.expMountOpts, reqIn.Options); diff != "" {
-=======
 					gotOpts, _ := mmp.GetMountOpts(req.Mountpoint)
 					if diff := cmp.Diff(tc.expMountOpts, gotOpts); diff != "" {
->>>>>>> e1d65722
 						t.Fatalf("unexpected mount options (-want, +got):\n%s\n", diff)
 					}
 				}
