--- conflicted
+++ resolved
@@ -173,20 +173,11 @@
 
 func TestAgent_NUMAFabric_GetDevice(t *testing.T) {
 	for name, tc := range map[string]struct {
-<<<<<<< HEAD
 		nf         *NUMAFabric
 		params     *FabricIfaceParams
+		ignore     []string
 		expErr     error
 		expResults []*FabricInterface
-=======
-		nf          *NUMAFabric
-		node        int
-		provider    string
-		netDevClass hardware.NetDevClass
-		ignore      []string
-		expErr      error
-		expResults  []*FabricInterface
->>>>>>> 3ee1f4b1
 	}{
 		"nil": {
 			expErr: errors.New("nil NUMAFabric"),
@@ -662,7 +653,6 @@
 			},
 		},
 		"ignore interface": {
-			provider: "ofi+sockets",
 			nf: &NUMAFabric{
 				numaMap: map[int][]*FabricInterface{
 					0: {
@@ -683,9 +673,12 @@
 					},
 				},
 			},
-			node:        0,
-			ignore:      []string{"t1"},
-			netDevClass: hardware.Ether,
+			params: &FabricIfaceParams{
+				NUMANode: 0,
+				Provider: "ofi+sockets",
+				DevClass: hardware.Ether,
+			},
+			ignore: []string{"t1"},
 			expResults: []*FabricInterface{
 				{
 					Name:        "t2",
@@ -698,7 +691,6 @@
 			},
 		},
 		"ignore all interfaces": {
-			provider: "ofi+sockets",
 			nf: &NUMAFabric{
 				numaMap: map[int][]*FabricInterface{
 					0: {
@@ -717,10 +709,13 @@
 					},
 				},
 			},
-			node:        0,
-			ignore:      []string{"t1", "t2"},
-			netDevClass: hardware.Ether,
-			expErr:      errors.New("no suitable fabric interface"),
+			params: &FabricIfaceParams{
+				NUMANode: 0,
+				Provider: "ofi+sockets",
+				DevClass: hardware.Ether,
+			},
+			ignore: []string{"t1", "t2"},
+			expErr: errors.New("no suitable fabric interface"),
 		},
 	} {
 		t.Run(name, func(t *testing.T) {
