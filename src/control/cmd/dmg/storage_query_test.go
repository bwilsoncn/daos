--- conflicted
+++ resolved
@@ -13,12 +13,7 @@
 	"github.com/pkg/errors"
 
 	"github.com/daos-stack/daos/src/control/lib/control"
-<<<<<<< HEAD
-	"github.com/daos-stack/daos/src/control/system"
-=======
 	"github.com/daos-stack/daos/src/control/lib/ranklist"
-	"github.com/daos-stack/daos/src/control/server/storage"
->>>>>>> 6392d621
 )
 
 func TestStorageQueryCommands(t *testing.T) {
@@ -108,15 +103,9 @@
 			"per-server metadata query devices (show only evicted)",
 			"storage query list-devices --show-evicted",
 			printRequest(t, &control.SmdQueryReq{
-<<<<<<< HEAD
-				Rank:           system.NilRank,
+				Rank:           ranklist.NilRank,
 				OmitPools:      true,
 				FaultyDevsOnly: true,
-=======
-				Rank:      ranklist.NilRank,
-				OmitPools: true,
-				StateMask: storage.NvmeStateFaulty,
->>>>>>> 6392d621
 			}),
 			nil,
 		},
@@ -124,15 +113,9 @@
 			"per-server metadata query devices (show only evicted short)",
 			"storage query list-devices -e",
 			printRequest(t, &control.SmdQueryReq{
-<<<<<<< HEAD
-				Rank:           system.NilRank,
+				Rank:           ranklist.NilRank,
 				OmitPools:      true,
 				FaultyDevsOnly: true,
-=======
-				Rank:      ranklist.NilRank,
-				OmitPools: true,
-				StateMask: storage.NvmeStateFaulty,
->>>>>>> 6392d621
 			}),
 			nil,
 		},
@@ -149,13 +132,8 @@
 			"per-server metadata query devices (by uuid)",
 			"storage query list-devices --uuid 842c739b-86b5-462f-a7ba-b4a91b674f3d",
 			printRequest(t, &control.SmdQueryReq{
-<<<<<<< HEAD
-				Rank:      system.NilRank,
-				IDs:       "842c739b-86b5-462f-a7ba-b4a91b674f3d",
-=======
 				Rank:      ranklist.NilRank,
-				UUID:      "842c739b-86b5-462f-a7ba-b4a91b674f3d",
->>>>>>> 6392d621
+				IDs:       "842c739b-86b5-462f-a7ba-b4a91b674f3d",
 				OmitPools: true,
 			}),
 			nil,
