--- conflicted
+++ resolved
@@ -140,38 +140,8 @@
 		Message: control.MockServerScanResp(t, "withSpaceUsage"),
 	}
 	exmplEngineCfgs := []*engine.Config{
-<<<<<<< HEAD
-		exmplEngineCfg,
-		control.DefaultEngineCfg(1).
-			WithPinnedNumaNode(1).
-			WithStorageIndex(1).
-			WithFabricInterface("ib1").
-			WithFabricInterfacePort(32416).
-			WithFabricProvider("ofi+psm2").
-			WithFabricNumaNodeIndex(1).
-			WithStorage(
-				storage.NewTierConfig().
-					WithNumaNodeIndex(1).
-					WithStorageClass(storage.ClassDcpm.String()).
-					WithScmDeviceList("/dev/pmem1").
-					WithScmMountPoint("/mnt/daos1"),
-				storage.NewTierConfig().
-					WithNumaNodeIndex(1).
-					WithStorageClass(storage.ClassNvme.String()).
-					WithBdevDeviceList(
-						storage.MockNvmeController(1).PciAddr,
-						storage.MockNvmeController(3).PciAddr,
-						storage.MockNvmeController(5).PciAddr,
-						storage.MockNvmeController(7).PciAddr).
-					WithBdevDeviceRoles(storage.BdevRoleData),
-			).
-			WithStorageNumaNodeIndex(1).
-			WithTargetCount(16).
-			WithHelperStreamCount(4),
-=======
 		control.MockEngineCfg(t, 0, 2, 4, 6, 8).WithHelperStreamCount(4),
 		control.MockEngineCfg(t, 1, 1, 3, 5, 7).WithHelperStreamCount(4),
->>>>>>> f925cc17
 	}
 	mockRamdiskSize := 5 // RoundDownGiB(16*0.75/2)
 	tmpfsEngineCfgs := []*engine.Config{
