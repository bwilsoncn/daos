--- conflicted
+++ resolved
@@ -139,62 +139,9 @@
 		Addr:    "host1",
 		Message: control.MockServerScanResp(t, "withSpaceUsage"),
 	}
-<<<<<<< HEAD
-	exmplEngineCfg := control.DefaultEngineCfg(0).
-		WithPinnedNumaNode(0).
-		WithFabricInterface("ib0").
-		WithFabricInterfacePort(31416).
-		WithFabricProvider("ofi+psm2").
-		WithStorage(
-			storage.NewTierConfig().
-				WithNumaNodeIndex(0).
-				WithStorageClass(storage.ClassDcpm.String()).
-				WithScmDeviceList("/dev/pmem0").
-				WithScmMountPoint("/mnt/daos0"),
-			storage.NewTierConfig().
-				WithNumaNodeIndex(0).
-				WithStorageClass(storage.ClassNvme.String()).
-				WithBdevDeviceList(
-					storage.MockNvmeController(2).PciAddr,
-					storage.MockNvmeController(4).PciAddr,
-					storage.MockNvmeController(6).PciAddr,
-					storage.MockNvmeController(8).PciAddr).
-				WithBdevDeviceRoles(storage.BdevRoleData),
-		).
-		WithTargetCount(16).
-		WithHelperStreamCount(4)
-	exmplEngineCfgs := []*engine.Config{
-		exmplEngineCfg,
-		control.DefaultEngineCfg(1).
-			WithPinnedNumaNode(1).
-			WithFabricInterface("ib1").
-			WithFabricInterfacePort(32416).
-			WithFabricProvider("ofi+psm2").
-			WithFabricNumaNodeIndex(1).
-			WithStorage(
-				storage.NewTierConfig().
-					WithNumaNodeIndex(1).
-					WithStorageClass(storage.ClassDcpm.String()).
-					WithScmDeviceList("/dev/pmem1").
-					WithScmMountPoint("/mnt/daos1"),
-				storage.NewTierConfig().
-					WithNumaNodeIndex(1).
-					WithStorageClass(storage.ClassNvme.String()).
-					WithBdevDeviceList(
-						storage.MockNvmeController(1).PciAddr,
-						storage.MockNvmeController(3).PciAddr,
-						storage.MockNvmeController(5).PciAddr,
-						storage.MockNvmeController(7).PciAddr).
-					WithBdevDeviceRoles(storage.BdevRoleData),
-			).
-			WithStorageNumaNodeIndex(1).
-			WithTargetCount(16).
-			WithHelperStreamCount(4),
-=======
 	exmplEngineCfgs := []*engine.Config{
 		control.MockEngineCfg(t, 0, 2, 4, 6, 8).WithHelperStreamCount(4),
 		control.MockEngineCfg(t, 1, 1, 3, 5, 7).WithHelperStreamCount(4),
->>>>>>> cb1346a7
 	}
 	mockRamdiskSize := 5 // RoundDownGiB(16*0.75/2)
 	tmpfsEngineCfgs := []*engine.Config{
