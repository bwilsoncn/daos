#!/bin/env python
"""Build DAOS Control Plane"""
# pylint: disable=too-many-locals
import sys
import os
import subprocess
from os.path import join, isdir
from os import urandom
from binascii import b2a_hex
import daos_build

Import('env', 'prereqs', 'daos_version', 'conf_dir')

GO_COMPILER = 'go'
MIN_GO_VERSION = '1.16.0'
GO_BIN = env.get("GO_BIN", env.WhereIs(GO_COMPILER))


def check_dir_exists(path):
    """
    Check if path points to an existing directory. If it is a file but not a
    directory, delete it.
    """
    if not isdir(path):
        # Not a directory - clear out any file
        if os.path.exists(path):
            os.unlink(path)
        return False
    return True


def get_install_src_dir(repopath, name):
    """Get the Gopath-based directory to run 'go install' on"""
    return join(repopath, "src", "control", "cmd", name)


def get_install_bin_path(benv, name):
    """Get the final installation location for a binary with a given name"""
    return join(benv.subst("$PREFIX"), "bin", name)


def is_firmware_mgmt_build(benv):
    "Check whether this build has firmware management enabled."
    return benv["FIRMWARE_MGMT"] == 1


def get_build_tags(benv):
    "Get custom go build tags."
    tags = ["ucx"]
    if is_firmware_mgmt_build(benv):
        tags.append("firmware")
<<<<<<< HEAD
    if not is_release_build(benv):
        tags.append("fault_injection")
    if len(tags) == 0:
        return ""
=======
    tags.append("ucx")
    tags.append("spdk")
>>>>>>> 0c128c92
    return "-tags {}".format(','.join(tags))


def is_release_build(benv):
    "Check whether this build is for release."
    return benv.get("BUILD_TYPE") == "release"


def get_build_flags(benv):
    """Return string of build flags"""
    flags = ""
    if not is_release_build(benv):
        # enable race detector for non-release builds
        flags += "-race"
    return flags


def install_go_manpage(menv, name, binary):
    """
    Dynamically generate a man-page for a tool.
    """
    gen_bin = join('$BUILD_DIR', 'src/control/bin', name)
    name_ver = f'{name}.8'
    build_path = join('$BUILD_DIR', 'src/control', name_ver)
    install_path = join(menv.subst("$PREFIX"), 'share/man/man8', name_ver)
    menv.Command(build_path, [gen_bin, binary], f'{gen_bin} manpage -o {build_path}')
    menv.InstallAs(install_path, build_path)


# pylint: disable=too-many-arguments
def install_go_bin(denv, gosrc, libs, name, install_name):
    """
    Build a Go binary whose source is under directory 'name' and install it
    as 'install_name'.
    libs should be a list of scons-built libraries, or None if none are needed.
    """
    # Repository path shared by DAOS Go package import paths
    repopath = join("github.com", "daos-stack", "daos")

    mod_src = join(gosrc, "cmd", name, "main.go")  # Module src
    install_src = get_install_src_dir(repopath, name)
    install_bin = get_install_bin_path(denv, install_name)
    build_bin = join('$BUILD_DIR', 'src/control/bin', name)
    src = [mod_src]

    if libs is None:
        libs = []
    libs.extend(['daos_common', 'cart', 'gurt'])

    def gen_build_id():
        """generate a unique build id per binary for use by RPM
           https://fedoraproject.org/wiki/PackagingDrafts/Go#Build_ID"""
        buildid = b2a_hex(urandom(20))
        return '0x' + buildid.decode()

    def go_ldflags():
        "Create the ldflags option for the Go build."
        path = 'github.com/daos-stack/daos/src/control/build'
        return ' '.join(['-ldflags',
                         '"-X {}.DaosVersion={}'.format(path, daos_version),
                         '-X {}.ConfigDir={}'.format(path, conf_dir),
                         '-B %s"' % gen_build_id()])
    # Must be run from the top of the source dir in order to
    # pick up the vendored modules.
    # Propagate useful GO environment variables from the caller
    if 'GOCACHE' in os.environ:
        denv['ENV']['GOCACHE'] = os.environ['GOCACHE']
    target = daos_build.run_command(denv, build_bin, src, libs,
                                    f'cd {gosrc}; {GO_BIN} build -mod vendor {go_ldflags()} '
                                    + f'{get_build_flags(denv)} '
                                    + f'{get_build_tags(denv)} '
                                    + f'-o {build_bin} {install_src}')
    # Use the intermediate build location in order to play nicely
    # with --install-sandbox.
    AlwaysBuild(target)
    denv.InstallAs(install_bin, target)
    return target
# pylint: enable=too-many-arguments


def configure_go(denv):
    """Do Go compiler checks"""
    if GetOption('help') or GetOption('clean'):
        return

    def check_go_version(context):
        """Check GO Version"""
        context.Display('Checking for Go compiler... ')
        if GO_BIN:
            context.Display(GO_BIN + '\n')
        else:
            context.Result(0)
            return 0

        context.Display('Checking %s version... ' % GO_BIN)
        cmd_rc = subprocess.run([GO_BIN, 'version'], check=True, stdout=subprocess.PIPE)
        out = cmd_rc.stdout.decode('utf-8')
        if len(out.split(' ')) < 3:
            context.Result('failed to get version from "%s"' % out)
            return 0

        # go version go1.2.3 Linux/amd64
        go_version = out.split(' ')[2].replace('go', '')
        if len([x for x, y in
                zip(go_version.split('.'), MIN_GO_VERSION.split('.'))
                if int(x) < int(y)]) > 0:
            context.Result('%s is too old (min supported: %s) '
                           % (go_version, MIN_GO_VERSION))
            return 0
        context.Result('%s' % go_version)
        return 1

    conf = Configure(denv, custom_tests={'CheckGoVersion': check_go_version})
    # pylint: disable=no-member
    if not conf.CheckGoVersion():
        print('no usable Go compiler found (yum install golang?)')
        sys.exit(1)
    conf.Finish()
    # pylint: enable=no-member


def scons():
    """Execute build"""
    env.AppendUnique(LIBPATH=[Dir('.')])

    denv = env.Clone()

    if denv.get("COMPILER") == 'covc':
        denv.Replace(CC='gcc', CXX='g++')

    # if SPDK_PREFIX differs from PREFIX, copy dir so files can be accessed at
    # runtime
    prefix = denv.subst("$PREFIX")
    sprefix = denv.subst("$SPDK_PREFIX")
    if sprefix not in ["", prefix]:
        def install_dir(ienv, srcdir, _destdir):
            """walk a directory and install targets"""
            for root, _dirs, files in os.walk(srcdir):
                dest_root = os.path.relpath(root, sprefix)
                for fname in files:
                    full_name = os.path.join(root, fname)
                    dest = os.path.join(prefix, dest_root)
                    ienv.Install(dest, full_name)

        for _dir in [join("share", "spdk", "scripts"), join("include", "spdk")]:
            target = join(prefix, _dir)
            source = join(sprefix, _dir)
            install_dir(denv, source, target)

    configure_go(denv)

    # Version-controlled DAOS Go source directory src/control
    gosrc = Dir('.').srcnode().abspath

    prereqs.require(denv, 'ofi', 'hwloc')
    prereqs.require(denv, 'ucx')
    # Sets CGO_LDFLAGS for rpath options
    daos_build.add_rpaths(denv, "..", True, True)
    denv.AppendENVPath("CGO_CFLAGS", denv.subst("$_CPPINCFLAGS"), sep=" ")
    if prereqs.client_requested():
        install_go_bin(denv, gosrc, None, "daos_agent", "daos_agent")
        dmgbin = install_go_bin(denv, gosrc, None, "dmg", "dmg")
        if prereqs.test_requested():
            install_go_bin(denv, gosrc, None, "drpc_test", "hello_drpc")

        dbenv = denv.Clone()
        dblibs = dbenv.subst("-L$BUILD_DIR/src/gurt "
                             "-L$BUILD_DIR/src/cart "
                             "-L$BUILD_DIR/src/common "
                             "-L$BUILD_DIR/src/client/dfs "
                             "-L$BUILD_DIR/src/utils $_RPATH")
        dbenv.AppendENVPath("CGO_LDFLAGS", dblibs, sep=" ")
        daosbin = install_go_bin(dbenv, gosrc, ['daos_cmd_hdlrs', 'dfs', 'duns', 'daos'],
                                 "daos", "daos")

        menv = denv.Clone()
        install_go_manpage(menv, "dmg", dmgbin)
        install_go_manpage(menv, "daos", daosbin)

    if not prereqs.server_requested():
        return

    senv = denv.Clone()

    denv.AppendENVPath("CGO_CFLAGS", denv.subst("$_CPPINCFLAGS"), sep=" ")

    SConscript('lib/spdk/SConscript', exports='denv')

    daos_build.add_rpaths(denv, "..", True, True)

    # Copy setup_spdk.sh script to be executed at daos_server runtime.
    senv.Install(join('$PREFIX', 'share/daos/control'),
                 join(gosrc, 'server/init/setup_spdk.sh'))

    install_go_bin(senv, gosrc, None, "daos_server", "daos_server")

    aenv = denv.Clone()
    denv = aenv
    prereqs.require(denv, 'spdk')

    aenv.AppendUnique(LINKFLAGS=["-Wl,--no-as-needed"])
    prereqs.require(aenv, 'pmdk', 'spdk', 'ofi', 'hwloc')
    aenv.Replace(RPATH=[])
    cgolibdirs = aenv.subst("-L$BUILD_DIR/src/control/lib/spdk "
                            "-L$BUILD_DIR/src/gurt "
                            "-L$BUILD_DIR/src/cart "
                            "-L$BUILD_DIR/src/common "
                            "-L$SPDK_PREFIX/lib "
                            "-L$OFI_PREFIX/lib $_RPATH")
    # Explicitly link RTE & SPDK libs for CGO access
    ldopts = cgolibdirs + " -lspdk_env_dpdk -lspdk_nvme -lspdk_vmd -lrte_mempool" + \
        " -lrte_mempool_ring -lrte_bus_pci -lnvme_control -lnuma -ldl"
    aenv.AppendENVPath("CGO_LDFLAGS", ldopts, sep=" ")

    aenv.AppendENVPath("CGO_CFLAGS",
                       senv.subst("-I$SPDK_PREFIX/include "
                                  "-I$OFI_PREFIX/include"),
                       sep=" ")

    # Sets CGO_LDFLAGS for rpath
    daos_build.add_rpaths(aenv, None, True, True)
    install_go_bin(aenv, gosrc, ['nvme_control'], "daos_admin", "daos_admin")

    if is_firmware_mgmt_build(denv):
        print("(EXPERIMENTAL) Building DAOS firmware tools")
        install_go_bin(aenv, gosrc, ['nvme_control'], "daos_firmware", "daos_firmware")


if __name__ == "SCons.Script":
    scons()<|MERGE_RESOLUTION|>--- conflicted
+++ resolved
@@ -46,18 +46,13 @@
 
 def get_build_tags(benv):
     "Get custom go build tags."
-    tags = ["ucx"]
+    tags = ["ucx", "spdk"]
     if is_firmware_mgmt_build(benv):
         tags.append("firmware")
-<<<<<<< HEAD
     if not is_release_build(benv):
         tags.append("fault_injection")
     if len(tags) == 0:
         return ""
-=======
-    tags.append("ucx")
-    tags.append("spdk")
->>>>>>> 0c128c92
     return "-tags {}".format(','.join(tags))
 
 
