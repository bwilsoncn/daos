--- conflicted
+++ resolved
@@ -7,31 +7,6 @@
 
 ### Gatekeeper:
 
-* [ ] You are the appropriate gatekeeper to be landing the patch.
-<<<<<<< HEAD
-* [ ] The PR has 2 reviews by people familiar with the code.
-* [ ] Any appropriate watchers have had a chance to review the PR.
-* [ ] Review comments are sufficiently resolved, particularly by prior reviewers that requested
-      changes.
-* [ ] Githooks were used. If not, there is a sufficient reason to move forward.  Check copyrights
-      if githooks were not used.
-* [ ] Checkpatch issues are resolved.  Pay particular attention to ones that will show up on future
-      PRs.
-* [ ] All builds have passed.  Check non-required builds to ensure they don't indicate any problem
-      such as a compiler warning on extraneous platforms.
-* [ ] No new NLT or valgrind warnings.  Check the classic view. This step should only matter if
-      the build requires force landing.
-* [ ] Ensure sufficient testing is done.   Check feature pragmas and test tags. Check that tests
-      skipped for the ticket are run and now pass with the changes.
-* [ ] Quick-build or Quick-functional is not used.
-* [ ] Pay attention to PRs that may affect compatibility between versions and ensure it has been
-      addressed.
-* [ ] Check the target branch.   If it is master branch, should the PR go to a feature branch?  If
-      it is a release branch, does it have merge approval in the JIRA ticket.
-* [ ] Check the commit message when landing. Check the standard
-      [here](https://daosio.atlassian.net/wiki/spaces/DC/pages/11133911069/Commit+Comments). Edit
-      it to create a single commit. If necessary, ask submitter for a new summary.
-=======
 * [ ] The PR has 2 reviews by people familiar with the code, including appropriate watchers.
 * [ ] Githooks were used. If not, request that user install them and check copyright dates.
 * [ ] Checkpatch issues are resolved.  Pay particular attention to ones that will show up on future PRs.
@@ -43,5 +18,4 @@
   * [ ] Review comments are sufficiently resolved, particularly by prior reviewers that requested changes.
   * [ ] No new NLT or valgrind warnings.  Check the classic view.
   * [ ] Quick-build or Quick-functional is not used.
-* [ ] Fix the commit message upon landing. Check the standard [here](https://daosio.atlassian.net/wiki/spaces/DC/pages/11133911069/Commit+Comments). Edit it to create a single commit. If necessary, ask submitter for a new summary.
->>>>>>> 88faea4a
+* [ ] Fix the commit message upon landing. Check the standard [here](https://daosio.atlassian.net/wiki/spaces/DC/pages/11133911069/Commit+Comments). Edit it to create a single commit. If necessary, ask submitter for a new summary.